import argparse
import inspect
import os
import sys
from argparse import ArgumentError

from conans import __version__ as client_version
from conans.client.conan_api import (Conan, default_manifest_folder)
from conans.client.conan_command_output import CommandOutputer
from conans.client.output import Color
from conans.client.remote_registry import RemoteRegistry

from conans.errors import ConanException
from conans.model.ref import ConanFileReference
from conans.util.config_parser import get_bool_from_text
from conans.util.log import logger
from conans.util.files import exception_message_safe
from conans.unicode import get_cwd


class Extender(argparse.Action):
    """Allows to use the same flag several times in a command and creates a list with the values.
    For example:
        conan install MyPackage/1.2@user/channel -o qt:value -o mode:2 -s cucumber:true
      It creates:
          options = ['qt:value', 'mode:2']
          settings = ['cucumber:true']
    """
    def __call__(self, parser, namespace, values, option_strings=None):  # @UnusedVariable
        # Need None here incase `argparse.SUPPRESS` was supplied for `dest`
        dest = getattr(namespace, self.dest, None)
        if not hasattr(dest, 'extend') or dest == self.default:
            dest = []
            setattr(namespace, self.dest, dest)
            # if default isn't set to None, this method might be called
            # with the default as `values` for other arguments which
            # share this destination.
            parser.set_defaults(**{self.dest: None})

        if isinstance(values, str):
            dest.append(values)
        elif values:
            try:
                dest.extend(values)
            except ValueError:
                dest.append(values)


class OnceArgument(argparse.Action):
    """Allows to declare a parameter that can have only one value, by default argparse takes the
    latest declared and it's very confusing.
    """
    def __call__(self, parser, namespace, values, option_string=None):
        if getattr(namespace, self.dest) is not None and self.default is None:
            msg = '{o} can only be specified once'.format(o=option_string)
            raise argparse.ArgumentError(None, msg)
        setattr(namespace, self.dest, values)


_BUILD_FOLDER_HELP = ("Directory for the build process. Defaulted to the current directory. A "
                      "relative path to current directory can also be specified")
_INSTALL_FOLDER_HELP = ("Directory containing the conaninfo.txt and conanbuildinfo.txt files "
                        "(from previous 'conan install'). Defaulted to --build-folder")
_KEEP_SOURCE_HELP = ("Do not remove the source folder in local cache. Use this for testing purposes"
                     " only")
_PATTERN_OR_REFERENCE_HELP = ("Pattern or package recipe reference, e.g., 'boost/*', "
                              "'MyPackage/1.2@user/channel'")
_PATH_HELP = ("Path to a folder containing a conanfile.py or to a recipe file "
              "e.g., my_folder/conanfile.py")
_QUERY_HELP = ("Packages query: 'os=Windows AND (arch=x86 OR compiler=gcc)'. The "
               "'pattern_or_reference' parameter has to be a reference: MyPackage/1.2@user/channel")
_SOURCE_FOLDER_HELP = ("Directory containing the sources. Defaulted to the conanfile's directory. A"
                       " relative path to current directory can also be specified")


class Command(object):
    """A single command of the conan application, with all the first level commands. Manages the
    parsing of parameters and delegates functionality in collaborators. It can also show help of the
    tool.
    """
    def __init__(self, conan_api, client_cache, user_io, outputer):
        assert isinstance(conan_api, Conan)
        self._conan = conan_api
        self._client_cache = client_cache
        self._user_io = user_io
        self._outputer = outputer

    def help(self, *args):
        """Show help of a specific commmand.
        """
        parser = argparse.ArgumentParser(description=self.help.__doc__, prog="conan help")
        parser.add_argument("command", help='command', nargs="?")
        args = parser.parse_args(*args)
        if not args.command:
            self._show_help()
            return
        try:
            commands = self._commands()
            method = commands[args.command]
            method(["--help"])
        except KeyError:
            raise ConanException("Unknown command '%s'" % args.command)

    def new(self, *args):
        """Creates a new package recipe template with a 'conanfile.py' and optionally,
        'test_package' testing files.
        """
        parser = argparse.ArgumentParser(description=self.new.__doc__, prog="conan new")
        parser.add_argument("name", help='Package name, e.g.: "Poco/1.7.3" or complete reference'
                                         ' for CI scripts: "Poco/1.7.3@conan/stable"')
        parser.add_argument("-t", "--test", action='store_true', default=False,
                            help='Create test_package skeleton to test package')
        parser.add_argument("-i", "--header", action='store_true', default=False,
                            help='Create a headers only package template')
        parser.add_argument("-c", "--pure-c", action='store_true', default=False,
                            help='Create a C language package only package, '
                                 'deleting "self.settings.compiler.libcxx" setting '
                                 'in the configure method')
        parser.add_argument("-s", "--sources", action='store_true', default=False,
                            help='Create a package with embedded sources in "src" folder, '
                                 'using "exports_sources" instead of retrieving external code with '
                                 'the "source()" method')
        parser.add_argument("-b", "--bare", action='store_true', default=False,
                            help='Create the minimum package recipe, without build() method'
                            'Useful in combination with "export-pkg" command')
        parser.add_argument("-cis", "--ci-shared", action='store_true',
                            default=False,
                            help='Package will have a "shared" option to be used in CI')
        parser.add_argument("-cilg", "--ci-travis-gcc", action='store_true',
                            default=False,
                            help='Generate travis-ci files for linux gcc')
        parser.add_argument("-cilc", "--ci-travis-clang", action='store_true',
                            default=False,
                            help='Generate travis-ci files for linux clang')
        parser.add_argument("-cio", "--ci-travis-osx", action='store_true',
                            default=False,
                            help='Generate travis-ci files for OSX apple-clang')
        parser.add_argument("-ciw", "--ci-appveyor-win", action='store_true',
                            default=False, help='Generate appveyor files for Appveyor '
                                                'Visual Studio')
        parser.add_argument("-ciglg", "--ci-gitlab-gcc", action='store_true',
                            default=False,
                            help='Generate GitLab files for linux gcc')
        parser.add_argument("-ciglc", "--ci-gitlab-clang", action='store_true',
                            default=False,
                            help='Generate GitLab files for linux clang')
        parser.add_argument("-ciccg", "--ci-circleci-gcc", action='store_true',
                            default=False,
                            help='Generate CicleCI files for linux gcc')
        parser.add_argument("-ciccc", "--ci-circleci-clang", action='store_true',
                            default=False,
                            help='Generate CicleCI files for linux clang')
        parser.add_argument("-cicco", "--ci-circleci-osx", action='store_true',
                            default=False,
                            help='Generate CicleCI files for OSX apple-clang')
        parser.add_argument("-gi", "--gitignore", action='store_true', default=False,
                            help='Generate a .gitignore with the known patterns to excluded')
        parser.add_argument("-ciu", "--ci-upload-url",
                            help='Define URL of the repository to upload')

        args = parser.parse_args(*args)
        self._conan.new(args.name, header=args.header, pure_c=args.pure_c, test=args.test,
                        exports_sources=args.sources, bare=args.bare,
                        visual_versions=args.ci_appveyor_win,
                        linux_gcc_versions=args.ci_travis_gcc,
                        linux_clang_versions=args.ci_travis_clang,
                        gitignore=args.gitignore,
                        osx_clang_versions=args.ci_travis_osx, shared=args.ci_shared,
                        upload_url=args.ci_upload_url,
                        gitlab_gcc_versions=args.ci_gitlab_gcc,
                        gitlab_clang_versions=args.ci_gitlab_clang,
                        circleci_gcc_versions=args.ci_circleci_gcc,
                        circleci_clang_versions=args.ci_circleci_clang,
                        circleci_osx_versions=args.ci_circleci_osx)

    def test(self, *args):
        """Test a package consuming it from a conanfile.py with a test() method. This command
        installs the conanfile dependencies (including the tested package), calls a 'conan build' to
        build test apps and finally executes the test() method. The testing recipe does not require
        name or version, neither definition of package() or package_info() methods. The package to
        be tested must exist in the local cache or in any configured remote.
        """
        parser = argparse.ArgumentParser(description=self.test.__doc__, prog="conan test")
        parser.add_argument("path", help='Path to the "testing" folder containing a conanfile.py or'
                            ' to a recipe file with test() method'
                            'e.g. conan test_package/conanfile.py pkg/version@user/channel')
        parser.add_argument("reference",
                            help='pkg/version@user/channel of the package to be tested')
        parser.add_argument("-tbf", "--test-build-folder", action=OnceArgument,
                            help="Working directory of the build process.")

        _add_common_install_arguments(parser, build_help=_help_build_policies)
        args = parser.parse_args(*args)
        return self._conan.test(args.path, args.reference, args.profile, args.settings,
                                args.options, args.env, args.remote, args.update,
                                build_modes=args.build, test_build_folder=args.test_build_folder)

    def create(self, *args):
        """Builds a binary package for a recipe (conanfile.py). Uses the specified configuration in
        a profile or in -s settings, -o options etc. If a 'test_package' folder (the name can be
        configured with -tf) is found, the command will run the consumer project to ensure that the
        package has been created correctly. Check 'conan test' command to know more about
        'test_folder' project.
        """
        parser = argparse.ArgumentParser(description=self.create.__doc__, prog="conan create")
        parser.add_argument("path", help=_PATH_HELP)
        parser.add_argument("reference",
                            help='user/channel or pkg/version@user/channel (if name and version not'
                                 ' declared in conanfile.py) where the pacakage will be created')
        parser.add_argument("-j", "--json", default=None, action=OnceArgument,
                            help='json file path where the install information will be written to')
        parser.add_argument('-k', '-ks', '--keep-source', default=False, action='store_true',
                            help=_KEEP_SOURCE_HELP)
        parser.add_argument('-kb', '--keep-build', default=False, action='store_true',
                            help='Do not remove the build folder in local cache. Use this for '
                                 'testing purposes only')
        parser.add_argument("-ne", "--not-export", default=False, action='store_true',
                            help='Do not export the conanfile.py')
        parser.add_argument("-tbf", "--test-build-folder", action=OnceArgument,
                            help='Working directory for the build of the test project.')
        parser.add_argument("-tf", "--test-folder", action=OnceArgument,
                            help='Alternative test folder name. By default it is "test_package". '
                                 'Use "None" to skip the test stage')

        _add_manifests_arguments(parser)
        _add_common_install_arguments(parser, build_help=_help_build_policies)

        args = parser.parse_args(*args)

        name, version, user, channel = get_reference_fields(args.reference)

        if args.test_folder == "None":
            # Now if parameter --test-folder=None (string None) we have to skip tests
            args.test_folder = False

        cwd = get_cwd()

        info = None
        try:
            info = self._conan.create(args.path, name, version, user, channel,
                                      args.profile, args.settings, args.options,
                                      args.env, args.test_folder, args.not_export,
                                      args.build, args.keep_source, args.keep_build, args.verify,
                                      args.manifests, args.manifests_interactive,
                                      args.remote, args.update,
                                      test_build_folder=args.test_build_folder)
        except ConanException as exc:
            info = exc.info
            raise
        finally:
            if args.json and info:
                self._outputer.json_output(info, args.json, cwd)

    def download(self, *args):
        """Downloads recipe and binaries to the local cache, without using settings. It works
        specifying the recipe reference and package ID to be installed. Not transitive, requirements
        of the specified reference will NOT be retrieved. Useful together with 'conan copy' to
        automate the promotion of packages to a different user/channel. Only if a reference
        is specified, it will download all packages from the specified remote. Otherwise, it will
        search sequentially in the configured remotes.
        """

        parser = argparse.ArgumentParser(description=self.download.__doc__, prog="conan download")
        parser.add_argument("reference",
                            help='pkg/version@user/channel')
        parser.add_argument("-p", "--package", nargs=1, action=Extender,
                            help='Force install specified package ID (ignore settings/options)')
        parser.add_argument("-r", "--remote", help='look in the specified remote server',
                            action=OnceArgument)
        parser.add_argument("-re", "--recipe", help='Downloads only the recipe', default=False,
                            action="store_true")

        args = parser.parse_args(*args)

        return self._conan.download(reference=args.reference, package=args.package,
                                    remote=args.remote, recipe=args.recipe)

    def install(self, *args):
        """Installs the requirements specified in a recipe (conanfile.py or conanfile.txt). It can
        also be used to install a concrete package specifying a reference. If any requirement is not
        found in the local cache, it will retrieve the recipe from a remote, looking for it
        sequentially in the configured remotes. When the recipes have been downloaded it will try to
        download a binary package matching the specified settings, only from the remote from which
        the recipe was retrieved. If no binary package is found, it can be build from sources using
        the '--build' option. When the package is installed, Conan will write the files for the
        specified generators.
        """
        parser = argparse.ArgumentParser(description=self.install.__doc__, prog="conan install")
        parser.add_argument("path_or_reference", help="Path to a folder containing a recipe"
                            " (conanfile.py or conanfile.txt) or to a recipe file. e.g., "
                            "./my_project/conanfile.txt. It could also be a reference")
        parser.add_argument("-g", "--generator", nargs=1, action=Extender,
                            help='Generators to use')
        parser.add_argument("-if", "--install-folder", action=OnceArgument,
                            help='Use this directory as the directory where to put the generator'
                                 'files. e.g., conaninfo/conanbuildinfo.txt')

        _add_manifests_arguments(parser)

        parser.add_argument("--no-imports", action='store_true', default=False,
                            help='Install specified packages but avoid running imports')
        parser.add_argument("-j", "--json", default=None, action=OnceArgument,
                            help='Path to a json file where the install information will be '
                            'written')

        _add_common_install_arguments(parser, build_help=_help_build_policies)

        args = parser.parse_args(*args)
        cwd = get_cwd()

        info = None
        try:
            try:
                reference = ConanFileReference.loads(args.path_or_reference)
            except ConanException:
                info = self._conan.install(path=args.path_or_reference,
                                           settings=args.settings, options=args.options,
                                           env=args.env,
                                           remote=args.remote,
                                           verify=args.verify, manifests=args.manifests,
                                           manifests_interactive=args.manifests_interactive,
                                           build=args.build, profile_name=args.profile,
                                           update=args.update, generators=args.generator,
                                           no_imports=args.no_imports,
                                           install_folder=args.install_folder)
            else:
                info = self._conan.install_reference(reference, settings=args.settings,
                                                     options=args.options,
                                                     env=args.env,
                                                     remote=args.remote,
                                                     verify=args.verify, manifests=args.manifests,
                                                     manifests_interactive=args.manifests_interactive,
                                                     build=args.build, profile_name=args.profile,
                                                     update=args.update,
                                                     generators=args.generator,
                                                     install_folder=args.install_folder)
        except ConanException as exc:
            info = exc.info
            raise
        finally:
            if args.json and info:
                self._outputer.json_output(info, args.json, cwd)

    def config(self, *args):
        """Manages Conan configuration. Edits the conan.conf or installs config files.
        """
        parser = argparse.ArgumentParser(description=self.config.__doc__, prog="conan config")

        subparsers = parser.add_subparsers(dest='subcommand', help='sub-command help')
        rm_subparser = subparsers.add_parser('rm', help='Remove an existing config element')
        set_subparser = subparsers.add_parser('set', help='Set a value for a configuration item')
        get_subparser = subparsers.add_parser('get', help='Get the value of configuration item')
        install_subparser = subparsers.add_parser('install', help='install a full configuration '
                                                                  'from a local or remote zip file')
        rm_subparser.add_argument("item", help="Item to remove")
        get_subparser.add_argument("item", nargs="?", help="Item to print")
        set_subparser.add_argument("item", help="'item=value' to set")
        install_subparser.add_argument("item", nargs="?", help="Configuration file to use")

        install_subparser.add_argument("--verify-ssl", nargs="?", default="True",
                                       help='Verify SSL connection when downloading file')

        args = parser.parse_args(*args)

        if args.subcommand == "set":
            try:
                key, value = args.item.split("=", 1)
            except ValueError:
                raise ConanException("Please specify 'key=value'")
            return self._conan.config_set(key, value)
        elif args.subcommand == "get":
            return self._conan.config_get(args.item)
        elif args.subcommand == "rm":
            return self._conan.config_rm(args.item)
        elif args.subcommand == "install":
            verify_ssl = get_bool_from_text(args.verify_ssl)
            return self._conan.config_install(args.item, verify_ssl)

    def info(self, *args):
        """Gets information about the dependency graph of a recipe. It can be used with a recipe
        or a reference for any existing package in your local cache.
        """

        info_only_options = ["id", "build_id", "remote", "url", "license", "requires", "update",
                             "required", "date", "author", "None"]
        path_only_options = ["export_folder", "build_folder", "package_folder", "source_folder"]
        str_path_only_options = ", ".join(['"%s"' % field for field in path_only_options])
        str_only_options = ", ".join(['"%s"' % field for field in info_only_options])

        parser = argparse.ArgumentParser(description=self.info.__doc__, prog="conan info")
        parser.add_argument("path_or_reference", help="Path to a folder containing a recipe"
                            " (conanfile.py or conanfile.txt) or to a recipe file. e.g., "
                            "./my_project/conanfile.txt. It could also be a reference")
        parser.add_argument("--paths", action='store_true', default=False,
                            help='Show package paths in local cache')
        parser.add_argument("-bo", "--build-order",
                            help='given a modified reference, return an ordered list to build (CI)',
                            nargs=1, action=Extender)
        parser.add_argument("-g", "--graph", action=OnceArgument,
                            help='Creates file with project dependencies graph. It will generate '
                            'a DOT or HTML file depending on the filename extension')
        parser.add_argument("-if", "--install-folder", action=OnceArgument,
                            help="local folder containing the conaninfo.txt and conanbuildinfo.txt "
                            "files (from a previous conan install execution). Defaulted to "
                            "current folder, unless --profile, -s or -o is specified. If you "
                            "specify both install-folder and any setting/option "
                            "it will raise an error.")
        parser.add_argument("-j", "--json", nargs='?', const="1", type=str,
                            help='Only with --build_order option, return the information in a json.'
                                 ' e.j --json=/path/to/filename.json or --json to output the json')
        parser.add_argument("-n", "--only", nargs=1, action=Extender,
                            help="Show only the specified fields: %s. '--paths' information can "
                            "also be filtered with options %s. Use '--only None' to show only "
                            "references." % (str_only_options, str_path_only_options))
        parser.add_argument("--package-filter", nargs='?',
                            help='Print information only for packages that match the filter pattern'
                                 ' e.g., MyPackage/1.2@user/channel or MyPackage*')
        build_help = ("Given a build policy, return an ordered list of packages that would be built"
                      " from sources during the install command")

        _add_common_install_arguments(parser, build_help=build_help)
        args = parser.parse_args(*args)

        if args.install_folder and (args.profile or args.settings or args.options or args.env):
            raise ArgumentError(None,
                                "--install-folder cannot be used together with -s, -o, -e or -pr")

        # BUILD ORDER ONLY
        if args.build_order:
            ret = self._conan.info_build_order(args.path_or_reference,
                                               settings=args.settings,
                                               options=args.options,
                                               env=args.env,
                                               profile_name=args.profile,
                                               remote=args.remote,
                                               build_order=args.build_order,
                                               check_updates=args.update,
                                               install_folder=args.install_folder)
            if args.json:
                json_arg = True if args.json == "1" else args.json
                self._outputer.json_build_order(ret, json_arg, get_cwd())
            else:
                self._outputer.build_order(ret)

        # INSTALL SIMULATION, NODES TO INSTALL
        elif args.build is not None:
            nodes, _ = self._conan.info_nodes_to_build(args.path_or_reference,
                                                       build_modes=args.build,
                                                       settings=args.settings,
                                                       options=args.options,
                                                       env=args.env,
                                                       profile_name=args.profile,
                                                       remote=args.remote,
                                                       check_updates=args.update,
                                                       install_folder=args.install_folder)
            self._outputer.nodes_to_build(nodes)

        # INFO ABOUT DEPS OF CURRENT PROJECT OR REFERENCE
        else:
            data = self._conan.info_get_graph(args.path_or_reference,
                                              remote=args.remote,
                                              settings=args.settings,
                                              options=args.options,
                                              env=args.env,
                                              profile_name=args.profile,
                                              update=args.update,
                                              install_folder=args.install_folder)
            deps_graph, graph_updates_info, project_reference = data
            only = args.only
            if args.only == ["None"]:
                only = []
            if only and args.paths and (set(only) - set(path_only_options)):
                raise ConanException("Invalid --only value '%s' with --path specified, allowed "
                                     "values: [%s]." % (only, str_path_only_options))
            elif only and not args.paths and (set(only) - set(info_only_options)):
                raise ConanException("Invalid --only value '%s', allowed values: [%s].\n"
                                     "Use --only=None to show only the references."
                                     % (only, str_only_options))

            if args.graph:
                self._outputer.info_graph(args.graph, deps_graph, project_reference, get_cwd())
            else:
                self._outputer.info(deps_graph, graph_updates_info, only, args.remote,
                                    args.package_filter, args.paths, project_reference)

    def source(self, *args):
        """ Calls your local conanfile.py 'source()' method. e.g., Downloads and unzip the package
        sources.
        """
        parser = argparse.ArgumentParser(description=self.source.__doc__, prog="conan source")
        parser.add_argument("path", help=_PATH_HELP)
        parser.add_argument("-sf", "--source-folder", action=OnceArgument,
                            help='Destination directory. Defaulted to current directory')
        parser.add_argument("-if", "--install-folder", action=OnceArgument,
                            help=_INSTALL_FOLDER_HELP + " Optional, source method will run without "
                            "the information retrieved from the conaninfo.txt and "
                            "conanbuildinfo.txt, only required when using conditional source() "
                            "based on settings, options, env_info and user_info")
        args = parser.parse_args(*args)

        try:
            if "@" in args.path and ConanFileReference.loads(args.path):
                raise ArgumentError(None,
                                    "'conan source' doesn't accept a reference anymore. "
                                    "If you were using it as a concurrency workaround, "
                                    "you can call 'conan install' simultaneously from several "
                                    "different processes, the concurrency is now natively supported"
                                    ". The path parameter should be a folder containing a "
                                    "conanfile.py file.")
        except ConanException:
            pass

        return self._conan.source(args.path, args.source_folder, args.install_folder)

    def build(self, *args):
        """Calls your local conanfile.py 'build()' method.
        The recipe will be built in the local directory specified by --build-folder, reading the
        sources from --source-folder. If you are using a build helper, like CMake(), the
        --package-folder will be configured as destination folder for the install step.
        """

        parser = argparse.ArgumentParser(description=self.build.__doc__, prog="conan build")
        parser.add_argument("path", help=_PATH_HELP)
        parser.add_argument("-b", "--build", default=None, action="store_true",
                            help="Execute the build step (variable should_build=True). When "
                            "specified, configure/install won't run unless --configure/--install "
                            "specified")
        parser.add_argument("-bf", "--build-folder", action=OnceArgument, help=_BUILD_FOLDER_HELP)
        parser.add_argument("-c", "--configure", default=None, action="store_true",
                            help="Execute the configuration step (variable should_configure=True)."
                            " When specified, build/install won't run unless --build/--install specified")
        parser.add_argument("-i", "--install", default=None, action="store_true",
                            help="Execute the install step (variable should_install=True). When "
                            "specified, configure/build won't run unless --configure/--build "
                            "specified")
        parser.add_argument("-if", "--install-folder", action=OnceArgument,
                            help=_INSTALL_FOLDER_HELP)
        parser.add_argument("-pf", "--package-folder", action=OnceArgument,
                            help="Directory to install the package (when the build system or build() "
                                 "method does it). Defaulted to the '{build_folder}/package' folder"
                                 ". A relative path can be specified, relative to the current "
                                 " folder. Also an absolute path is allowed.")
        parser.add_argument("-sf", "--source-folder", action=OnceArgument, help=_SOURCE_FOLDER_HELP)
        args = parser.parse_args(*args)

        if args.build or args.configure or args.install:
            build, config, install = bool(args.build), bool(args.configure), bool(args.install)
        else:
            build = config = install = True
        return self._conan.build(conanfile_path=args.path,
                                 source_folder=args.source_folder,
                                 package_folder=args.package_folder,
                                 build_folder=args.build_folder,
                                 install_folder=args.install_folder,
                                 should_configure=config,
                                 should_build=build,
                                 should_install=install)

    def package(self, *args):
        """ Calls your local conanfile.py 'package()' method. This command works in the user space
        and it will copy artifacts from the --build-folder and --source-folder folder to the
        --package-folder one.
        It won't create a new package in the local cache, if you want to do it, use 'conan create'
        or 'conan export-pkg' after a 'conan build' command.
        """
        parser = argparse.ArgumentParser(description=self.package.__doc__, prog="conan package")
        parser.add_argument("path", help=_PATH_HELP)
        parser.add_argument("-bf", "--build-folder", action=OnceArgument, help=_BUILD_FOLDER_HELP)
        parser.add_argument("-if", "--install-folder", action=OnceArgument,
                            help=_INSTALL_FOLDER_HELP)
        parser.add_argument("-pf", "--package-folder", action=OnceArgument,
                            help="folder to install the package. Defaulted to the "
                                 "'{build_folder}/package' folder. A relative path can be specified"
                                 " (relative to the current directory). Also an absolute path"
                                 " is allowed.")
        parser.add_argument("-sf", "--source-folder", action=OnceArgument, help=_SOURCE_FOLDER_HELP)
        args = parser.parse_args(*args)
        try:
            if "@" in args.path and ConanFileReference.loads(args.path):
                raise ArgumentError(None,
                                    "'conan package' doesn't accept a reference anymore. "
                                    "The path parameter should be a conanfile.py or a folder "
                                    "containing one. If you were using the 'conan package' "
                                    "command for development purposes we recommend to use "
                                    "the local development commands: 'conan build' + "
                                    "'conan package' and finally 'conan create' to regenerate the "
                                    "package, or 'conan export_package' to store the already built "
                                    "binaries in the local cache without rebuilding them.")
        except ConanException:
            pass

        return self._conan.package(path=args.path,
                                   build_folder=args.build_folder,
                                   package_folder=args.package_folder,
                                   source_folder=args.source_folder,
                                   install_folder=args.install_folder)

    def imports(self, *args):
        """ Calls your local conanfile.py or conanfile.txt 'imports' method.
        It requires to have been previously installed and have a conanbuildinfo.txt generated file
        in the --install-folder (defaulted to current directory).
        """
        parser = argparse.ArgumentParser(description=self.imports.__doc__, prog="conan imports")
        parser.add_argument("path",
                            help=_PATH_HELP + " With --undo option, this parameter is the folder "
                            "containing the conan_imports_manifest.txt file generated in a previous"
                            "execution. e.j: conan imports ./imported_files --undo ")
        parser.add_argument("-if", "--install-folder", action=OnceArgument,
                            help=_INSTALL_FOLDER_HELP)
        parser.add_argument("-imf", "--import-folder", action=OnceArgument,
                            help="Directory to copy the artifacts to. By default it will be the"
                                 " current directory")
        parser.add_argument("-u", "--undo", default=False, action="store_true",
                            help="Undo imports. Remove imported files")
        args = parser.parse_args(*args)

        if args.undo:
            return self._conan.imports_undo(args.path)

        try:
            if "@" in args.path and ConanFileReference.loads(args.path):
                raise ArgumentError(None, "Parameter 'path' cannot be a reference. Use a folder "
                                          "containing a conanfile.py or conanfile.txt file.")
        except ConanException:
            pass

        return self._conan.imports(args.path, args.import_folder, args.install_folder)

    def export_pkg(self, *args):
        """Exports a recipe & creates a package with given files calling the package() method
        applied to the local folders '--source-folder' and '--build-folder' and creates a new
        package in the local cache for the specified 'reference' and for the specified '--settings',
        '--options' and or '--profile'.
        """
        parser = argparse.ArgumentParser(description=self.export_pkg.__doc__,
                                         prog="conan export-pkg")
        parser.add_argument("path", help=_PATH_HELP)
        parser.add_argument("reference", help="user/channel or pkg/version@user/channel "
                                              "(if name and version are not declared in the "
                                              "conanfile.py)")
        parser.add_argument("-bf", "--build-folder", action=OnceArgument, help=_BUILD_FOLDER_HELP)
        parser.add_argument("-e", "--env", nargs=1, action=Extender,
                            help='Environment variables that will be set during the package build, '
                                 '-e CXX=/usr/bin/clang++')
        parser.add_argument('-f', '--force', default=False, action='store_true',
                            help='Overwrite existing package if existing')
        parser.add_argument("-if", "--install-folder", action=OnceArgument,
                            help=_INSTALL_FOLDER_HELP + " If these files are found in the specified"
                            " folder and any of '-e', '-o', '-pr' or '-s' arguments are used, it "
                            "will raise an error.")
        parser.add_argument("-o", "--options", nargs=1, action=Extender,
                            help='Define options values, e.g., -o pkg:with_qt=true')
        parser.add_argument("-pr", "--profile", action=OnceArgument,
                            help='Profile for this package')
        parser.add_argument("-pf", "--package-folder", action=OnceArgument,
                            help="folder containing a locally created package. If a value is given,"
                                 " it won't call the recipe 'package()' method, and will run a copy"
                                 " of the provided folder.")
        parser.add_argument("-s", "--settings", nargs=1, action=Extender,
                            help='Define settings values, e.g., -s compiler=gcc')
        parser.add_argument("-sf", "--source-folder", action=OnceArgument, help=_SOURCE_FOLDER_HELP)

        args = parser.parse_args(*args)
        name, version, user, channel = get_reference_fields(args.reference)

        return self._conan.export_pkg(conanfile_path=args.path,
                                      name=name,
                                      version=version,
                                      source_folder=args.source_folder,
                                      build_folder=args.build_folder,
                                      package_folder=args.package_folder,
                                      install_folder=args.install_folder,
                                      profile_name=args.profile,
                                      env=args.env,
                                      settings=args.settings,
                                      options=args.options,
                                      force=args.force,
                                      user=user,
                                      channel=channel)

    def export(self, *args):
        """Copies the recipe (conanfile.py & associated files) to your local cache. Use the
        'reference' param to specify a user and channel where to export it. Once the recipe is in
        the local cache it can be shared, reused and to any remote with the 'conan upload' command.
        """
        parser = argparse.ArgumentParser(description=self.export.__doc__, prog="conan export")
        parser.add_argument("path", help=_PATH_HELP)
        parser.add_argument("reference", help="user/channel, or Pkg/version@user/channel (if name "
                                              "and version are not declared in the conanfile.py")
        parser.add_argument('-k', '-ks', '--keep-source', default=False, action='store_true',
                            help=_KEEP_SOURCE_HELP)
        args = parser.parse_args(*args)
        name, version, user, channel = get_reference_fields(args.reference)

        return self._conan.export(path=args.path,
                                  name=name, version=version, user=user, channel=channel,
                                  keep_source=args.keep_source)

    def remove(self, *args):
        """Removes packages or binaries matching pattern from local cache or remote. It can also be
        used to remove temporary source or build folders in the local conan cache. If no remote is
        specified, the removal will be done by default in the local conan cache.
        """
        parser = argparse.ArgumentParser(description=self.remove.__doc__, prog="conan remove")
        parser.add_argument('pattern_or_reference', nargs="?", help=_PATTERN_OR_REFERENCE_HELP)
        parser.add_argument('-b', '--builds', nargs="*", action=Extender,
                            help=("By default, remove all the build folders or select one, "
                                  "specifying the package ID"))
        parser.add_argument('-f', '--force', default=False, action='store_true',
                            help='Remove without requesting a confirmation')
        parser.add_argument("-o", "--outdated", default=False, action="store_true",
                            help="Remove only outdated from recipe packages")
        parser.add_argument('-p', '--packages', nargs="*", action=Extender,
                            help="Select package to remove specifying the package ID")
        parser.add_argument('-q', '--query', default=None, action=OnceArgument, help=_QUERY_HELP)
        parser.add_argument('-r', '--remote', action=OnceArgument,
                            help='Will remove from the specified remote')
        parser.add_argument('-s', '--src', default=False, action="store_true",
                            help='Remove source folders')
        parser.add_argument("-l", "--locks", default=False, action="store_true",
                            help="Remove locks")
        args = parser.parse_args(*args)
        reference = self._check_query_parameter_and_get_reference(args.pattern_or_reference,
                                                                  args.query)

        if args.packages is not None and args.query:
            raise ConanException("'-q' and '-p' parameters can't be used at the same time")

        if args.builds is not None and args.query:
            raise ConanException("'-q' and '-b' parameters can't be used at the same time")

        if args.locks:
            if args.pattern_or_reference:
                raise ConanException("Specifying a pattern is not supported when removing locks")
            self._client_cache.remove_locks()
            self._user_io.out.info("Cache locks removed")
            return
        else:
            if not args.pattern_or_reference:
                raise ConanException('Please specify a pattern to be removed ("*" for all)')

        return self._conan.remove(pattern=reference or args.pattern_or_reference, query=args.query,
                                  packages=args.packages, builds=args.builds, src=args.src,
                                  force=args.force, remote=args.remote, outdated=args.outdated)

    def copy(self, *args):
        """Copies conan recipes and packages to another user/channel. Useful to promote packages
        (e.g. from "beta" to "stable") or transfer them from one user to another.
        """
        parser = argparse.ArgumentParser(description=self.copy.__doc__, prog="conan copy")
        parser.add_argument("reference", default="",
                            help='package reference. e.g., MyPackage/1.2@user/channel')
        parser.add_argument("user_channel", default="",
                            help='Destination user/channel. e.g., lasote/testing')
        parser.add_argument("-p", "--package", nargs=1, action=Extender,
                            help='copy specified package ID')
        parser.add_argument("--all", action='store_true', default=False,
                            help='Copy all packages from the specified package recipe')
        parser.add_argument("--force", action='store_true', default=False,
                            help='Override destination packages and the package recipe')
        args = parser.parse_args(*args)

        if args.all and args.package:
            raise ConanException("Cannot specify both --all and --package")

        return self._conan.copy(reference=args.reference, user_channel=args.user_channel,
                                force=args.force, packages=args.package or args.all)

    def user(self, *parameters):
        """Authenticates against a remote with user/pass, caching the auth token. Useful to avoid
        the user and password being requested later. e.g. while you're uploading a package.
        You can have one user for each remote. Changing the user, or introducing the
        password is only necessary to perform changes in remote packages.
        """
        parser = argparse.ArgumentParser(description=self.user.__doc__, prog="conan user")
        parser.add_argument("name", nargs='?', default=None,
                            help='Username you want to use. If no name is provided it will show the'
                            ' current user')
        parser.add_argument('-c', '--clean', default=False, action='store_true',
                            help='Remove user and tokens for all remotes')
        parser.add_argument("-p", "--password", nargs='?', const="", type=str,
                            action=OnceArgument,
                            help='User password. Use double quotes if password with spacing, '
                                 'and escape quotes if existing. If empty, the password is '
                                 'requested interactively (not exposed)')
        parser.add_argument("-r", "--remote", help='Use the specified remote server',
                            action=OnceArgument)
        args = parser.parse_args(*parameters)  # To enable -h

        if args.clean:
            return self._conan.users_clean()
        if args.password is None:
            if args.name is None:
                return self._conan.users_list(args.remote)
            else:
                return self._conan.user_set(args.name, args.remote)
        return self._conan.authenticate(name=args.name, remote=args.remote,
                                        password=args.password)

    def search(self, *args):
        """Searches package recipes and binaries in the local cache or in a remote.

        If you provide a pattern, then it will search for existing package recipes matching it.
        If a full reference is provided (pkg/0.1@user/channel) then the existing binary packages for
        that reference will be displayed.
        If no remote is specified, the serach will be done in the local cache.
        Search is case sensitive, exact case has to be used. For case insensitive file systems, like
        Windows, case sensitive search can be forced with '--case-sensitive'.
        """
        parser = argparse.ArgumentParser(description=self.search.__doc__, prog="conan search")
        parser.add_argument('pattern_or_reference', nargs='?', help=_PATTERN_OR_REFERENCE_HELP)
        parser.add_argument('-o', '--outdated', default=False, action='store_true',
                            help='Show only outdated from recipe packages')
        parser.add_argument('-q', '--query', default=None, action=OnceArgument, help=_QUERY_HELP)
        parser.add_argument('-r', '--remote', action=OnceArgument,
                            help="Remote to search in. '-r all' searches all remotes")
        parser.add_argument('--case-sensitive', default=False, action='store_true',
                            help='Make a case-sensitive search. Use it to guarantee case-sensitive '
                            'search in Windows or other case-insensitive file systems')
        parser.add_argument('--raw', default=False, action='store_true',
                            help='Print just the list of recipes')
        parser.add_argument('--table', action=OnceArgument,
                            help="Outputs html file with a table of binaries. Only valid for a "
                            "reference search")
        parser.add_argument("-j", "--json", default=None, action=OnceArgument,
                            help='json file path where the search information will be written to')
        args = parser.parse_args(*args)

        if args.table and args.json:
            raise ConanException("'--table' argument cannot be used together with '--json'")

        try:
            reference = ConanFileReference.loads(args.pattern_or_reference)
            if "*" in reference:
                # Fixes a version with only a wildcard (valid reference) but not real reference
                # e.j: conan search lib/*@lasote/stable
                reference = None
        except (TypeError, ConanException):
            reference = None

<<<<<<< HEAD
        if reference and args.remote != 'all':
            ret = self._conan.search_packages(reference, query=args.query, remote=args.remote,
                                              outdated=args.outdated)
            ordered_packages, reference, recipe_hash, packages_query = ret
            self._outputer.print_search_packages(ordered_packages, reference, recipe_hash,
                                                 packages_query, args.table)
        else:
            if args.table:
                raise ConanException("'--table' argument can only be used with a reference")
=======
        cwd = os.getcwd()
        info = None

        try:
            if reference:
                info = self._conan.search_packages(reference, query=args.query, remote=args.remote,
                                                   outdated=args.outdated)
                # search is done for one reference and one remote
                self._outputer.print_search_packages(info["results"], reference, args.query,
                                                     args.table)
            else:
                if args.table:
                    raise ConanException("'--table' argument can only be used with a reference")

                self._check_query_parameter_and_get_reference(args.pattern_or_reference, args.query)
>>>>>>> 9c976690

                info = self._conan.search_recipes(args.pattern_or_reference, remote=args.remote,
                                                  case_sensitive=args.case_sensitive)
                # Deprecate 2.0: Dirty check if search is done for all remotes or for remote "all"
                remote_registry = RemoteRegistry(self._client_cache.registry, None)
                all_remotes_search = ("all" not in (r.name for r in remote_registry.remotes) and
                                      args.remote == "all")

                self._outputer.print_search_references(info["results"], args.pattern_or_reference,
                                                       args.raw, all_remotes_search)
        except ConanException as exc:
            info = exc.info
            raise
        finally:
            if args.json and info:
                self._outputer.json_output(info, args.json, cwd)

    def upload(self, *args):
        """Uploads a recipe and binary packages to a remote.
        If no remote is specified, the first configured remote (by default conan-center, use
        'conan remote list' to list the remotes) will be used.
        """
        parser = argparse.ArgumentParser(description=self.upload.__doc__,
                                         prog="conan upload")
        parser.add_argument('pattern_or_reference', help=_PATTERN_OR_REFERENCE_HELP)
        parser.add_argument("-p", "--package", default=None, action=OnceArgument,
                            help='package ID to upload')
        parser.add_argument("-r", "--remote", action=OnceArgument,
                            help='upload to this specific remote')
        parser.add_argument("--all", action='store_true', default=False,
                            help='Upload both package recipe and packages')
        parser.add_argument("--skip-upload", action='store_true', default=False,
                            help='Do not upload anything, just run the checks and the compression')
        parser.add_argument("--force", action='store_true', default=False,
                            help='Do not check conan recipe date, override remote with local')
        parser.add_argument("--check", action='store_true', default=False,
                            help='Perform an integrity check, using the manifests, before upload')
        parser.add_argument('-c', '--confirm', default=False, action='store_true',
                            help='Upload all matching recipes without confirmation')
        parser.add_argument('--retry', default=2, type=int, action=OnceArgument,
                            help="In case of fail retries to upload again the specified times. "
                                 "Defaulted to 2")
        parser.add_argument('--retry-wait', default=5, type=int, action=OnceArgument,
                            help='Waits specified seconds before retry again')
        parser.add_argument("-no", "--no-overwrite", nargs="?", type=str, choices=["all", "recipe"],
                            action=OnceArgument, const="all",
                            help="Uploads package only if recipe is the same as the remote one")
        parser.add_argument("-j", "--json", default=None, action=OnceArgument,
                            help='json file path where the upload information will be written to')

        args = parser.parse_args(*args)

        cwd = os.getcwd()
        info = None

        try:
            info = self._conan.upload(pattern=args.pattern_or_reference, package=args.package,
                                      remote=args.remote, all_packages=args.all, force=args.force,
                                      confirm=args.confirm, retry=args.retry,
                                      retry_wait=args.retry_wait, skip_upload=args.skip_upload,
                                      integrity_check=args.check, no_overwrite=args.no_overwrite)
        except ConanException as exc:
            info = exc.info
            raise
        finally:
            if args.json and info:
                self._outputer.json_output(info, args.json, cwd)

    def remote(self, *args):
        """Manages the remote list and the package recipes associated to a remote.
        """
        parser = argparse.ArgumentParser(description=self.remote.__doc__, prog="conan remote")
        subparsers = parser.add_subparsers(dest='subcommand', help='sub-command help')

        # create the parser for the "a" command
        subparsers.add_parser('list', help='List current remotes')
        parser_add = subparsers.add_parser('add', help='Add a remote')
        parser_add.add_argument('remote', help='Name of the remote')
        parser_add.add_argument('url', help='URL of the remote')
        parser_add.add_argument('verify_ssl', nargs="?", default="True",
                                help='Verify SSL certificated. Default True')
        parser_add.add_argument("-i", "--insert", nargs="?", const=0, type=int, action=OnceArgument,
                                help="insert remote at specific index")
        parser_add.add_argument("-f", "--force", default=False, action='store_true',
                                help="Force addition, will update if existing")
        parser_rm = subparsers.add_parser('remove', help='Remove a remote')
        parser_rm.add_argument('remote', help='Name of the remote')
        parser_upd = subparsers.add_parser('update', help='Update the remote url')
        parser_upd.add_argument('remote', help='Name of the remote')

        parser_upd.add_argument('url', help='URL')
        parser_upd.add_argument('verify_ssl', nargs="?", default="True",
                                help='Verify SSL certificated. Default True')
        parser_upd.add_argument("-i", "--insert", nargs="?", const=0, type=int, action=OnceArgument,
                                help="Insert remote at specific index")
        parser_rename = subparsers.add_parser('rename', help='Update the remote name')
        parser_rename.add_argument('remote', help='The old remote name')
        parser_rename.add_argument('new_remote', help='The new remote name')

        subparsers.add_parser('list_ref',
                              help='List the package recipes and its associated remotes')
        parser_padd = subparsers.add_parser('add_ref',
                                            help="Associate a recipe's reference to a remote")
        parser_padd.add_argument('reference', help='Package recipe reference')
        parser_padd.add_argument('remote', help='Name of the remote')
        parser_prm = subparsers.add_parser('remove_ref',
                                           help="Dissociate a recipe's reference and its remote")
        parser_prm.add_argument('reference', help='Package recipe reference')
        parser_pupd = subparsers.add_parser('update_ref', help="Update the remote associated with "
                                            "a package recipe")
        parser_pupd.add_argument('reference', help='Package recipe reference')
        parser_pupd.add_argument('remote', help='Name of the remote')
        args = parser.parse_args(*args)

        reference = args.reference if hasattr(args, 'reference') else None

        verify_ssl = get_bool_from_text(args.verify_ssl) if hasattr(args, 'verify_ssl') else False

        remote = args.remote if hasattr(args, 'remote') else None
        new_remote = args.new_remote if hasattr(args, 'new_remote') else None
        url = args.url if hasattr(args, 'url') else None

        if args.subcommand == "list":
            remotes = self._conan.remote_list()
            self._outputer.remote_list(remotes)
        elif args.subcommand == "add":
            return self._conan.remote_add(remote, url, verify_ssl, args.insert, args.force)
        elif args.subcommand == "remove":
            return self._conan.remote_remove(remote)
        elif args.subcommand == "rename":
            return self._conan.remote_rename(remote, new_remote)
        elif args.subcommand == "update":
            return self._conan.remote_update(remote, url, verify_ssl, args.insert)
        elif args.subcommand == "list_ref":
            refs = self._conan.remote_list_ref()
            self._outputer.remote_ref_list(refs)
        elif args.subcommand == "add_ref":
            return self._conan.remote_add_ref(reference, remote)
        elif args.subcommand == "remove_ref":
            return self._conan.remote_remove_ref(reference)
        elif args.subcommand == "update_ref":
            return self._conan.remote_update_ref(reference, remote)

    def profile(self, *args):
        """ Lists profiles in the '.conan/profiles' folder, or shows profile details.
        The 'list' subcommand will always use the default user 'conan/profiles' folder. But the
        'show' subcommand is able to resolve absolute and relative paths, as well as to map names to
        '.conan/profiles' folder, in the same way as the '--profile' install argument.
        """
        parser = argparse.ArgumentParser(description=self.profile.__doc__, prog="conan profile")
        subparsers = parser.add_subparsers(dest='subcommand')

        # create the parser for the "profile" command
        subparsers.add_parser('list', help='List current profiles')
        parser_show = subparsers.add_parser('show', help='Show the values defined for a profile')
        parser_show.add_argument('profile', help="name of the profile in the '.conan/profiles' "
                                                 "folder or path to a profile file")

        parser_new = subparsers.add_parser('new', help='Creates a new empty profile')
        parser_new.add_argument('profile', help="Name for the profile in the '.conan/profiles' "
                                                "folder or path and name for a profile file")
        parser_new.add_argument("--detect", action='store_true', default=False,
                                help='Autodetect settings and fill [settings] section')

        parser_update = subparsers.add_parser('update', help='Update a profile with desired value')
        parser_update.add_argument('item',
                                   help="'item=value' to update. e.g., settings.compiler=gcc")
        parser_update.add_argument('profile', help="Name of the profile in the '.conan/profiles' "
                                                   "folder or path to a profile file")

        parser_get = subparsers.add_parser('get', help='Get a profile key')
        parser_get.add_argument('item', help='Key of the value to get, e.g: settings.compiler')
        parser_get.add_argument('profile', help="Name of the profile in the '.conan/profiles' "
                                                "folder or path to a profile file")

        parser_remove = subparsers.add_parser('remove', help='Remove a profile key')
        parser_remove.add_argument('item', help='key, e.g: settings.compiler')
        parser_remove.add_argument('profile', help="Name of the profile in the '.conan/profiles' "
                                                   "folder or path to a profile file")

        args = parser.parse_args(*args)

        profile = args.profile if hasattr(args, 'profile') else None

        if args.subcommand == "list":
            profiles = self._conan.profile_list()
            self._outputer.profile_list(profiles)
        elif args.subcommand == "show":
            profile_text = self._conan.read_profile(profile)
            self._outputer.print_profile(profile, profile_text)
        elif args.subcommand == "new":
            self._conan.create_profile(profile, args.detect)
        elif args.subcommand == "update":
            try:
                key, value = args.item.split("=", 1)
            except ValueError:
                raise ConanException("Please specify key=value")
            self._conan.update_profile(profile, key, value)
        elif args.subcommand == "get":
            key = args.item
            self._outputer.writeln(self._conan.get_profile_key(profile, key))
        elif args.subcommand == "remove":
            self._conan.delete_profile_key(profile, args.item)

    def get(self, *args):
        """ Gets a file or list a directory of a given reference or package.
        """
        parser = argparse.ArgumentParser(description=self.get.__doc__,
                                         prog="conan get")
        parser.add_argument('reference', help='package recipe reference')
        parser.add_argument('path',
                            help='Path to the file or directory. If not specified will get the '
                                 'conanfile if only a reference is specified and a conaninfo.txt '
                                 'file contents if the package is also specified',
                            default=None, nargs="?")
        parser.add_argument("-p", "--package", default=None, help='Package ID',
                            action=OnceArgument)
        parser.add_argument("-r", "--remote", action=OnceArgument,
                            help='Get from this specific remote')
        parser.add_argument("-raw", "--raw", action='store_true', default=False,
                            help='Do not decorate the text')
        args = parser.parse_args(*args)

        ret, path = self._conan.get_path(args.reference, args.package, args.path, args.remote)
        if isinstance(ret, list):
            self._outputer.print_dir_list(ret, path, args.raw)
        else:
            self._outputer.print_file_contents(ret, path, args.raw)

        return

    def alias(self, *args):
        """Creates and exports an 'alias package recipe'. An "alias" package is a symbolic name
        (reference) for another package (target). When some package depends on an alias, the target
        one will be retrieved and used instead, so the alias reference, the symbolic name, does not
        appear in the final dependency graph.
        """
        parser = argparse.ArgumentParser(description=self.alias.__doc__,
                                         prog="conan alias")
        parser.add_argument('reference', help='Alias reference. e.j: mylib/1.X@user/channel')
        parser.add_argument('target', help='Target reference. e.j: mylib/1.12@user/channel')
        args = parser.parse_args(*args)

        self._conan.export_alias(args.reference, args.target)

    def _show_help(self):
        """Prints a summary of all commands
        """
        grps = [("Consumer commands", ("install", "config", "get", "info", "search")),
                ("Creator commands", ("new", "create", "upload", "export", "export-pkg", "test")),
                ("Package development commands", ("source", "build", "package")),
                ("Misc commands", ("profile", "remote", "user", "imports", "copy", "remove",
                                   "alias", "download", "help"))]

        def check_all_commands_listed():
            """Keep updated the main directory, raise if don't"""
            all_commands = self._commands()
            all_in_grps = [command for _, command_list in grps for command in command_list]
            if set(all_in_grps) != set(all_commands):
                diff = set(all_commands) - set(all_in_grps)
                raise Exception("Some command is missing in the main help: %s" % ",".join(diff))
            return all_commands

        commands = check_all_commands_listed()
        max_len = max((len(c) for c in commands)) + 1
        fmt = '  %-{}s'.format(max_len)

        for group_name, comm_names in grps:
            self._user_io.out.writeln(group_name, Color.BRIGHT_MAGENTA)
            for name in comm_names:
                # future-proof way to ensure tabular formatting
                self._user_io.out.write(fmt % name, Color.GREEN)
                self._user_io.out.writeln(commands[name].__doc__.split('\n', 1)[0].strip())

        self._user_io.out.writeln("")
        self._user_io.out.writeln('Conan commands. Type "conan <command> -h" for help',
                                  Color.BRIGHT_YELLOW)

    def _commands(self):
        """ returns a list of available commands
        """
        result = {}
        for m in inspect.getmembers(self, predicate=inspect.ismethod):
            method_name = m[0]
            if not method_name.startswith('_'):
                if "export_pkg" == method_name:
                    method_name = "export-pkg"
                method = m[1]
                if method.__doc__ and not method.__doc__.startswith('HIDDEN'):
                    result[method_name] = method
        return result

    @staticmethod
    def _check_query_parameter_and_get_reference(pattern, query):
        reference = None
        if pattern:
            try:
                reference = ConanFileReference.loads(pattern)
            except ConanException:
                if query is not None:
                    raise ConanException("-q parameter only allowed with a valid recipe "
                                         "reference as search pattern. e.g conan search "
                                         "MyPackage/1.2@user/channel -q \"os=Windows\"")
        return reference

    def run(self, *args):
        """HIDDEN: entry point for executing commands, dispatcher to class
        methods
        """
        errors = False
        try:
            try:
                command = args[0][0]
                commands = self._commands()
                method = commands[command]
            except KeyError as exc:
                if command in ["-v", "--version"]:
                    self._user_io.out.success("Conan version %s" % client_version)
                    return False
                self._show_help()
                if command in ["-h", "--help"]:
                    return False
                raise ConanException("Unknown command %s" % str(exc))
            except IndexError:  # No parameters
                self._show_help()
                return False
            method(args[0][1:])
        except KeyboardInterrupt as exc:
            logger.error(exc)
            errors = True
        except SystemExit as exc:
            if exc.code != 0:
                logger.error(exc)
                self._user_io.out.error("Exiting with code: %d" % exc.code)
            errors = exc.code
        except ConanException as exc:
            errors = True
            msg = exception_message_safe(exc)
            self._user_io.out.error(msg)
        except Exception as exc:
            import traceback
            print(traceback.format_exc())
            errors = True
            msg = exception_message_safe(exc)
            self._user_io.out.error(msg)

        return errors


def get_reference_fields(arg_reference):
    """
    :param arg_reference: String with a complete reference, or only user/channel
    :return: name, version, user and channel, in a tuple
    """

    if not arg_reference:
        return None, None, None, None

    try:
        name_version, user_channel = arg_reference.split("@")
        name, version = name_version.split("/")
        user, channel = user_channel.split("/")
    except ValueError:
        name, version = None, None
        try:
            user, channel = arg_reference.split("/")
        except ValueError:
            raise ConanException("Invalid parameter '%s', specify the full reference or "
                                 "user/channel" % arg_reference)

    return name, version, user, channel


def _add_manifests_arguments(parser):
    parser.add_argument("-m", "--manifests", const=default_manifest_folder, nargs="?",
                        help='Install dependencies manifests in folder for later verify.'
                             ' Default folder is .conan_manifests, but can be changed',
                        action=OnceArgument)
    parser.add_argument("-mi", "--manifests-interactive", const=default_manifest_folder,
                        nargs="?",
                        help='Install dependencies manifests in folder for later verify, '
                             'asking user for confirmation. '
                             'Default folder is .conan_manifests, but can be changed',
                        action=OnceArgument)
    parser.add_argument("-v", "--verify", const=default_manifest_folder, nargs="?",
                        help='Verify dependencies manifests against stored ones',
                        action=OnceArgument)


def _add_common_install_arguments(parser, build_help):
    if build_help:
        parser.add_argument("-b", "--build", action=Extender, nargs="?", help=build_help)

    parser.add_argument("-e", "--env", nargs=1, action=Extender,
                        help='Environment variables that will be set during the package build, '
                             '-e CXX=/usr/bin/clang++')
    parser.add_argument("-o", "--options", nargs=1, action=Extender,
                        help='Define options values, e.g., -o Pkg:with_qt=true')
    parser.add_argument("-pr", "--profile", default=None, action=OnceArgument,
                        help='Apply the specified profile to the install command')
    parser.add_argument("-r", "--remote", action=OnceArgument,
                        help='Look in the specified remote server')
    parser.add_argument("-s", "--settings", nargs=1, action=Extender,
                        help='Settings to build the package, overwriting the defaults. e.g., '
                             '-s compiler=gcc')
    parser.add_argument("-u", "--update", action='store_true', default=False,
                        help="Check updates exist from upstream remotes")


_help_build_policies = '''Optional, use it to choose if you want to build from sources:

    --build            Build all from sources, do not use binary packages.
    --build=never      Never build, use binary packages or fail if a binary package is not found.
    --build=missing    Build from code if a binary package is not found.
    --build=outdated   Build from code if the binary is not built with the current recipe or
                       when missing binary package.
    --build=[pattern]  Build always these packages from source, but never build the others.
                       Allows multiple --build parameters. 'pattern' is a fnmatch file pattern
                       of a package name.

    Default behavior: If you don't specify anything, it will be similar to '--build=never', but
    package recipes can override it with their 'build_policy' attribute in the conanfile.py.
'''


def main(args):
    """ main entry point of the conan application, using a Command to
    parse parameters

    Exit codes for conan command:

        0: Success (done)
        1: General ConanException error (done)
        2: Migration error
        3: Ctrl+C
        4: Ctrl+Break
    """
    try:
        conan_api, client_cache, user_io = Conan.factory()
    except ConanException:  # Error migrating
        sys.exit(2)

    outputer = CommandOutputer(user_io, client_cache)
    command = Command(conan_api, client_cache, user_io, outputer)
    current_dir = get_cwd()
    try:
        import signal

        def ctrl_c_handler(_, __):
            print('You pressed Ctrl+C!')
            sys.exit(3)

        def ctrl_break_handler(_, __):
            print('You pressed Ctrl+Break!')
            sys.exit(4)

        signal.signal(signal.SIGINT, ctrl_c_handler)
        if sys.platform == 'win32':
            signal.signal(signal.SIGBREAK, ctrl_break_handler)
        error = command.run(args)
    finally:
        os.chdir(current_dir)
    sys.exit(error)<|MERGE_RESOLUTION|>--- conflicted
+++ resolved
@@ -838,17 +838,6 @@
         except (TypeError, ConanException):
             reference = None
 
-<<<<<<< HEAD
-        if reference and args.remote != 'all':
-            ret = self._conan.search_packages(reference, query=args.query, remote=args.remote,
-                                              outdated=args.outdated)
-            ordered_packages, reference, recipe_hash, packages_query = ret
-            self._outputer.print_search_packages(ordered_packages, reference, recipe_hash,
-                                                 packages_query, args.table)
-        else:
-            if args.table:
-                raise ConanException("'--table' argument can only be used with a reference")
-=======
         cwd = os.getcwd()
         info = None
 
@@ -864,7 +853,6 @@
                     raise ConanException("'--table' argument can only be used with a reference")
 
                 self._check_query_parameter_and_get_reference(args.pattern_or_reference, args.query)
->>>>>>> 9c976690
 
                 info = self._conan.search_recipes(args.pattern_or_reference, remote=args.remote,
                                                   case_sensitive=args.case_sensitive)
