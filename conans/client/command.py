--- conflicted
+++ resolved
@@ -16,11 +16,6 @@
 from conans.errors import ConanInvalidSystemRequirements
 from conans.model.package_ref import PkgReference
 from conans.model.recipe_ref import RecipeReference
-<<<<<<< HEAD
-from conans.model.ref import check_valid_ref, validate_recipe_reference
-from conans.util.config_parser import get_bool_from_text
-=======
->>>>>>> 940d997a
 from conans.util.files import exception_message_safe
 from conans.util.files import save
 from conans.util.log import logger
@@ -160,47 +155,6 @@
                 json_output_file = args.json
             save(json_output_file, json_output)
 
-<<<<<<< HEAD
-=======
-    def test(self, *args):
-        """
-        Tests a package consuming it from a conanfile.py with a test() method.
-
-        This command installs the conanfile dependencies (including the tested
-        package), calls a 'conan build' to build test apps and finally executes
-        the test() method. The testing recipe does not require name or version,
-        neither definition of package() or package_info() methods. The package
-        to be tested must exist in the local cache or any configured remote.
-        """
-        parser = argparse.ArgumentParser(description=self.test.__doc__,
-                                         prog="conan test",
-                                         formatter_class=SmartFormatter)
-        parser.add_argument("path", help='Path to the "testing" folder containing a conanfile.py or'
-                            ' to a recipe file with test() method'
-                            ' e.g. conan test_package/conanfile.py pkg/version@user/channel')
-        parser.add_argument("reference",
-                            help='pkg/version@user/channel of the package to be tested')
-        parser.add_argument("-tbf", "--test-build-folder", action=OnceArgument,
-                            help="Working directory of the build process.")
-
-        _add_common_install_arguments(parser, build_help=_help_build_policies.format("never"))
-        args = parser.parse_args(*args)
-
-        self._warn_python_version()
-
-        profile_build = ProfileData(profiles=args.profile_build, settings=args.settings_build,
-                                    options=args.options_build, env=args.env_build,
-                                    conf=args.conf_build)
-        # TODO: 2.0 create profile_host object here to avoid passing a lot of arguments to the API
-
-        return self._conan_api.test(args.path, args.reference,
-                                args.profile_host, args.settings_host, args.options_host,
-                                args.env_host, conf=args.conf_host, remote_name=args.remote,
-                                update=args.update, build_modes=args.build,
-                                test_build_folder=args.test_build_folder,
-                                lockfile=args.lockfile, profile_build=profile_build)
-
->>>>>>> 940d997a
     def download(self, *args):
         """
         Downloads recipe and binaries to the local cache, without using settings.
