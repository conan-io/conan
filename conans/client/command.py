import inspect
import json
import os
import sys

import argparse
import six
from argparse import ArgumentError

from conans import __version__ as client_version
from conans.client.cmd.uploader import UPLOAD_POLICY_FORCE, \
    UPLOAD_POLICY_NO_OVERWRITE, UPLOAD_POLICY_NO_OVERWRITE_RECIPE, UPLOAD_POLICY_SKIP
from conans.client.conan_api import (Conan, default_manifest_folder, _make_abs_path)
from conans.client.conan_command_output import CommandOutputer
from conans.client.output import Color
from conans.client.printer import Printer
from conans.errors import ConanException, ConanInvalidConfiguration, NoRemoteAvailable, \
    ConanMigrationError
from conans.model.ref import ConanFileReference, PackageReference, get_reference_fields, \
    check_valid_ref
from conans.unicode import get_cwd
from conans.util.config_parser import get_bool_from_text
from conans.util.files import exception_message_safe
from conans.util.files import save
from conans.util.log import logger

# Exit codes for conan command:
SUCCESS = 0                         # 0: Success (done)
ERROR_GENERAL = 1                   # 1: General ConanException error (done)
ERROR_MIGRATION = 2                 # 2: Migration error
USER_CTRL_C = 3                     # 3: Ctrl+C
USER_CTRL_BREAK = 4                 # 4: Ctrl+Break
ERROR_SIGTERM = 5                   # 5: SIGTERM
ERROR_INVALID_CONFIGURATION = 6     # 6: Invalid configuration (done)


class Extender(argparse.Action):
    """Allows to use the same flag several times in a command and creates a list with the values.
    For example:
        conan install MyPackage/1.2@user/channel -o qt:value -o mode:2 -s cucumber:true
      It creates:
          options = ['qt:value', 'mode:2']
          settings = ['cucumber:true']
    """
    def __call__(self, parser, namespace, values, option_strings=None):  # @UnusedVariable
        # Need None here incase `argparse.SUPPRESS` was supplied for `dest`
        dest = getattr(namespace, self.dest, None)
        if not hasattr(dest, 'extend') or dest == self.default:
            dest = []
            setattr(namespace, self.dest, dest)
            # if default isn't set to None, this method might be called
            # with the default as `values` for other arguments which
            # share this destination.
            parser.set_defaults(**{self.dest: None})

        if isinstance(values, str):
            dest.append(values)
        elif values:
            try:
                dest.extend(values)
            except ValueError:
                dest.append(values)


class OnceArgument(argparse.Action):
    """Allows to declare a parameter that can have only one value, by default argparse takes the
    latest declared and it's very confusing.
    """
    def __call__(self, parser, namespace, values, option_string=None):
        if getattr(namespace, self.dest) is not None and self.default is None:
            msg = '{o} can only be specified once'.format(o=option_string)
            raise argparse.ArgumentError(None, msg)
        setattr(namespace, self.dest, values)


class SmartFormatter(argparse.HelpFormatter):

    def _fill_text(self, text, width, indent):
        import textwrap
        text = textwrap.dedent(text)
        return ''.join(indent + line for line in text.splitlines(True))


_QUERY_EXAMPLE = ("os=Windows AND (arch=x86 OR compiler=gcc)")
_PATTERN_EXAMPLE = ("boost/*")
_REFERENCE_EXAMPLE = ("MyPackage/1.2@user/channel")
_PREF_EXAMPLE = ("MyPackage/1.2@user/channel:af7901d8bdfde621d086181aa1c495c25a17b137")

_BUILD_FOLDER_HELP = ("Directory for the build process. Defaulted to the current directory. A "
                      "relative path to current directory can also be specified")
_INSTALL_FOLDER_HELP = ("Directory containing the conaninfo.txt and conanbuildinfo.txt files "
                        "(from previous 'conan install'). Defaulted to --build-folder")
_KEEP_SOURCE_HELP = ("Do not remove the source folder in local cache, even if the recipe changed. "
                     "Use this for testing purposes only")
_PATTERN_OR_REFERENCE_HELP = ("Pattern or package recipe reference, e.g., '%s', "
                              "'%s'" % (_PATTERN_EXAMPLE, _REFERENCE_EXAMPLE))
_PATTERN_REF_OR_PREF_HELP = ("Pattern, recipe reference or package reference e.g., '%s', "
                             "'%s', '%s'" % (_PATTERN_EXAMPLE, _REFERENCE_EXAMPLE, _PREF_EXAMPLE))
_REF_OR_PREF_HELP = ("Recipe reference or package reference e.g., '%s', "
                     "'%s'" % (_REFERENCE_EXAMPLE, _PREF_EXAMPLE))
_PATH_HELP = ("Path to a folder containing a conanfile.py or to a recipe file "
              "e.g., my_folder/conanfile.py")
_QUERY_HELP = ("Packages query: '%s'. The 'pattern_or_reference' parameter has "
               "to be a reference: %s" % (_QUERY_EXAMPLE, _REFERENCE_EXAMPLE))
_SOURCE_FOLDER_HELP = ("Directory containing the sources. Defaulted to the conanfile's directory. A"
                       " relative path to current directory can also be specified")


class Command(object):
    """A single command of the conan application, with all the first level commands. Manages the
    parsing of parameters and delegates functionality in collaborators. It can also show help of the
    tool.
    """
    def __init__(self, conan_api):
        assert isinstance(conan_api, Conan)
        self._conan = conan_api
        self._out = conan_api._user_io.out

    @property
    def _outputer(self):
        return CommandOutputer(self._out, self._conan._cache)

    def help(self, *args):
        """
        Shows help for a specific command.
        """
        parser = argparse.ArgumentParser(description=self.help.__doc__,
                                         prog="conan help",
                                         formatter_class=SmartFormatter)
        parser.add_argument("command", help='command', nargs="?")
        args = parser.parse_args(*args)
        if not args.command:
            self._show_help()
            return
        try:
            commands = self._commands()
            method = commands[args.command]
            self._warn_python2()
            method(["--help"])
        except KeyError:
            raise ConanException("Unknown command '%s'" % args.command)

    def new(self, *args):
        """
        Creates a new package recipe template with a 'conanfile.py' and optionally,
        'test_package' testing files.
        """
        parser = argparse.ArgumentParser(description=self.new.__doc__,
                                         prog="conan new",
                                         formatter_class=SmartFormatter)
        parser.add_argument("name", help='Package name, e.g.: "Poco/1.7.3" or complete reference'
                                         ' for CI scripts: "Poco/1.7.3@conan/stable"')
        parser.add_argument("-t", "--test", action='store_true', default=False,
                            help='Create test_package skeleton to test package')
        parser.add_argument("-i", "--header", action='store_true', default=False,
                            help='Create a headers only package template')
        parser.add_argument("-c", "--pure-c", action='store_true', default=False,
                            help='Create a C language package only package, '
                                 'deleting "self.settings.compiler.libcxx" setting '
                                 'in the configure method')
        parser.add_argument("-s", "--sources", action='store_true', default=False,
                            help='Create a package with embedded sources in "src" folder, '
                                 'using "exports_sources" instead of retrieving external code with '
                                 'the "source()" method')
        parser.add_argument("-b", "--bare", action='store_true', default=False,
                            help='Create the minimum package recipe, without build() method. '
                            'Useful in combination with "export-pkg" command')
        parser.add_argument("-m", "--template",
                            help='Use the given template from the local cache for conanfile.py')
        parser.add_argument("-cis", "--ci-shared", action='store_true',
                            default=False,
                            help='Package will have a "shared" option to be used in CI')
        parser.add_argument("-cilg", "--ci-travis-gcc", action='store_true',
                            default=False,
                            help='Generate travis-ci files for linux gcc')
        parser.add_argument("-cilc", "--ci-travis-clang", action='store_true',
                            default=False,
                            help='Generate travis-ci files for linux clang')
        parser.add_argument("-cio", "--ci-travis-osx", action='store_true',
                            default=False,
                            help='Generate travis-ci files for OSX apple-clang')
        parser.add_argument("-ciw", "--ci-appveyor-win", action='store_true',
                            default=False, help='Generate appveyor files for Appveyor '
                                                'Visual Studio')
        parser.add_argument("-ciglg", "--ci-gitlab-gcc", action='store_true',
                            default=False,
                            help='Generate GitLab files for linux gcc')
        parser.add_argument("-ciglc", "--ci-gitlab-clang", action='store_true',
                            default=False,
                            help='Generate GitLab files for linux clang')
        parser.add_argument("-ciccg", "--ci-circleci-gcc", action='store_true',
                            default=False,
                            help='Generate CircleCI files for linux gcc')
        parser.add_argument("-ciccc", "--ci-circleci-clang", action='store_true',
                            default=False,
                            help='Generate CircleCI files for linux clang')
        parser.add_argument("-cicco", "--ci-circleci-osx", action='store_true',
                            default=False,
                            help='Generate CircleCI files for OSX apple-clang')
        parser.add_argument("-gi", "--gitignore", action='store_true', default=False,
                            help='Generate a .gitignore with the known patterns to excluded')
        parser.add_argument("-ciu", "--ci-upload-url",
                            help='Define URL of the repository to upload')

        args = parser.parse_args(*args)
        self._warn_python2()
        self._conan.new(args.name, header=args.header, pure_c=args.pure_c, test=args.test,
                        exports_sources=args.sources, bare=args.bare,
                        visual_versions=args.ci_appveyor_win,
                        linux_gcc_versions=args.ci_travis_gcc,
                        linux_clang_versions=args.ci_travis_clang,
                        gitignore=args.gitignore,
                        osx_clang_versions=args.ci_travis_osx, shared=args.ci_shared,
                        upload_url=args.ci_upload_url,
                        gitlab_gcc_versions=args.ci_gitlab_gcc,
                        gitlab_clang_versions=args.ci_gitlab_clang,
                        circleci_gcc_versions=args.ci_circleci_gcc,
                        circleci_clang_versions=args.ci_circleci_clang,
                        circleci_osx_versions=args.ci_circleci_osx,
                        template=args.template)

    def inspect(self, *args):
        """
        Displays conanfile attributes, like name, version and options. Works locally,
        in local cache and remote.
        """
        parser = argparse.ArgumentParser(description=self.inspect.__doc__,
                                         prog="conan inspect",
                                         formatter_class=SmartFormatter)
        parser.add_argument("path_or_reference", help="Path to a folder containing a recipe"
                            " (conanfile.py) or to a recipe file. e.g., "
                            "./my_project/conanfile.py. It could also be a reference")
        parser.add_argument("-a", "--attribute", help='The attribute to be displayed, e.g "name"',
                            nargs="?", action=Extender)
        parser.add_argument("-r", "--remote", help='look in the specified remote server',
                            action=OnceArgument)
        parser.add_argument("-j", "--json", default=None, action=OnceArgument,
                            help='json output file')
        parser.add_argument('--raw', default=None, action=OnceArgument,
                            help='Print just the value of the requested attribute')

        args = parser.parse_args(*args)

        if args.raw and args.attribute:
            raise ConanException("Argument '--raw' is incompatible with '-a'")

        if args.raw and args.json:
            raise ConanException("Argument '--raw' is incompatible with '--json'")

        attributes = [args.raw, ] if args.raw else args.attribute

        result = self._conan.inspect(args.path_or_reference, attributes, args.remote)
        Printer(self._out).print_inspect(result, raw=args.raw)
        if args.json:
            json_output = json.dumps(result)
            if not os.path.isabs(args.json):
                json_output_file = os.path.join(get_cwd(), args.json)
            else:
                json_output_file = args.json
            save(json_output_file, json_output)

    def test(self, *args):
        """
        Tests a package consuming it from a conanfile.py with a test() method.

        This command installs the conanfile dependencies (including the tested
        package), calls a 'conan build' to build test apps and finally executes
        the test() method. The testing recipe does not require name or version,
        neither definition of package() or package_info() methods. The package
        to be tested must exist in the local cache or in any configured remote.
        """
        parser = argparse.ArgumentParser(description=self.test.__doc__,
                                         prog="conan test",
                                         formatter_class=SmartFormatter)
        parser.add_argument("path", help='Path to the "testing" folder containing a conanfile.py or'
                            ' to a recipe file with test() method'
                            'e.g. conan test_package/conanfile.py pkg/version@user/channel')
        parser.add_argument("reference",
                            help='pkg/version@user/channel of the package to be tested')
        parser.add_argument("-tbf", "--test-build-folder", action=OnceArgument,
                            help="Working directory of the build process.")

        _add_common_install_arguments(parser, build_help=_help_build_policies)
        args = parser.parse_args(*args)
        self._warn_python2()
        return self._conan.test(args.path, args.reference, args.profile, args.settings,
                                args.options, args.env, args.remote, args.update,
                                build_modes=args.build, test_build_folder=args.test_build_folder,
                                lockfile=args.lockfile)

    def create(self, *args):
        """
        Builds a binary package for a recipe (conanfile.py).

        Uses the specified configuration in a profile or in -s settings, -o
        options etc. If a 'test_package' folder (the name can be configured
        with -tf) is found, the command will run the consumer project to ensure
        that the package has been created correctly. Check 'conan test' command
        to know more about 'test_folder' project.
        """
        parser = argparse.ArgumentParser(description=self.create.__doc__,
                                         prog="conan create",
                                         formatter_class=SmartFormatter)
        parser.add_argument("path", help=_PATH_HELP)
        parser.add_argument("reference", nargs='?', default=None,
                            help='user/channel, version@user/channel or pkg/version@user/channel '
                            '(if name or version declared in conanfile.py, they should match)')
        parser.add_argument("-j", "--json", default=None, action=OnceArgument,
                            help='json file path where the install information will be written to')
        parser.add_argument('-k', '-ks', '--keep-source', default=False, action='store_true',
                            help=_KEEP_SOURCE_HELP)
        parser.add_argument('-kb', '--keep-build', default=False, action='store_true',
                            help='Do not remove the build folder in local cache. '
                                 'Implies --keep-source. '
                                 'Use this for testing purposes only')
        parser.add_argument("-ne", "--not-export", default=False, action='store_true',
                            help='Do not export the conanfile.py')
        parser.add_argument("-tbf", "--test-build-folder", action=OnceArgument,
                            help='Working directory for the build of the test project.')
        parser.add_argument("-tf", "--test-folder", action=OnceArgument,
                            help='Alternative test folder name. By default it is "test_package". '
                                 'Use "None" to skip the test stage')

        _add_manifests_arguments(parser)
        _add_common_install_arguments(parser, build_help=_help_build_policies)

        args = parser.parse_args(*args)
        self._warn_python2()
        name, version, user, channel, _ = get_reference_fields(args.reference,
                                                               user_channel_allowed=True)

        # The two first conditions is to allow "conan create ." and "conan create lib/1.0@"
        # FIXME: In Conan 2.0 all should be valid
        if args.reference and not args.reference.endswith("@") and (not user or not channel):
            raise ConanException("Invalid parameter '%s', "
                                 "specify the full reference or user/channel" % args.reference)

        if args.test_folder == "None":
            # Now if parameter --test-folder=None (string None) we have to skip tests
            args.test_folder = False

        cwd = get_cwd()

        info = None
        try:
            info = self._conan.create(args.path, name, version, user, channel,
                                      args.profile, args.settings, args.options,
                                      args.env, args.test_folder, args.not_export,
                                      args.build, args.keep_source, args.keep_build, args.verify,
                                      args.manifests, args.manifests_interactive,
                                      args.remote, args.update,
                                      test_build_folder=args.test_build_folder,
                                      lockfile=args.lockfile)
        except ConanException as exc:
            info = exc.info
            raise
        finally:
            if args.json and info:
                self._outputer.json_output(info, args.json, cwd)

    def download(self, *args):
        """
        Downloads recipe and binaries to the local cache, without using settings.

        It works specifying the recipe reference and package ID to be
        installed. Not transitive, requirements of the specified reference will
        NOT be retrieved. Useful together with 'conan copy' to automate the
        promotion of packages to a different user/channel. Only if a reference
        is specified, it will download all packages from the specified remote.
        If no remote is specified, it will use the default remote.
        """

        parser = argparse.ArgumentParser(description=self.download.__doc__,
                                         prog="conan download",
                                         formatter_class=SmartFormatter)
        parser.add_argument("reference",
                            help='pkg/version@user/channel')
        parser.add_argument("-p", "--package", nargs=1, action=Extender,
                            help='Force install specified package ID (ignore settings/options)'
                                 ' [DEPRECATED: use full reference instead]')
        parser.add_argument("-r", "--remote", help='look in the specified remote server',
                            action=OnceArgument)
        parser.add_argument("-re", "--recipe", help='Downloads only the recipe', default=False,
                            action="store_true")

        args = parser.parse_args(*args)

        try:
            pref = PackageReference.loads(args.reference, validate=True)
        except ConanException:
            reference = args.reference
            packages_list = args.package

            if packages_list:
                self._out.warn("Usage of `--package` argument is deprecated."
                               " Use a full reference instead: "
                               "`conan download [...] {}:{}`".format(reference, packages_list[0]))
        else:
            reference = pref.ref.full_repr()
            packages_list = [pref.id]
            if args.package:
                raise ConanException("Use a full package reference (preferred) or the `--package`"
                                     " command argument, but not both.")

        self._warn_python2()
        return self._conan.download(reference=reference, packages=packages_list,
                                    remote_name=args.remote, recipe=args.recipe)

    def install(self, *args):
        """
        Installs the requirements specified in a recipe (conanfile.py or conanfile.txt).

        It can also be used to install a concrete package specifying a
        reference. If any requirement is not found in the local cache, it will
        retrieve the recipe from a remote, looking for it sequentially in the
        configured remotes. When the recipes have been downloaded it will try
        to download a binary package matching the specified settings, only from
        the remote from which the recipe was retrieved. If no binary package is
        found, it can be build from sources using the '--build' option. When
        the package is installed, Conan will write the files for the specified
        generators.
        """
        parser = argparse.ArgumentParser(description=self.install.__doc__,
                                         prog="conan install",
                                         formatter_class=SmartFormatter)
        parser.add_argument("path_or_reference", help="Path to a folder containing a recipe"
                            " (conanfile.py or conanfile.txt) or to a recipe file. e.g., "
                            "./my_project/conanfile.txt. It could also be a reference")
        parser.add_argument("reference", nargs="?",
                            help='Reference for the conanfile path of the first argument: '
                            'user/channel, version@user/channel or pkg/version@user/channel'
                            '(if name or version declared in conanfile.py, they should match)')
        parser.add_argument("-g", "--generator", nargs=1, action=Extender,
                            help='Generators to use')
        parser.add_argument("-if", "--install-folder", action=OnceArgument,
                            help='Use this directory as the directory where to put the generator'
                                 'files. e.g., conaninfo/conanbuildinfo.txt')
        _add_manifests_arguments(parser)

        parser.add_argument("--no-imports", action='store_true', default=False,
                            help='Install specified packages but avoid running imports')
        parser.add_argument("-j", "--json", default=None, action=OnceArgument,
                            help='Path to a json file where the install information will be '
                            'written')

        _add_common_install_arguments(parser, build_help=_help_build_policies)

        args = parser.parse_args(*args)
        cwd = get_cwd()

        path_is_reference = False
        path_is_complete_reference = False  # Like lib/1.0@
        try:
            get_reference_fields(args.path_or_reference)
            path_is_reference = True
            ConanFileReference.loads(args.path_or_reference)
            path_is_complete_reference = True
        except ConanException:
            pass

        if path_is_reference and args.reference:
            raise ConanException("A full reference was provided as first argument, second "
                                 "argument not allowed")

        info = None
        try:
            if path_is_complete_reference:
                ref = ConanFileReference.loads(args.path_or_reference)
                info = self._conan.install_reference(
                                    ref,
                                    settings=args.settings,
                                    options=args.options,
                                    env=args.env,
                                    remote_name=args.remote,
                                    verify=args.verify, manifests=args.manifests,
                                    manifests_interactive=args.manifests_interactive,
                                    build=args.build, profile_names=args.profile,
                                    update=args.update,
                                    generators=args.generator,
                                    install_folder=args.install_folder)
            elif path_is_reference:
                name, version, user, channel, rev = get_reference_fields(args.path_or_reference)
                info = self._conan.install_reference_by_fields(
                                    name, version, user, channel, rev,
                                    settings=args.settings,
                                    options=args.options,
                                    env=args.env,
                                    remote_name=args.remote,
                                    verify=args.verify, manifests=args.manifests,
                                    manifests_interactive=args.manifests_interactive,
                                    build=args.build, profile_names=args.profile,
                                    update=args.update,
                                    generators=args.generator,
                                    install_folder=args.install_folder)
            else:
                name, version, user, channel, _ = get_reference_fields(args.reference,
                                                                       user_channel_allowed=True)
                info = self._conan.install(path=args.path_or_reference,
                                           name=name, version=version, user=user, channel=channel,
                                           settings=args.settings, options=args.options,
                                           env=args.env,
                                           remote_name=args.remote,
                                           verify=args.verify, manifests=args.manifests,
                                           manifests_interactive=args.manifests_interactive,
                                           build=args.build, profile_names=args.profile,
                                           update=args.update, generators=args.generator,
                                           no_imports=args.no_imports,
<<<<<<< HEAD
                                           install_folder=args.install_folder)
=======
                                           install_folder=args.install_folder,
                                           lockfile=args.lockfile)
            else:
                if args.reference:
                    raise ConanException("A full reference was provided as first argument, second "
                                         "argument not allowed")

                manifest_interactive = args.manifests_interactive
                info = self._conan.install_reference(ref, settings=args.settings,
                                                     options=args.options,
                                                     env=args.env,
                                                     remote_name=args.remote,
                                                     verify=args.verify, manifests=args.manifests,
                                                     manifests_interactive=manifest_interactive,
                                                     build=args.build, profile_names=args.profile,
                                                     update=args.update,
                                                     generators=args.generator,
                                                     install_folder=args.install_folder,
                                                     lockfile=args.lockfile)
>>>>>>> f86e0353
        except ConanException as exc:
            info = exc.info
            raise
        finally:
            if args.json and info:
                self._outputer.json_output(info, args.json, cwd)

    def config(self, *args):
        """
        Manages Conan configuration.

        Used to edit conan.conf, or install config files.
        """
        parser = argparse.ArgumentParser(description=self.config.__doc__,
                                         prog="conan config",
                                         formatter_class=SmartFormatter)

        subparsers = parser.add_subparsers(dest='subcommand', help='sub-command help')
        subparsers.required = True

        rm_subparser = subparsers.add_parser('rm', help='Remove an existing config element')
        set_subparser = subparsers.add_parser('set', help='Set a value for a configuration item')
        get_subparser = subparsers.add_parser('get', help='Get the value of configuration item')
        install_subparser = subparsers.add_parser('install', help='install a full configuration '
                                                                  'from a local or remote zip file')
        rm_subparser.add_argument("item", help="Item to remove")
        get_subparser.add_argument("item", nargs="?", help="Item to print")
        set_subparser.add_argument("item", help="'item=value' to set")
        install_subparser.add_argument("item", nargs="?",
                                       help="git repository, local folder or zip file (local or "
                                       "http) where the configuration is stored")

        install_subparser.add_argument("--verify-ssl", nargs="?", default="True",
                                       help='Verify SSL connection when downloading file')
        install_subparser.add_argument("--type", "-t", choices=["git"],
                                       help='Type of remote config')
        install_subparser.add_argument("--args", "-a",
                                       help='String with extra arguments for "git clone"')
        install_subparser.add_argument("-sf", "--source-folder",
                                       help='Install files only from a source subfolder from the '
                                       'specified origin')
        install_subparser.add_argument("-tf", "--target-folder",
                                       help='Install to that path in the conan cache')

        args = parser.parse_args(*args)

        if args.subcommand == "set":
            try:
                key, value = args.item.split("=", 1)
            except ValueError:
                if "hooks." in args.item:
                    key, value = args.item.split("=", 1)[0], None
                else:
                    raise ConanException("Please specify 'key=value'")
            return self._conan.config_set(key, value)
        elif args.subcommand == "get":
            return self._conan.config_get(args.item)
        elif args.subcommand == "rm":
            return self._conan.config_rm(args.item)
        elif args.subcommand == "install":
            verify_ssl = get_bool_from_text(args.verify_ssl)
            return self._conan.config_install(args.item, verify_ssl, args.type, args.args,
                                              source_folder=args.source_folder,
                                              target_folder=args.target_folder)

    def info(self, *args):
        """
        Gets information about the dependency graph of a recipe.

        It can be used with a recipe or a reference for any existing package in
        your local cache.
        """

        info_only_options = ["id", "build_id", "remote", "url", "license", "requires", "update",
                             "required", "date", "author", "None"]
        path_only_options = ["export_folder", "build_folder", "package_folder", "source_folder"]
        str_path_only_options = ", ".join(['"%s"' % field for field in path_only_options])
        str_only_options = ", ".join(['"%s"' % field for field in info_only_options])

        parser = argparse.ArgumentParser(description=self.info.__doc__,
                                         prog="conan info",
                                         formatter_class=SmartFormatter)
        parser.add_argument("path_or_reference", help="Path to a folder containing a recipe"
                            " (conanfile.py or conanfile.txt) or to a recipe file. e.g., "
                            "./my_project/conanfile.txt. It could also be a reference")
        parser.add_argument("--paths", action='store_true', default=False,
                            help='Show package paths in local cache')
        parser.add_argument("-bo", "--build-order",
                            help='given a modified reference, return an ordered list to build (CI)',
                            nargs=1, action=Extender)
        parser.add_argument("-g", "--graph", action=OnceArgument,
                            help='Creates file with project dependencies graph. It will generate '
                            'a DOT or HTML file depending on the filename extension')
        parser.add_argument("-if", "--install-folder", action=OnceArgument,
                            help="local folder containing the conaninfo.txt and conanbuildinfo.txt "
                            "files (from a previous conan install execution). Defaulted to "
                            "current folder, unless --profile, -s or -o is specified. If you "
                            "specify both install-folder and any setting/option "
                            "it will raise an error.")
        parser.add_argument("-j", "--json", nargs='?', const="1", type=str,
                            help='Path to a json file where the information will be written')
        parser.add_argument("-n", "--only", nargs=1, action=Extender,
                            help="Show only the specified fields: %s. '--paths' information can "
                            "also be filtered with options %s. Use '--only None' to show only "
                            "references." % (str_only_options, str_path_only_options))
        parser.add_argument("--package-filter", nargs='?',
                            help='Print information only for packages that match the filter pattern'
                                 ' e.g., MyPackage/1.2@user/channel or MyPackage*')
        dry_build_help = ("Apply the --build argument to output the information, "
                          "as it would be done by the install command")
        parser.add_argument("-db", "--dry-build", action=Extender, nargs="?", help=dry_build_help)
        build_help = ("Given a build policy, return an ordered list of packages that would be built"
                      " from sources during the install command")

        _add_common_install_arguments(parser, build_help=build_help)
        args = parser.parse_args(*args)

        if args.install_folder and (args.profile or args.settings or args.options or args.env):
            raise ArgumentError(None,
                                "--install-folder cannot be used together with -s, -o, -e or -pr")
        if args.build_order and args.graph:
            raise ArgumentError(None,
                                "--build-order cannot be used together with --graph")

        # BUILD ORDER ONLY
        if args.build_order:
            ret = self._conan.info_build_order(args.path_or_reference,
                                               settings=args.settings,
                                               options=args.options,
                                               env=args.env,
                                               profile_names=args.profile,
                                               remote_name=args.remote,
                                               build_order=args.build_order,
                                               check_updates=args.update,
                                               install_folder=args.install_folder)
            if args.json:
                json_arg = True if args.json == "1" else args.json
                self._outputer.json_build_order(ret, json_arg, get_cwd())
            else:
                self._outputer.build_order(ret)

        # INSTALL SIMULATION, NODES TO INSTALL
        elif args.build is not None:
            nodes, _ = self._conan.info_nodes_to_build(args.path_or_reference,
                                                       build_modes=args.build,
                                                       settings=args.settings,
                                                       options=args.options,
                                                       env=args.env,
                                                       profile_names=args.profile,
                                                       remote_name=args.remote,
                                                       check_updates=args.update,
                                                       install_folder=args.install_folder)
            if args.json:
                json_arg = True if args.json == "1" else args.json
                self._outputer.json_nodes_to_build(nodes, json_arg, get_cwd())
            else:
                self._outputer.nodes_to_build(nodes)

        # INFO ABOUT DEPS OF CURRENT PROJECT OR REFERENCE
        else:
            data = self._conan.info(args.path_or_reference,
                                    remote_name=args.remote,
                                    settings=args.settings,
                                    options=args.options,
                                    env=args.env,
                                    profile_names=args.profile,
                                    update=args.update,
                                    install_folder=args.install_folder,
                                    build=args.dry_build,
                                    lockfile=args.lockfile)
            deps_graph, _ = data
            only = args.only
            if args.only == ["None"]:
                only = []
            if only and args.paths and (set(only) - set(path_only_options)):
                raise ConanException("Invalid --only value '%s' with --path specified, allowed "
                                     "values: [%s]." % (only, str_path_only_options))
            elif only and not args.paths and (set(only) - set(info_only_options)):
                raise ConanException("Invalid --only value '%s', allowed values: [%s].\n"
                                     "Use --only=None to show only the references."
                                     % (only, str_only_options))

            if args.graph:
                self._outputer.info_graph(args.graph, deps_graph, get_cwd())
            if args.json:
                json_arg = True if args.json == "1" else args.json
                self._outputer.json_info(deps_graph, json_arg, get_cwd(), show_paths=args.paths)

            if not args.graph and not args.json:
                self._outputer.info(deps_graph, only, args.package_filter, args.paths)

    def source(self, *args):
        """
        Calls your local conanfile.py 'source()' method.

        Usually downloads and uncompresses the package sources.
        """
        parser = argparse.ArgumentParser(description=self.source.__doc__,
                                         prog="conan source",
                                         formatter_class=SmartFormatter)
        parser.add_argument("path", help=_PATH_HELP)
        parser.add_argument("-sf", "--source-folder", action=OnceArgument,
                            help='Destination directory. Defaulted to current directory')
        parser.add_argument("-if", "--install-folder", action=OnceArgument,
                            help=_INSTALL_FOLDER_HELP + " Optional, source method will run without "
                            "the information retrieved from the conaninfo.txt and "
                            "conanbuildinfo.txt, only required when using conditional source() "
                            "based on settings, options, env_info and user_info")
        args = parser.parse_args(*args)

        try:
            if "@" in args.path and ConanFileReference.loads(args.path):
                raise ArgumentError(None,
                                    "'conan source' doesn't accept a reference anymore. "
                                    "If you were using it as a concurrency workaround, "
                                    "you can call 'conan install' simultaneously from several "
                                    "different processes, the concurrency is now natively supported"
                                    ". The path parameter should be a folder containing a "
                                    "conanfile.py file.")
        except ConanException:
            pass

        self._warn_python2()
        return self._conan.source(args.path, args.source_folder, args.install_folder)

    def build(self, *args):
        """
        Calls your local conanfile.py 'build()' method.

        The recipe will be built in the local directory specified by
        --build-folder, reading the sources from --source-folder. If you are
        using a build helper, like CMake(), the --package-folder will be
        configured as destination folder for the install step.
        """

        parser = argparse.ArgumentParser(description=self.build.__doc__,
                                         prog="conan build",
                                         formatter_class=SmartFormatter)
        parser.add_argument("path", help=_PATH_HELP)
        parser.add_argument("-b", "--build", default=None, action="store_true",
                            help="Execute the build step (variable should_build=True). When "
                            "specified, configure/install/test won't run unless "
                            "--configure/--install/--test specified")
        parser.add_argument("-bf", "--build-folder", action=OnceArgument, help=_BUILD_FOLDER_HELP)
        parser.add_argument("-c", "--configure", default=None, action="store_true",
                            help="Execute the configuration step (variable should_configure=True). "
                            "When specified, build/install/test won't run unless "
                            "--build/--install/--test specified")
        parser.add_argument("-i", "--install", default=None, action="store_true",
                            help="Execute the install step (variable should_install=True). When "
                            "specified, configure/build/test won't run unless "
                            "--configure/--build/--test specified")
        parser.add_argument("-t", "--test", default=None, action="store_true",
                            help="Execute the test step (variable should_test=True). When "
                            "specified, configure/build/install won't run unless "
                            "--configure/--build/--install specified")
        parser.add_argument("-if", "--install-folder", action=OnceArgument,
                            help=_INSTALL_FOLDER_HELP)
        parser.add_argument("-pf", "--package-folder", action=OnceArgument,
                            help="Directory to install the package (when the build system or "
                            "build() method does it). Defaulted to the '{build_folder}/package' "
                            "folder. A relative path can be specified, relative to the current "
                            "folder. Also an absolute path is allowed.")
        parser.add_argument("-sf", "--source-folder", action=OnceArgument, help=_SOURCE_FOLDER_HELP)
        args = parser.parse_args(*args)

        self._warn_python2()

        if args.build or args.configure or args.install or args.test:
            build, config, install, test = (bool(args.build), bool(args.configure),
                                            bool(args.install), bool(args.test))
        else:
            build = config = install = test = True
        return self._conan.build(conanfile_path=args.path,
                                 source_folder=args.source_folder,
                                 package_folder=args.package_folder,
                                 build_folder=args.build_folder,
                                 install_folder=args.install_folder,
                                 should_configure=config,
                                 should_build=build,
                                 should_install=install,
                                 should_test=test)

    def package(self, *args):
        """
        Calls your local conanfile.py 'package()' method.

        This command works in the user space and it will copy artifacts from
        the --build-folder and --source-folder folder to the --package-folder
        one.  It won't create a new package in the local cache, if you want to
        do it, use 'conan create' or 'conan export-pkg' after a 'conan build'
        command.
        """
        parser = argparse.ArgumentParser(description=self.package.__doc__,
                                         prog="conan package",
                                         formatter_class=SmartFormatter)
        parser.add_argument("path", help=_PATH_HELP)
        parser.add_argument("-bf", "--build-folder", action=OnceArgument, help=_BUILD_FOLDER_HELP)
        parser.add_argument("-if", "--install-folder", action=OnceArgument,
                            help=_INSTALL_FOLDER_HELP)
        parser.add_argument("-pf", "--package-folder", action=OnceArgument,
                            help="folder to install the package. Defaulted to the "
                                 "'{build_folder}/package' folder. A relative path can be specified"
                                 " (relative to the current directory). Also an absolute path"
                                 " is allowed.")
        parser.add_argument("-sf", "--source-folder", action=OnceArgument, help=_SOURCE_FOLDER_HELP)
        args = parser.parse_args(*args)
        try:
            if "@" in args.path and ConanFileReference.loads(args.path):
                raise ArgumentError(None,
                                    "'conan package' doesn't accept a reference anymore. "
                                    "The path parameter should be a conanfile.py or a folder "
                                    "containing one. If you were using the 'conan package' "
                                    "command for development purposes we recommend to use "
                                    "the local development commands: 'conan build' + "
                                    "'conan package' and finally 'conan create' to regenerate the "
                                    "package, or 'conan export_package' to store the already built "
                                    "binaries in the local cache without rebuilding them.")
        except ConanException:
            pass

        self._warn_python2()
        return self._conan.package(path=args.path,
                                   build_folder=args.build_folder,
                                   package_folder=args.package_folder,
                                   source_folder=args.source_folder,
                                   install_folder=args.install_folder)

    def imports(self, *args):
        """
        Calls your local conanfile.py or conanfile.txt 'imports' method.

        It requires to have been previously installed and have a
        conanbuildinfo.txt generated file in the --install-folder (defaulted to
        current directory).
        """
        parser = argparse.ArgumentParser(description=self.imports.__doc__,
                                         prog="conan imports",
                                         formatter_class=SmartFormatter)
        parser.add_argument("path",
                            help=_PATH_HELP + " With --undo option, this parameter is the folder "
                            "containing the conan_imports_manifest.txt file generated in a previous"
                            " execution. e.g.: conan imports ./imported_files --undo ")
        parser.add_argument("-if", "--install-folder", action=OnceArgument,
                            help=_INSTALL_FOLDER_HELP)
        parser.add_argument("-imf", "--import-folder", action=OnceArgument,
                            help="Directory to copy the artifacts to. By default it will be the"
                                 " current directory")
        parser.add_argument("-u", "--undo", default=False, action="store_true",
                            help="Undo imports. Remove imported files")
        args = parser.parse_args(*args)

        if args.undo:
            return self._conan.imports_undo(args.path)

        try:
            if "@" in args.path and ConanFileReference.loads(args.path):
                raise ArgumentError(None, "Parameter 'path' cannot be a reference. Use a folder "
                                          "containing a conanfile.py or conanfile.txt file.")
        except ConanException:
            pass
        self._warn_python2()
        return self._conan.imports(args.path, args.import_folder, args.install_folder)

    def export_pkg(self, *args):
        """
        Exports a recipe, then creates a package from local source and build folders.

        If '--package-folder' is provided it will copy the files from there, otherwise it
        will execute package() method over '--source-folder' and '--build-folder' to create
        the binary package.
        """

        parser = argparse.ArgumentParser(description=self.export_pkg.__doc__,
                                         prog="conan export-pkg",
                                         formatter_class=SmartFormatter)
        parser.add_argument("path", help=_PATH_HELP)
        parser.add_argument("reference", nargs='?', default=None,
                            help="user/channel or pkg/version@user/channel "
                                 "(if name and version are not declared in the "
                                 "conanfile.py)")

        parser.add_argument("-bf", "--build-folder", action=OnceArgument, help=_BUILD_FOLDER_HELP)
        parser.add_argument("-e", "--env", nargs=1, action=Extender,
                            help='Environment variables that will be set during the package build, '
                                 '-e CXX=/usr/bin/clang++')
        parser.add_argument('-f', '--force', default=False, action='store_true',
                            help='Overwrite existing package if existing')
        parser.add_argument("-if", "--install-folder", action=OnceArgument,
                            help=_INSTALL_FOLDER_HELP + " If these files are found in the specified"
                            " folder and any of '-e', '-o', '-pr' or '-s' arguments are used, it "
                            "will raise an error.")
        parser.add_argument("-o", "--options", nargs=1, action=Extender,
                            help='Define options values, e.g., -o pkg:with_qt=true')
        parser.add_argument("-pr", "--profile", action=Extender,
                            help='Profile for this package')
        parser.add_argument("-pf", "--package-folder", action=OnceArgument,
                            help="folder containing a locally created package. If a value is given,"
                                 " it won't call the recipe 'package()' method, and will run a copy"
                                 " of the provided folder.")
        parser.add_argument("-s", "--settings", nargs=1, action=Extender,
                            help='Define settings values, e.g., -s compiler=gcc')
        parser.add_argument("-sf", "--source-folder", action=OnceArgument, help=_SOURCE_FOLDER_HELP)
        parser.add_argument("-j", "--json", default=None, action=OnceArgument,
                            help='Path to a json file where the install information will be '
                            'written')
        parser.add_argument("-l", "--lockfile", action=OnceArgument, nargs='?', const=".",
                            help="Path to a lockfile or folder containing 'conan.lock' file. "
                            "Lockfile will be updated with the exported package")

        args = parser.parse_args(*args)

        self._warn_python2()
        name, version, user, channel, _ = get_reference_fields(args.reference,
                                                               user_channel_allowed=True)
        cwd = os.getcwd()
        info = None

        try:
            info = self._conan.export_pkg(conanfile_path=args.path,
                                          name=name,
                                          version=version,
                                          source_folder=args.source_folder,
                                          build_folder=args.build_folder,
                                          package_folder=args.package_folder,
                                          install_folder=args.install_folder,
                                          profile_names=args.profile,
                                          env=args.env,
                                          settings=args.settings,
                                          options=args.options,
                                          force=args.force,
                                          user=user,
                                          channel=channel,
                                          lockfile=args.lockfile)
        except ConanException as exc:
            info = exc.info
            raise
        finally:
            if args.json and info:
                self._outputer.json_output(info, args.json, cwd)

    def export(self, *args):
        """
        Copies the recipe (conanfile.py & associated files) to your local cache.

        Use the 'reference' param to specify a user and channel where to export
        it. Once the recipe is in the local cache it can be shared, reused and
        to any remote with the 'conan upload' command.
        """
        parser = argparse.ArgumentParser(description=self.export.__doc__,
                                         prog="conan export",
                                         formatter_class=SmartFormatter)
        parser.add_argument("path", help=_PATH_HELP)
        parser.add_argument("reference", nargs='?', default=None,
                            help="user/channel, or Pkg/version@user/channel (if name "
                                 "and version are not declared in the conanfile.py")
        parser.add_argument('-k', '-ks', '--keep-source', default=False, action='store_true',
                            help=_KEEP_SOURCE_HELP)
        parser.add_argument("-l", "--lockfile", action=OnceArgument, nargs='?', const=".",
                            help="Path to a lockfile or folder containing 'conan.lock' file. "
                            "Lockfile will be updated with the exported package")

        args = parser.parse_args(*args)
        self._warn_python2()
        name, version, user, channel, _ = get_reference_fields(args.reference,
                                                            user_channel_allowed=True)

        # The two first conditions is to allow "conan export ." and "conan export lib/1.0@"
        # FIXME: In Conan 2.0 all should be valid
        if args.reference and not args.reference.endswith("@") and (not user or not channel):
            raise ConanException("Invalid parameter '%s', "
                                 "specify the full reference or user/channel" % args.reference)

        return self._conan.export(path=args.path,
                                  name=name, version=version, user=user, channel=channel,
                                  keep_source=args.keep_source, lockfile=args.lockfile)

    def remove(self, *args):
        """
        Removes packages or binaries matching pattern from local cache or remote.

        It can also be used to remove temporary source or build folders in the
        local conan cache. If no remote is specified, the removal will be done
        by default in the local conan cache.
        """
        parser = argparse.ArgumentParser(description=self.remove.__doc__,
                                         prog="conan remove",
                                         formatter_class=SmartFormatter)
        parser.add_argument('pattern_or_reference', nargs="?", help=_PATTERN_OR_REFERENCE_HELP)
        parser.add_argument('-b', '--builds', nargs="*", action=Extender,
                            help=("By default, remove all the build folders or select one, "
                                  "specifying the package ID"))
        parser.add_argument('-f', '--force', default=False, action='store_true',
                            help='Remove without requesting a confirmation')
        parser.add_argument("-l", "--locks", default=False, action="store_true",
                            help="Remove locks")
        parser.add_argument("-o", "--outdated", default=False, action="store_true",
                            help="Remove only outdated from recipe packages. "
                                 "This flag can only be used with a reference")
        parser.add_argument('-p', '--packages', nargs="*", action=Extender,
                            help="Select package to remove specifying the package ID")
        parser.add_argument('-q', '--query', default=None, action=OnceArgument, help=_QUERY_HELP)
        parser.add_argument('-r', '--remote', action=OnceArgument,
                            help='Will remove from the specified remote')
        parser.add_argument('-s', '--src', default=False, action="store_true",
                            help='Remove source folders')
        parser.add_argument('-t', '--system-reqs', default=False, action="store_true",
                            help='Remove system_reqs folders')
        args = parser.parse_args(*args)

        self._warn_python2()

        if args.packages is not None and args.query:
            raise ConanException("'-q' and '-p' parameters can't be used at the same time")

        if args.builds is not None and args.query:
            raise ConanException("'-q' and '-b' parameters can't be used at the same time")

        if args.outdated and not args.pattern_or_reference:
            raise ConanException("'--outdated' argument can only be used with a reference")

        if args.locks:
            if args.pattern_or_reference:
                raise ConanException("Specifying a pattern is not supported when removing locks")
            self._conan.remove_locks()
            self._out.info("Cache locks removed")
            return
        elif args.system_reqs:
            if args.packages:
                raise ConanException("'-t' and '-p' parameters can't be used at the same time")
            if not args.pattern_or_reference:
                raise ConanException("Please specify a valid pattern or reference to be cleaned")

            if check_valid_ref(args.pattern_or_reference, allow_pattern=False):
                return self._conan.remove_system_reqs(args.pattern_or_reference)

            return self._conan.remove_system_reqs_by_pattern(args.pattern_or_reference)
        else:
            if not args.pattern_or_reference:
                raise ConanException('Please specify a pattern to be removed ("*" for all)')

        return self._conan.remove(pattern=args.pattern_or_reference, query=args.query,
                                  packages=args.packages, builds=args.builds, src=args.src,
                                  force=args.force, remote_name=args.remote, outdated=args.outdated)

    def copy(self, *args):
        """
        Copies conan recipes and packages to another user/channel.

        Useful to promote packages (e.g. from "beta" to "stable") or transfer
        them from one user to another.
        """
        parser = argparse.ArgumentParser(description=self.copy.__doc__,
                                         prog="conan copy",
                                         formatter_class=SmartFormatter)
        parser.add_argument("reference", default="",
                            help='package reference. e.g., MyPackage/1.2@user/channel')
        parser.add_argument("user_channel", default="",
                            help='Destination user/channel. e.g., lasote/testing')
        parser.add_argument("-p", "--package", nargs=1, action=Extender,
                            help='copy specified package ID '
                            '[DEPRECATED: use full reference instead]')
        parser.add_argument("--all", action='store_true', default=False,
                            help='Copy all packages from the specified package recipe')
        parser.add_argument("--force", action='store_true', default=False,
                            help='Override destination packages and the package recipe')
        args = parser.parse_args(*args)

        try:
            pref = PackageReference.loads(args.reference, validate=True)
        except ConanException:
            reference = args.reference
            packages_list = args.package

            if packages_list:
                self._out.warn("Usage of `--package` argument is deprecated."
                               " Use a full reference instead: "
                               "`conan copy [...] {}:{}`".format(reference, packages_list[0]))

            if args.all and packages_list:
                raise ConanException("Cannot specify both --all and --package")
        else:
            reference = pref.ref.full_repr()
            packages_list = [pref.id]
            if args.package:
                raise ConanException("Use a full package reference (preferred) or the `--package`"
                                     " command argument, but not both.")

            if args.all:
                raise ConanException("'--all' argument cannot be used together with full reference")

        self._warn_python2()

        return self._conan.copy(reference=reference, user_channel=args.user_channel,
                                force=args.force, packages=packages_list or args.all)

    def user(self, *args):
        """
        Authenticates against a remote with user/pass, caching the auth token.

        Useful to avoid the user and password being requested later. e.g. while
        you're uploading a package.  You can have one user for each remote.
        Changing the user, or introducing the password is only necessary to
        perform changes in remote packages.
        """
        # FIXME: Difficult and confusing CLI. Better with:
        # - conan user clean -> clean users
        # - conan user list ('remote') -> list users (of a remote)
        # - conan user auth 'remote' ('user') ('password') -> login a remote (w/o user or pass)
        # - conan user set 'user' 'remote' -> set user for a remote (not login) necessary??
        parser = argparse.ArgumentParser(description=self.user.__doc__,
                                         prog="conan user",
                                         formatter_class=SmartFormatter)
        parser.add_argument("name", nargs='?', default=None,
                            help='Username you want to use. If no name is provided it will show the'
                            ' current user')
        parser.add_argument('-c', '--clean', default=False, action='store_true',
                            help='Remove user and tokens for all remotes')
        parser.add_argument("-p", "--password", nargs='?', const="", type=str, action=OnceArgument,
                            help='User password. Use double quotes if password with spacing, '
                                 'and escape quotes if existing. If empty, the password is '
                                 'requested interactively (not exposed)')
        parser.add_argument("-r", "--remote", help='Use the specified remote server',
                            action=OnceArgument)
        parser.add_argument("-j", "--json", default=None, action=OnceArgument,
                            help='json file path where the user list will be written to')
        args = parser.parse_args(*args)

        if args.clean and any((args.name, args.remote, args.password, args.json)):
            raise ConanException("'--clean' argument cannot be used together with 'name', "
                                 "'--password', '--remote' or '--json'")
        elif args.json and any((args.name, args.password)):
            raise ConanException("'--json' cannot be used together with 'name' or '--password'")

        cwd = os.getcwd()
        info = None

        try:
            if args.clean:  # clean users
                self._conan.users_clean()
            elif not args.name and args.password is None:  # list users
                info = self._conan.users_list(args.remote)
                self._outputer.print_user_list(info)
            elif args.password is None:  # set user for remote (no password indicated)
                remote_name, prev_user, user = self._conan.user_set(args.name, args.remote)
                self._outputer.print_user_set(remote_name, prev_user, user)
            else:  # login a remote
                remote_name = args.remote or self._conan.get_default_remote().name
                name = args.name
                password = args.password
                remote_name, prev_user, user = self._conan.authenticate(name,
                                                                        remote_name=remote_name,
                                                                        password=password)

                self._outputer.print_user_set(remote_name, prev_user, user)
        except ConanException as exc:
            info = exc.info
            raise
        finally:
            if args.json and info:
                self._outputer.json_output(info, args.json, cwd)

    def search(self, *args):
        """
        Searches package recipes and binaries in the local cache or in a remote.

        If you provide a pattern, then it will search for existing package
        recipes matching it.  If a full reference is provided
        (pkg/0.1@user/channel) then the existing binary packages for that
        reference will be displayed.  If no remote is specified, the search
        will be done in the local cache.  Search is case sensitive, exact case
        has to be used. For case insensitive file systems, like Windows, case
        sensitive search can be forced with '--case-sensitive'.
        """
        parser = argparse.ArgumentParser(description=self.search.__doc__,
                                         prog="conan search",
                                         formatter_class=SmartFormatter)
        parser.add_argument('pattern_or_reference', nargs='?', help=_PATTERN_OR_REFERENCE_HELP)
        parser.add_argument('-o', '--outdated', default=False, action='store_true',
                            help="Show only outdated from recipe packages. "
                                 "This flag can only be used with a reference")
        parser.add_argument('-q', '--query', default=None, action=OnceArgument, help=_QUERY_HELP)
        parser.add_argument('-r', '--remote', action=OnceArgument,
                            help="Remote to search in. '-r all' searches all remotes")
        parser.add_argument('--case-sensitive', default=False, action='store_true',
                            help='Make a case-sensitive search. Use it to guarantee '
                                 'case-sensitive '
                            'search in Windows or other case-insensitive file systems')
        parser.add_argument('--raw', default=False, action='store_true',
                            help='Print just the list of recipes')
        parser.add_argument('--table', action=OnceArgument,
                            help="Outputs html file with a table of binaries. Only valid for a "
                            "reference search")
        parser.add_argument("-j", "--json", default=None, action=OnceArgument,
                            help='json file path where the search information will be written to')
        parser.add_argument("-rev", "--revisions", default=False, action='store_true',
                            help='Get a list of revisions for a reference or a '
                                 'package reference.')

        args = parser.parse_args(*args)

        if args.table and args.json:
            raise ConanException("'--table' argument cannot be used together with '--json'")

        try:
            name, version, user, channel, _ = get_reference_fields(args.pattern_or_reference,
                                                                   user_channel_allowed=False)
            ref = ConanFileReference(name, version, user, channel)
            if "*" in ref:
                # Fixes a version with only a wildcard (valid reference) but not real reference
                # e.g.: conan search lib/*@lasote/stable
                ref = None
            # FIXME: Remove this check in Conan 2.0, so we accept partial references as valid ones
            if ref and (not ref.name or not ref.version or not ref.user or not ref.channel):
                raise ConanException("")
        except (TypeError, ConanException):
            ref = None
            if args.query:
                raise ConanException("-q parameter only allowed with a valid recipe reference, "
                                     "not with a pattern")

        cwd = os.getcwd()
        info = None

        try:
            if args.revisions:
                try:
                    pref = PackageReference.loads(args.pattern_or_reference)
                except (TypeError, ConanException, AttributeError):
                    pass
                else:
                    info = self._conan.get_package_revisions(pref.full_repr(),
                                                             remote_name=args.remote)

                if not info:
                    if not ref:
                        msg = "With --revision, specify a reference (e.g {ref}) or a package " \
                              "reference with " \
                              "recipe revision (e.g {ref}#3453453453:d50a0d523d98c15bb147b18f" \
                              "a7d203887c38be8b)".format(ref=_REFERENCE_EXAMPLE)
                        raise ConanException(msg)
                    info = self._conan.get_recipe_revisions(ref.full_repr(),
                                                            remote_name=args.remote)
                self._outputer.print_revisions(ref, info, remote_name=args.remote)
                return

            if ref:
                info = self._conan.search_packages(ref.full_repr(), query=args.query,
                                                   remote_name=args.remote,
                                                   outdated=args.outdated)
                # search is done for one reference
                self._outputer.print_search_packages(info["results"], ref, args.query,
                                                     args.table, outdated=args.outdated)
            else:
                if args.table:
                    raise ConanException("'--table' argument can only be used with a reference")
                elif args.outdated:
                    raise ConanException("'--outdated' argument can only be used with a reference")

                info = self._conan.search_recipes(args.pattern_or_reference,
                                                  remote_name=args.remote,
                                                  case_sensitive=args.case_sensitive)
                # Deprecate 2.0: Dirty check if search is done for all remotes or for remote "all"
                try:
                    remote_all = self._conan.get_remote_by_name("all")
                except NoRemoteAvailable:
                    remote_all = None
                all_remotes_search = (remote_all is None and args.remote == "all")
                self._outputer.print_search_references(info["results"], args.pattern_or_reference,
                                                       args.raw, all_remotes_search)
        except ConanException as exc:
            info = exc.info
            raise
        finally:
            if args.json and info:
                self._outputer.json_output(info, args.json, cwd)

    def upload(self, *args):
        """
        Uploads a recipe and binary packages to a remote.

        If no remote is specified, the first configured remote (by default conan-center, use
        'conan remote list' to list the remotes) will be used.
        """
        parser = argparse.ArgumentParser(description=self.upload.__doc__,
                                         prog="conan upload",
                                         formatter_class=SmartFormatter)
        parser.add_argument('pattern_or_reference', help=_PATTERN_REF_OR_PREF_HELP)
        parser.add_argument("-p", "--package", default=None,
                            help="Package ID [DEPRECATED: use full reference instead]",
                            action=OnceArgument)
        parser.add_argument('-q', '--query', default=None, action=OnceArgument,
                            help="Only upload packages matching a specific query. " + _QUERY_HELP)
        parser.add_argument("-r", "--remote", action=OnceArgument,
                            help='upload to this specific remote')
        parser.add_argument("--all", action='store_true', default=False,
                            help='Upload both package recipe and packages')
        parser.add_argument("--skip-upload", action='store_true', default=False,
                            help='Do not upload anything, just run the checks and the compression')
        parser.add_argument("--force", action='store_true', default=False,
                            help='Do not check conan recipe date, override remote with local')
        parser.add_argument("--check", action='store_true', default=False,
                            help='Perform an integrity check, using the manifests, before upload')
        parser.add_argument('-c', '--confirm', default=False, action='store_true',
                            help='Upload all matching recipes without confirmation')
        parser.add_argument('--retry', default=None, type=int, action=OnceArgument,
                            help="In case of fail retries to upload again the specified times.")
        parser.add_argument('--retry-wait', default=None, type=int, action=OnceArgument,
                            help='Waits specified seconds before retry again')
        parser.add_argument("-no", "--no-overwrite", nargs="?", type=str, choices=["all", "recipe"],
                            action=OnceArgument, const="all",
                            help="Uploads package only if recipe is the same as the remote one")
        parser.add_argument("-j", "--json", default=None, action=OnceArgument,
                            help='json file path where the upload information will be written to')

        args = parser.parse_args(*args)

        try:
            pref = PackageReference.loads(args.pattern_or_reference, validate=True)
        except ConanException:
            reference = args.pattern_or_reference
            package_id = args.package

            if package_id:
                self._out.warn("Usage of `--package` argument is deprecated."
                               " Use a full reference instead: "
                               "`conan upload [...] {}:{}`".format(reference, package_id))

            if args.query and package_id:
                raise ConanException("'--query' argument cannot be used together with '--package'")
        else:
            reference = pref.ref.full_repr()
            package_id = pref.id

            if args.package:
                raise ConanException("Use a full package reference (preferred) or the `--package`"
                                     " command argument, but not both.")
            if args.query:
                raise ConanException("'--query' argument cannot be used together with "
                                     "full reference")

        if args.force and args.no_overwrite:
            raise ConanException("'--no-overwrite' argument cannot be used together with '--force'")
        if args.force and args.skip_upload:
            raise ConanException("'--skip-upload' argument cannot be used together with '--force'")
        if args.no_overwrite and args.skip_upload:
            raise ConanException("'--skip-upload' argument cannot be used together "
                                 "with '--no-overwrite'")

        self._warn_python2()

        if args.force:
            policy = UPLOAD_POLICY_FORCE
        elif args.no_overwrite == "all":
            policy = UPLOAD_POLICY_NO_OVERWRITE
        elif args.no_overwrite == "recipe":
            policy = UPLOAD_POLICY_NO_OVERWRITE_RECIPE
        elif args.skip_upload:
            policy = UPLOAD_POLICY_SKIP
        else:
            policy = None

        info = None
        try:
            info = self._conan.upload(pattern=reference, package=package_id,
                                      query=args.query, remote_name=args.remote,
                                      all_packages=args.all, policy=policy,
                                      confirm=args.confirm, retry=args.retry,
                                      retry_wait=args.retry_wait, integrity_check=args.check)

        except ConanException as exc:
            info = exc.info
            raise
        finally:
            if args.json and info:
                self._outputer.json_output(info, args.json, os.getcwd())

    def remote(self, *args):
        """
        Manages the remote list and the package recipes associated to a remote.
        """
        parser = argparse.ArgumentParser(description=self.remote.__doc__,
                                         prog="conan remote",
                                         formatter_class=SmartFormatter)
        subparsers = parser.add_subparsers(dest='subcommand', help='sub-command help')
        subparsers.required = True

        # create the parser for the "a" command
        parser_list = subparsers.add_parser('list', help='List current remotes')
        parser_list.add_argument("-raw", "--raw", action='store_true', default=False,
                                 help='Raw format. Valid for "remotes.txt" file for '
                                 '"conan config install"')
        parser_add = subparsers.add_parser('add', help='Add a remote')
        parser_add.add_argument('remote', help='Name of the remote')
        parser_add.add_argument('url', help='URL of the remote')
        parser_add.add_argument('verify_ssl', nargs="?", default="True",
                                help='Verify SSL certificated. Default True')
        parser_add.add_argument("-i", "--insert", nargs="?", const=0, type=int, action=OnceArgument,
                                help="insert remote at specific index")
        parser_add.add_argument("-f", "--force", default=False, action='store_true',
                                help="Force addition, will update if existing")
        parser_rm = subparsers.add_parser('remove', help='Remove a remote')
        parser_rm.add_argument('remote', help='Name of the remote')
        parser_upd = subparsers.add_parser('update', help='Update the remote url')
        parser_upd.add_argument('remote', help='Name of the remote')

        parser_upd.add_argument('url', help='URL')
        parser_upd.add_argument('verify_ssl', nargs="?", default="True",
                                help='Verify SSL certificated. Default True')
        parser_upd.add_argument("-i", "--insert", nargs="?", const=0, type=int, action=OnceArgument,
                                help="Insert remote at specific index")
        parser_rename = subparsers.add_parser('rename', help='Update the remote name')
        parser_rename.add_argument('remote', help='The old remote name')
        parser_rename.add_argument('new_remote', help='The new remote name')

        subparsers.add_parser('list_ref',
                              help='List the package recipes and its associated remotes')
        parser_padd = subparsers.add_parser('add_ref',
                                            help="Associate a recipe's reference to a remote")
        parser_padd.add_argument('reference', help='Package recipe reference')
        parser_padd.add_argument('remote', help='Name of the remote')
        parser_prm = subparsers.add_parser('remove_ref',
                                           help="Dissociate a recipe's reference and its remote")
        parser_prm.add_argument('reference', help='Package recipe reference')
        parser_pupd = subparsers.add_parser('update_ref', help="Update the remote associated with "
                                            "a package recipe")
        parser_pupd.add_argument('reference', help='Package recipe reference')
        parser_pupd.add_argument('remote', help='Name of the remote')

        list_pref = subparsers.add_parser('list_pref', help='List the package binaries and '
                                                            'its associated remotes')
        list_pref.add_argument('reference', help='Package recipe reference')

        add_pref = subparsers.add_parser('add_pref',
                                         help="Associate a package reference to a remote")
        add_pref.add_argument('package_reference', help='Binary package reference')
        add_pref.add_argument('remote', help='Name of the remote')

        remove_pref = subparsers.add_parser('remove_pref', help="Dissociate a package's reference "
                                                                "and its remote")
        remove_pref.add_argument('package_reference', help='Binary package reference')

        update_pref = subparsers.add_parser('update_pref', help="Update the remote associated with "
                                            "a binary package")
        update_pref.add_argument('package_reference', help='Bianary package reference')
        update_pref.add_argument('remote', help='Name of the remote')

        subparsers.add_parser('clean', help="Clean the list of remotes and all "
                                            "recipe-remote associations")

        args = parser.parse_args(*args)

        reference = args.reference if hasattr(args, 'reference') else None
        package_reference = args.package_reference if hasattr(args, 'package_reference') else None

        verify_ssl = get_bool_from_text(args.verify_ssl) if hasattr(args, 'verify_ssl') else False

        remote_name = args.remote if hasattr(args, 'remote') else None
        new_remote = args.new_remote if hasattr(args, 'new_remote') else None
        url = args.url if hasattr(args, 'url') else None

        if args.subcommand == "list":
            remotes = self._conan.remote_list()
            self._outputer.remote_list(remotes, args.raw)
        elif args.subcommand == "add":
            return self._conan.remote_add(remote_name, url, verify_ssl, args.insert, args.force)
        elif args.subcommand == "remove":
            return self._conan.remote_remove(remote_name)
        elif args.subcommand == "rename":
            return self._conan.remote_rename(remote_name, new_remote)
        elif args.subcommand == "update":
            return self._conan.remote_update(remote_name, url, verify_ssl, args.insert)
        elif args.subcommand == "list_ref":
            refs = self._conan.remote_list_ref()
            self._outputer.remote_ref_list(refs)
        elif args.subcommand == "add_ref":
            return self._conan.remote_add_ref(reference, remote_name)
        elif args.subcommand == "remove_ref":
            return self._conan.remote_remove_ref(reference)
        elif args.subcommand == "update_ref":
            return self._conan.remote_update_ref(reference, remote_name)
        elif args.subcommand == "list_pref":
            refs = self._conan.remote_list_pref(reference)
            self._outputer.remote_pref_list(refs)
        elif args.subcommand == "add_pref":
            return self._conan.remote_add_pref(package_reference, remote_name)
        elif args.subcommand == "remove_pref":
            return self._conan.remote_remove_pref(package_reference)
        elif args.subcommand == "update_pref":
            return self._conan.remote_update_pref(package_reference, remote_name)
        elif args.subcommand == "clean":
            return self._conan.remote_clean()

    def profile(self, *args):
        """
        Lists profiles in the '.conan/profiles' folder, or shows profile details.

        The 'list' subcommand will always use the default user 'conan/profiles' folder. But the
        'show' subcommand is able to resolve absolute and relative paths, as well as to map names to
        '.conan/profiles' folder, in the same way as the '--profile' install argument.
        """
        parser = argparse.ArgumentParser(description=self.profile.__doc__,
                                         prog="conan profile",
                                         formatter_class=SmartFormatter)
        subparsers = parser.add_subparsers(dest='subcommand')
        subparsers.required = True

        # create the parser for the "profile" command
        subparsers.add_parser('list', help='List current profiles')
        parser_show = subparsers.add_parser('show', help='Show the values defined for a profile')
        parser_show.add_argument('profile', help="name of the profile in the '.conan/profiles' "
                                                 "folder or path to a profile file")

        parser_new = subparsers.add_parser('new', help='Creates a new empty profile')
        parser_new.add_argument('profile', help="Name for the profile in the '.conan/profiles' "
                                                "folder or path and name for a profile file")
        parser_new.add_argument("--detect", action='store_true', default=False,
                                help='Autodetect settings and fill [settings] section')
        parser_new.add_argument("--force", action='store_true', default=False,
                                help='Overwrite existing profile if existing')

        parser_update = subparsers.add_parser('update', help='Update a profile with desired value')
        parser_update.add_argument('item',
                                   help="'item=value' to update. e.g., settings.compiler=gcc")
        parser_update.add_argument('profile', help="Name of the profile in the '.conan/profiles' "
                                                   "folder or path to a profile file")

        parser_get = subparsers.add_parser('get', help='Get a profile key')
        parser_get.add_argument('item', help='Key of the value to get, e.g.: settings.compiler')
        parser_get.add_argument('profile', help="Name of the profile in the '.conan/profiles' "
                                                "folder or path to a profile file")

        parser_remove = subparsers.add_parser('remove', help='Remove a profile key')
        parser_remove.add_argument('item', help='key, e.g.: settings.compiler')
        parser_remove.add_argument('profile', help="Name of the profile in the '.conan/profiles' "
                                                   "folder or path to a profile file")

        args = parser.parse_args(*args)

        profile = args.profile if hasattr(args, 'profile') else None

        if args.subcommand == "list":
            profiles = self._conan.profile_list()
            self._outputer.profile_list(profiles)
        elif args.subcommand == "show":
            profile_text = self._conan.read_profile(profile)
            self._outputer.print_profile(profile, profile_text)
        elif args.subcommand == "new":
            self._conan.create_profile(profile, args.detect, args.force)
        elif args.subcommand == "update":
            try:
                key, value = args.item.split("=", 1)
            except ValueError:
                raise ConanException("Please specify key=value")
            self._conan.update_profile(profile, key, value)
        elif args.subcommand == "get":
            key = args.item
            self._out.writeln(self._conan.get_profile_key(profile, key))
        elif args.subcommand == "remove":
            self._conan.delete_profile_key(profile, args.item)

    def get(self, *args):
        """
        Gets a file or list a directory of a given reference or package.
        """
        parser = argparse.ArgumentParser(description=self.get.__doc__,
                                         prog="conan get",
                                         formatter_class=SmartFormatter)
        parser.add_argument('reference', help=_REF_OR_PREF_HELP)
        parser.add_argument('path',
                            help='Path to the file or directory. If not specified will get the '
                                 'conanfile if only a reference is specified and a conaninfo.txt '
                                 'file contents if the package is also specified',
                            default=None, nargs="?")
        parser.add_argument("-p", "--package", default=None,
                            help="Package ID [DEPRECATED: use full reference instead]",
                            action=OnceArgument)
        parser.add_argument("-r", "--remote", action=OnceArgument,
                            help='Get from this specific remote')
        parser.add_argument("-raw", "--raw", action='store_true', default=False,
                            help='Do not decorate the text')
        args = parser.parse_args(*args)

        try:
            pref = PackageReference.loads(args.reference, validate=True)
        except ConanException:
            reference = args.reference
            package_id = args.package

            if package_id:
                self._out.warn("Usage of `--package` argument is deprecated."
                               " Use a full reference instead: "
                               "`conan get [...] {}:{}`".format(reference, package_id))
        else:
            reference = pref.ref.full_repr()
            package_id = pref.id
            if args.package:
                raise ConanException("Use a full package reference (preferred) or the `--package`"
                                     " command argument, but not both.")

        ret, path = self._conan.get_path(reference, package_id, args.path, args.remote)
        if isinstance(ret, list):
            self._outputer.print_dir_list(ret, path, args.raw)
        else:
            self._outputer.print_file_contents(ret, path, args.raw)

    def alias(self, *args):
        """
        Creates and exports an 'alias package recipe'.

        An "alias" package is a symbolic name (reference) for another package
        (target). When some package depends on an alias, the target one will be
        retrieved and used instead, so the alias reference, the symbolic name,
        does not appear in the final dependency graph.
        """
        parser = argparse.ArgumentParser(description=self.alias.__doc__,
                                         prog="conan alias",
                                         formatter_class=SmartFormatter)
        parser.add_argument('reference', help='Alias reference. e.g.: mylib/1.X@user/channel')
        parser.add_argument('target', help='Target reference. e.g.: mylib/1.12@user/channel')
        args = parser.parse_args(*args)

        self._warn_python2()

        self._conan.export_alias(args.reference, args.target)

    def workspace(self, *args):
        """
        Manages a workspace (a set of packages consumed from the user workspace that
        belongs to the same project).

        Use this command to manage a Conan workspace, use the subcommand 'install' to
        create the workspace from a file.
        """
        parser = argparse.ArgumentParser(description=self.workspace.__doc__,
                                         prog="conan workspace",
                                         formatter_class=SmartFormatter)
        subparsers = parser.add_subparsers(dest='subcommand', help='sub-command help')
        subparsers.required = True

        install_parser = subparsers.add_parser('install',
                                               help='same as a "conan install" command'
                                                    ' but using the workspace data from the file. '
                                                    'If no file is provided, it will look for a '
                                                    'file named "conanws.yml"')
        install_parser.add_argument('path', help='path to workspace definition file (it will look'
                                                 ' for a "conanws.yml" inside if a directory is'
                                                 ' given)')
        _add_common_install_arguments(install_parser, build_help=_help_build_policies)
        install_parser.add_argument("-if", "--install-folder", action=OnceArgument,
                                    help="Folder where the workspace files will be created"
                                         " (default to current working directory)")

        args = parser.parse_args(*args)

        if args.subcommand == "install":
            self._conan.workspace_install(args.path, args.settings, args.options, args.env,
                                          args.remote, args.build,
                                          args.profile, args.update,
                                          install_folder=args.install_folder)

    def editable(self, *args):
        """
        Manages editable packages (package that resides in the user workspace, but
        are consumed as if they were in the cache).

        Use the subcommands 'add', 'remove' and 'list' to create, remove an list
        packages currently installed in this mode.
        """
        parser = argparse.ArgumentParser(description=self.editable.__doc__,
                                         prog="conan editable",
                                         formatter_class=SmartFormatter)
        subparsers = parser.add_subparsers(dest='subcommand', help='sub-command help')
        subparsers.required = True

        add_parser = subparsers.add_parser('add', help='Put a package in editable mode')
        add_parser.add_argument('path', help='Path to the package folder in the user workspace')
        add_parser.add_argument('reference', help='Package reference e.g.: mylib/1.X@user/channel')
        add_parser.add_argument("-l", "--layout",
                                help='Relative or absolute path to a file containing the layout.'
                                ' Relative paths will be resolved first relative to current dir, '
                                'then to local cache "layouts" folder')

        remove_parser = subparsers.add_parser('remove', help='Disable editable mode for a package')
        remove_parser.add_argument('reference',
                                   help='Package reference e.g.: mylib/1.X@user/channel')

        subparsers.add_parser('list', help='List packages in editable mode')

        args = parser.parse_args(*args)
        self._warn_python2()

        if args.subcommand == "add":
            self._conan.editable_add(args.path, args.reference, args.layout, cwd=os.getcwd())
            self._out.success("Reference '{}' in editable mode".format(args.reference))
        elif args.subcommand == "remove":
            ret = self._conan.editable_remove(args.reference)
            if ret:
                self._out.success("Removed editable mode for reference '{}'".format(args.reference))
            else:
                self._out.warn("Reference '{}' was not installed "
                               "as editable".format(args.reference))
        elif args.subcommand == "list":
            for k, v in self._conan.editable_list().items():
                self._out.info("%s" % k)
                self._out.writeln("    Path: %s" % v["path"])
                self._out.writeln("    Layout: %s" % v["layout"])

    def graph(self, *args):
        """
        Generates and manipulates lock files.
        """
        parser = argparse.ArgumentParser(description=self.graph.__doc__,
                                         prog="conan graph",
                                         formatter_class=SmartFormatter)
        subparsers = parser.add_subparsers(dest='subcommand', help='sub-command help')
        subparsers.required = True

        # create the parser for the "a" command
        merge_cmd = subparsers.add_parser('update-lock', help='merge two lockfiles')
        merge_cmd.add_argument('old_lockfile', help='path to previous lockfile')
        merge_cmd.add_argument('new_lockfile', help='path to modified lockfile')

        build_order_cmd = subparsers.add_parser('build-order', help='Returns build-order')
        build_order_cmd.add_argument('lockfile', help='lockfile folder')
        build_order_cmd.add_argument("-b", "--build", action=Extender, nargs="?",
                                     help="nodes to build")
        build_order_cmd.add_argument("--json", action=OnceArgument,
                                     help="generate output file in json format")

        clean_cmd = subparsers.add_parser('clean-modified', help='Clean modified')
        clean_cmd.add_argument('lockfile', help='lockfile folder')

        lock_cmd = subparsers.add_parser('lock', help='create a lockfile')
        lock_cmd.add_argument("path_or_reference", help="Path to a folder containing a recipe"
                              " (conanfile.py or conanfile.txt) or to a recipe file. e.g., "
                              "./my_project/conanfile.txt. It could also be a reference")
        lock_cmd.add_argument("-l", "--lockfile", action=OnceArgument,
                              help="Path to lockfile to be created. If not specified 'conan.lock'"
                              " will be created in current folder")
        _add_common_install_arguments(lock_cmd, build_help="Packages to build from source",
                                      lockfile=False)

        args = parser.parse_args(*args)
        self._warn_python2()

        if args.subcommand == "update-lock":
            self._conan.update_lock(args.old_lockfile, args.new_lockfile)
        elif args.subcommand == "build-order":
            build_order = self._conan.build_order(args.lockfile, args.build)
            self._out.writeln(build_order)
            if args.json:
                json_file = _make_abs_path(args.json)
                save(json_file, json.dumps(build_order, indent=True))
        elif args.subcommand == "clean-modified":
            self._conan.lock_clean_modified(args.lockfile)
        elif args.subcommand == "lock":
            self._conan.create_lock(args.path_or_reference,
                                    remote_name=args.remote,
                                    settings=args.settings,
                                    options=args.options,
                                    env=args.env,
                                    profile_names=args.profile,
                                    update=args.update,
                                    lockfile=args.lockfile,
                                    build=args.build)

    def _show_help(self):
        """
        Prints a summary of all commands.
        """
        grps = [("Consumer commands", ("install", "config", "get", "info", "search")),
                ("Creator commands", ("new", "create", "upload", "export", "export-pkg", "test")),
                ("Package development commands", ("source", "build", "package", "editable",
                                                  "workspace")),
                ("Misc commands", ("profile", "remote", "user", "imports", "copy", "remove",
                                   "alias", "download", "inspect", "help", "graph"))]

        def check_all_commands_listed():
            """Keep updated the main directory, raise if don't"""
            all_commands = self._commands()
            all_in_grps = [command for _, command_list in grps for command in command_list]
            if set(all_in_grps) != set(all_commands):
                diff = set(all_commands) - set(all_in_grps)
                raise Exception("Some command is missing in the main help: %s" % ",".join(diff))
            return all_commands

        commands = check_all_commands_listed()
        max_len = max((len(c) for c in commands)) + 1
        fmt = '  %-{}s'.format(max_len)

        for group_name, comm_names in grps:
            self._out.writeln(group_name, Color.BRIGHT_MAGENTA)
            for name in comm_names:
                # future-proof way to ensure tabular formatting
                self._out.write(fmt % name, Color.GREEN)

                # Help will be all the lines up to the first empty one
                docstring_lines = commands[name].__doc__.split('\n')
                start = False
                data = []
                for line in docstring_lines:
                    line = line.strip()
                    if not line:
                        if start:
                            break
                        start = True
                        continue
                    data.append(line)

                import textwrap
                txt = textwrap.fill(' '.join(data), 80, subsequent_indent=" "*(max_len+2))
                self._out.writeln(txt)

        self._out.writeln("")
        self._out.writeln('Conan commands. Type "conan <command> -h" for help', Color.BRIGHT_YELLOW)

    def _commands(self):
        """ returns a list of available commands
        """
        result = {}
        for m in inspect.getmembers(self, predicate=inspect.ismethod):
            method_name = m[0]
            if not method_name.startswith('_'):
                if "export_pkg" == method_name:
                    method_name = "export-pkg"
                method = m[1]
                if method.__doc__ and not method.__doc__.startswith('HIDDEN'):
                    result[method_name] = method
        return result

    def _warn_python2(self):
        if six.PY2:
            self._out.writeln("")
            self._out.writeln("Python 2 will soon be deprecated. It is strongly "
                              "recommended to use Python 3 with Conan:", front=Color.BRIGHT_YELLOW)
            self._out.writeln("https://docs.conan.io/en/latest/installation.html"
                              "#python-2-deprecation-notice", front=Color.BRIGHT_YELLOW)
            self._out.writeln("")

    @staticmethod
    def _check_query_parameter(pattern, query):
        if pattern:
            try:
                name, version, user, channel, revision = get_reference_fields(pattern)
                ConanFileReference(name, version, user, channel, revision)
            except ConanException:
                if query is not None:
                    raise ConanException("-q parameter only allowed with a valid recipe "
                                         "reference as search pattern. e.g. conan search "
                                         "MyPackage/1.2@user/channel -q \"os=Windows\"")

    def run(self, *args):
        """HIDDEN: entry point for executing commands, dispatcher to class
        methods
        """
        ret_code = SUCCESS
        try:
            try:
                command = args[0][0]
                commands = self._commands()
                method = commands[command]
            except KeyError as exc:
                if command in ["-v", "--version"]:
                    self._out.success("Conan version %s" % client_version)
                    return False
                self._warn_python2()
                self._show_help()
                if command in ["-h", "--help"]:
                    return False
                raise ConanException("Unknown command %s" % str(exc))
            except IndexError:  # No parameters
                self._show_help()
                return False
            method(args[0][1:])
        except KeyboardInterrupt as exc:
            logger.error(exc)
            ret_code = SUCCESS
        except SystemExit as exc:
            if exc.code != 0:
                logger.error(exc)
                self._out.error("Exiting with code: %d" % exc.code)
            ret_code = exc.code
        except ConanInvalidConfiguration as exc:
            ret_code = ERROR_INVALID_CONFIGURATION
            self._out.error(exc)
        except ConanException as exc:
            ret_code = ERROR_GENERAL
            self._out.error(exc)
        except Exception as exc:
            import traceback
            print(traceback.format_exc())
            ret_code = ERROR_GENERAL
            msg = exception_message_safe(exc)
            self._out.error(msg)

        return ret_code


def _add_manifests_arguments(parser):
    parser.add_argument("-m", "--manifests", const=default_manifest_folder, nargs="?",
                        help='Install dependencies manifests in folder for later verify.'
                             ' Default folder is .conan_manifests, but can be changed',
                        action=OnceArgument)
    parser.add_argument("-mi", "--manifests-interactive", const=default_manifest_folder,
                        nargs="?",
                        help='Install dependencies manifests in folder for later verify, '
                             'asking user for confirmation. '
                             'Default folder is .conan_manifests, but can be changed',
                        action=OnceArgument)
    parser.add_argument("-v", "--verify", const=default_manifest_folder, nargs="?",
                        help='Verify dependencies manifests against stored ones',
                        action=OnceArgument)


def _add_common_install_arguments(parser, build_help, lockfile=True):
    if build_help:
        parser.add_argument("-b", "--build", action=Extender, nargs="?", help=build_help)

    parser.add_argument("-e", "--env", nargs=1, action=Extender,
                        help='Environment variables that will be set during the package build, '
                             '-e CXX=/usr/bin/clang++')
    parser.add_argument("-o", "--options", nargs=1, action=Extender,
                        help='Define options values, e.g., -o Pkg:with_qt=true')
    parser.add_argument("-pr", "--profile", default=None, action=Extender,
                        help='Apply the specified profile to the install command')
    parser.add_argument("-r", "--remote", action=OnceArgument,
                        help='Look in the specified remote server')
    parser.add_argument("-s", "--settings", nargs=1, action=Extender,
                        help='Settings to build the package, overwriting the defaults. e.g., '
                             '-s compiler=gcc')
    parser.add_argument("-u", "--update", action='store_true', default=False,
                        help="Check updates exist from upstream remotes")
    if lockfile:
        parser.add_argument("-l", "--lockfile", action=OnceArgument, nargs='?', const=".",
                            help="Path to a lockfile or folder containing 'conan.lock' file. "
                            "Lockfile can be updated if packages change")


_help_build_policies = '''Optional, use it to choose if you want to build from sources:

    --build            Build all from sources, do not use binary packages.
    --build=never      Never build, use binary packages or fail if a binary package is not found.
    --build=missing    Build from code if a binary package is not found.
    --build=cascade    Will build from code all the nodes with some dependency being built
                       (for any reason). Can be used together with any other build policy.
                       Useful to make sure that any new change introduced in a dependency is
                       incorporated by building again the package.
    --build=outdated   Build from code if the binary is not built with the current recipe or
                       when missing binary package.
    --build=[pattern]  Build always these packages from source, but never build the others.
                       Allows multiple --build parameters. 'pattern' is a fnmatch file pattern
                       of a package reference.

    Default behavior: If you don't specify anything, it will be similar to '--build=never', but
    package recipes can override it with their 'build_policy' attribute in the conanfile.py.
'''


def main(args):
    """ main entry point of the conan application, using a Command to
    parse parameters

    Exit codes for conan command:

        0: Success (done)
        1: General ConanException error (done)
        2: Migration error
        3: Ctrl+C
        4: Ctrl+Break
        5: SIGTERM
        6: Invalid configuration (done)
    """
    try:
        conan_api, _, _ = Conan.factory()
    except ConanMigrationError:  # Error migrating
        sys.exit(ERROR_MIGRATION)
    except ConanException as e:
        sys.stderr.write("Error in Conan initialization: {}".format(e))
        sys.exit(ERROR_GENERAL)

    command = Command(conan_api)
    current_dir = get_cwd()
    try:
        import signal

        def ctrl_c_handler(_, __):
            print('You pressed Ctrl+C!')
            sys.exit(USER_CTRL_C)

        def sigterm_handler(_, __):
            print('Received SIGTERM!')
            sys.exit(ERROR_SIGTERM)

        def ctrl_break_handler(_, __):
            print('You pressed Ctrl+Break!')
            sys.exit(USER_CTRL_BREAK)

        signal.signal(signal.SIGINT, ctrl_c_handler)
        signal.signal(signal.SIGTERM, sigterm_handler)

        if sys.platform == 'win32':
            signal.signal(signal.SIGBREAK, ctrl_break_handler)
        error = command.run(args)
    finally:
        os.chdir(current_dir)
    sys.exit(error)<|MERGE_RESOLUTION|>--- conflicted
+++ resolved
@@ -477,7 +477,8 @@
                                     build=args.build, profile_names=args.profile,
                                     update=args.update,
                                     generators=args.generator,
-                                    install_folder=args.install_folder)
+                                    install_folder=args.install_folder,
+                                    lockfile=args.lockfile)
             elif path_is_reference:
                 name, version, user, channel, rev = get_reference_fields(args.path_or_reference)
                 info = self._conan.install_reference_by_fields(
@@ -491,7 +492,8 @@
                                     build=args.build, profile_names=args.profile,
                                     update=args.update,
                                     generators=args.generator,
-                                    install_folder=args.install_folder)
+                                    install_folder=args.install_folder,
+                                    lockfile=args.lockfile)
             else:
                 name, version, user, channel, _ = get_reference_fields(args.reference,
                                                                        user_channel_allowed=True)
@@ -505,29 +507,8 @@
                                            build=args.build, profile_names=args.profile,
                                            update=args.update, generators=args.generator,
                                            no_imports=args.no_imports,
-<<<<<<< HEAD
-                                           install_folder=args.install_folder)
-=======
                                            install_folder=args.install_folder,
                                            lockfile=args.lockfile)
-            else:
-                if args.reference:
-                    raise ConanException("A full reference was provided as first argument, second "
-                                         "argument not allowed")
-
-                manifest_interactive = args.manifests_interactive
-                info = self._conan.install_reference(ref, settings=args.settings,
-                                                     options=args.options,
-                                                     env=args.env,
-                                                     remote_name=args.remote,
-                                                     verify=args.verify, manifests=args.manifests,
-                                                     manifests_interactive=manifest_interactive,
-                                                     build=args.build, profile_names=args.profile,
-                                                     update=args.update,
-                                                     generators=args.generator,
-                                                     install_folder=args.install_folder,
-                                                     lockfile=args.lockfile)
->>>>>>> f86e0353
         except ConanException as exc:
             info = exc.info
             raise
