--- conflicted
+++ resolved
@@ -441,24 +441,6 @@
                                          "argument not allowed")
 
                 ref = ConanFileReference.loads(args.path_or_reference, validate=False)
-<<<<<<< HEAD
-                info = self._conan.install_reference(ref,
-                                                     settings=args.settings_host,
-                                                     options=args.options_host,
-                                                     env=args.env_host,
-                                                     conf=args.conf_host,
-                                                     profile_names=args.profile_host,
-                                                     profile_build=profile_build,
-                                                     remote_name=args.remote,
-                                                     build=args.build,
-                                                     update=args.update,
-                                                     generators=args.generator,
-                                                     install_folder=args.install_folder,
-                                                     lockfile=args.lockfile,
-                                                     lockfile_out=args.lockfile_out,
-                                                     is_build_require=args.build_require,
-                                                     require_overrides=args.require_override)
-=======
                 info = self._conan_api.install_reference(ref,
                                                          settings=args.settings_host,
                                                          options=args.options_host,
@@ -473,10 +455,8 @@
                                                          install_folder=args.install_folder,
                                                          lockfile=args.lockfile,
                                                          lockfile_out=args.lockfile_out,
-                                                         lockfile_node_id=args.lockfile_node_id,
                                                          is_build_require=args.build_require,
                                                          require_overrides=args.require_override)
->>>>>>> 841c93ce
 
         except ConanException as exc:
             raise
@@ -653,8 +633,6 @@
         parser.add_argument("-g", "--graph", action=OnceArgument,
                             help='Creates file with project dependencies graph. It will generate '
                             'a DOT or HTML file depending on the filename extension')
-        parser.add_argument("-bo", "--build-order", action=OnceArgument,
-                            help='Creates a build order json file')
         parser.add_argument("-j", "--json", nargs='?', const="1", type=str,
                             help='Path to a json file where the information will be written')
         parser.add_argument("-n", "--only", nargs=1, action=Extender,
@@ -678,54 +656,6 @@
         # TODO: 2.0 create profile_host object here to avoid passing a lot of arguments to the API
 
         # INFO ABOUT DEPS OF CURRENT PROJECT OR REFERENCE
-<<<<<<< HEAD
-        else:
-            data = self._conan.info(args.path_or_reference,
-                                    remote_name=args.remote,
-                                    settings=args.settings_host,
-                                    options=args.options_host,
-                                    env=args.env_host,
-                                    profile_names=args.profile_host,
-                                    conf=args.conf_host,
-                                    profile_build=profile_build,
-                                    update=args.update,
-                                    build=args.dry_build,
-                                    lockfile=args.lockfile,
-                                    name=args.name,
-                                    version=args.version,
-                                    user=args.user,
-                                    channel=args.channel)
-            deps_graph, _ = data
-
-            if args.build_order:
-                result = deps_graph.build_order()
-                json_file = _make_abs_path(args.build_order)
-                save(json_file, json.dumps(result))
-                return
-
-            only = args.only
-            if args.only == ["None"]:
-                only = []
-            if only and args.paths and (set(only) - set(path_only_options)):
-                raise ConanException("Invalid --only value '%s' with --path specified, allowed "
-                                     "values: [%s]." % (only, str_path_only_options))
-            elif only and not args.paths and (set(only) - set(info_only_options)):
-                raise ConanException("Invalid --only value '%s', allowed values: [%s].\n"
-                                     "Use --only=None to show only the references."
-                                     % (only, str_only_options))
-
-            if args.graph:
-                if args.graph.endswith(".html"):
-                    template = self._conan.app.cache.get_template(templates.INFO_GRAPH_HTML,
-                                                                  user_overrides=True)
-                else:
-                    template = self._conan.app.cache.get_template(templates.INFO_GRAPH_DOT,
-                                                                  user_overrides=True)
-                self._outputer.info_graph(args.graph, deps_graph, os.getcwd(), template=template)
-            if args.json:
-                json_arg = True if args.json == "1" else args.json
-                self._outputer.json_info(deps_graph, json_arg, os.getcwd(), show_paths=args.paths)
-=======
         data = self._conan_api.info(args.path_or_reference,
                                 remote_name=args.remote,
                                 settings=args.settings_host,
@@ -765,7 +695,6 @@
         if args.json:
             json_arg = True if args.json == "1" else args.json
             CommandOutputer().json_info(deps_graph, json_arg, os.getcwd(), show_paths=args.paths)
->>>>>>> 841c93ce
 
         if not args.graph and not args.json:
             CommandOutputer().info(deps_graph, only, args.package_filter, args.paths)
@@ -1641,15 +1570,8 @@
         args = parser.parse_args(*args)
         self._warn_python_version()
 
-<<<<<<< HEAD
         if args.subcommand == "merge":
-            self._conan.lock_merge(args.lockfile, args.lockfile_out)
-=======
-        if args.subcommand == "install":
-            self._conan_api.lock_install(args.lockfile, generators=args.generator, recipes=args.recipes)
-        elif args.subcommand == "update":
-            self._conan_api.lock_update(args.old_lockfile, args.new_lockfile)
->>>>>>> 841c93ce
+            self._conan_api.lock_merge(args.lockfile, args.lockfile_out)
         elif args.subcommand == "bundle":
             if args.bundlecommand == "create":
                 self._conan_api.lock_bundle_create(args.lockfiles, args.bundle_out)
@@ -1663,17 +1585,6 @@
                 if args.json:
                     json_file = _make_abs_path(args.json)
                     save(json_file, json.dumps(build_order, indent=True))
-<<<<<<< HEAD
-=======
-        elif args.subcommand == "build-order":
-            build_order = self._conan_api.lock_build_order(args.lockfile)
-            self._out.info(build_order)
-            if args.json:
-                json_file = _make_abs_path(args.json)
-                save(json_file, json.dumps(build_order, indent=True))
-        elif args.subcommand == "clean-modified":
-            self._conan_api.lock_clean_modified(args.lockfile)
->>>>>>> 841c93ce
         elif args.subcommand == "create":
             profile_build = ProfileData(profiles=args.profile_build, settings=args.settings_build,
                                         options=args.options_build, env=args.env_build,
