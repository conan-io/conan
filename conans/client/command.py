import argparse
import inspect
import os
import sys
from argparse import ArgumentError

import six

from conans import __version__ as client_version
from conans.client.conan_api import (Conan, default_manifest_folder)
from conans.client.conan_command_output import CommandOutputer
from conans.client.output import Color

from conans.errors import ConanException, NoRemoteAvailable, ConanInvalidConfiguration
from conans.model.ref import ConanFileReference
from conans.util.config_parser import get_bool_from_text
from conans.util.log import logger
from conans.util.files import exception_message_safe, load
from conans.unicode import get_cwd
from conans.client.cmd.uploader import UPLOAD_POLICY_FORCE,\
    UPLOAD_POLICY_NO_OVERWRITE, UPLOAD_POLICY_NO_OVERWRITE_RECIPE, UPLOAD_POLICY_SKIP
import json
from conans.tools import save
<<<<<<< HEAD
=======
from conans.client.printer import Printer
>>>>>>> 8f7a53ab


# Exit codes for conan command:
SUCCESS = 0                         # 0: Success (done)
ERROR_GENERAL = 1                   # 1: General ConanException error (done)
ERROR_MIGRATION = 2                 # 2: Migration error
USER_CTRL_C = 3                     # 3: Ctrl+C
USER_CTRL_BREAK = 4                 # 4: Ctrl+Break
ERROR_SIGTERM = 5                   # 5: SIGTERM
ERROR_INVALID_CONFIGURATION = 6     # 6: Invalid configuration (done)


class Extender(argparse.Action):
    """Allows to use the same flag several times in a command and creates a list with the values.
    For example:
        conan install MyPackage/1.2@user/channel -o qt:value -o mode:2 -s cucumber:true
      It creates:
          options = ['qt:value', 'mode:2']
          settings = ['cucumber:true']
    """
    def __call__(self, parser, namespace, values, option_strings=None):  # @UnusedVariable
        # Need None here incase `argparse.SUPPRESS` was supplied for `dest`
        dest = getattr(namespace, self.dest, None)
        if not hasattr(dest, 'extend') or dest == self.default:
            dest = []
            setattr(namespace, self.dest, dest)
            # if default isn't set to None, this method might be called
            # with the default as `values` for other arguments which
            # share this destination.
            parser.set_defaults(**{self.dest: None})

        if isinstance(values, str):
            dest.append(values)
        elif values:
            try:
                dest.extend(values)
            except ValueError:
                dest.append(values)


class OnceArgument(argparse.Action):
    """Allows to declare a parameter that can have only one value, by default argparse takes the
    latest declared and it's very confusing.
    """
    def __call__(self, parser, namespace, values, option_string=None):
        if getattr(namespace, self.dest) is not None and self.default is None:
            msg = '{o} can only be specified once'.format(o=option_string)
            raise argparse.ArgumentError(None, msg)
        setattr(namespace, self.dest, values)


_QUERY_EXAMPLE = ("os=Windows AND (arch=x86 OR compiler=gcc)")
_PATTERN_EXAMPLE = ("boost/*")
_REFERENCE_EXAMPLE = ("MyPackage/1.2@user/channel")

_BUILD_FOLDER_HELP = ("Directory for the build process. Defaulted to the current directory. A "
                      "relative path to current directory can also be specified")
_INSTALL_FOLDER_HELP = ("Directory containing the conaninfo.txt and conanbuildinfo.txt files "
                        "(from previous 'conan install'). Defaulted to --build-folder")
_KEEP_SOURCE_HELP = ("Do not remove the source folder in local cache, even if the recipe changed. "
                     "Use this for testing purposes only")
_PATTERN_OR_REFERENCE_HELP = ("Pattern or package recipe reference, e.g., '%s', "
                              "'%s'" % (_REFERENCE_EXAMPLE, _PATTERN_EXAMPLE))
_PATH_HELP = ("Path to a folder containing a conanfile.py or to a recipe file "
              "e.g., my_folder/conanfile.py")
_QUERY_HELP = ("Packages query: '%s'. The 'pattern_or_reference' parameter has "
               "to be a reference: %s" % (_QUERY_EXAMPLE, _REFERENCE_EXAMPLE))
_SOURCE_FOLDER_HELP = ("Directory containing the sources. Defaulted to the conanfile's directory. A"
                       " relative path to current directory can also be specified")


class Command(object):
    """A single command of the conan application, with all the first level commands. Manages the
    parsing of parameters and delegates functionality in collaborators. It can also show help of the
    tool.
    """
    def __init__(self, conan_api, client_cache, user_io, outputer):
        assert isinstance(conan_api, Conan)
        self._conan = conan_api
        self._client_cache = client_cache
        self._user_io = user_io
        self._outputer = outputer

    def help(self, *args):
        """Show help of a specific commmand.
        """
        parser = argparse.ArgumentParser(description=self.help.__doc__, prog="conan help")
        parser.add_argument("command", help='command', nargs="?")
        args = parser.parse_args(*args)
        if not args.command:
            self._show_help()
            return
        try:
            commands = self._commands()
            method = commands[args.command]
            self._warn_python2()
            method(["--help"])
        except KeyError:
            raise ConanException("Unknown command '%s'" % args.command)

    def new(self, *args):
        """Creates a new package recipe template with a 'conanfile.py' and optionally,
        'test_package' testing files.
        """
        parser = argparse.ArgumentParser(description=self.new.__doc__, prog="conan new")
        parser.add_argument("name", help='Package name, e.g.: "Poco/1.7.3" or complete reference'
                                         ' for CI scripts: "Poco/1.7.3@conan/stable"')
        parser.add_argument("-t", "--test", action='store_true', default=False,
                            help='Create test_package skeleton to test package')
        parser.add_argument("-i", "--header", action='store_true', default=False,
                            help='Create a headers only package template')
        parser.add_argument("-c", "--pure-c", action='store_true', default=False,
                            help='Create a C language package only package, '
                                 'deleting "self.settings.compiler.libcxx" setting '
                                 'in the configure method')
        parser.add_argument("-s", "--sources", action='store_true', default=False,
                            help='Create a package with embedded sources in "src" folder, '
                                 'using "exports_sources" instead of retrieving external code with '
                                 'the "source()" method')
        parser.add_argument("-b", "--bare", action='store_true', default=False,
                            help='Create the minimum package recipe, without build() method'
                            'Useful in combination with "export-pkg" command')
        parser.add_argument("-cis", "--ci-shared", action='store_true',
                            default=False,
                            help='Package will have a "shared" option to be used in CI')
        parser.add_argument("-cilg", "--ci-travis-gcc", action='store_true',
                            default=False,
                            help='Generate travis-ci files for linux gcc')
        parser.add_argument("-cilc", "--ci-travis-clang", action='store_true',
                            default=False,
                            help='Generate travis-ci files for linux clang')
        parser.add_argument("-cio", "--ci-travis-osx", action='store_true',
                            default=False,
                            help='Generate travis-ci files for OSX apple-clang')
        parser.add_argument("-ciw", "--ci-appveyor-win", action='store_true',
                            default=False, help='Generate appveyor files for Appveyor '
                                                'Visual Studio')
        parser.add_argument("-ciglg", "--ci-gitlab-gcc", action='store_true',
                            default=False,
                            help='Generate GitLab files for linux gcc')
        parser.add_argument("-ciglc", "--ci-gitlab-clang", action='store_true',
                            default=False,
                            help='Generate GitLab files for linux clang')
        parser.add_argument("-ciccg", "--ci-circleci-gcc", action='store_true',
                            default=False,
                            help='Generate CicleCI files for linux gcc')
        parser.add_argument("-ciccc", "--ci-circleci-clang", action='store_true',
                            default=False,
                            help='Generate CicleCI files for linux clang')
        parser.add_argument("-cicco", "--ci-circleci-osx", action='store_true',
                            default=False,
                            help='Generate CicleCI files for OSX apple-clang')
        parser.add_argument("-gi", "--gitignore", action='store_true', default=False,
                            help='Generate a .gitignore with the known patterns to excluded')
        parser.add_argument("-ciu", "--ci-upload-url",
                            help='Define URL of the repository to upload')

        args = parser.parse_args(*args)
        self._warn_python2()
        self._conan.new(args.name, header=args.header, pure_c=args.pure_c, test=args.test,
                        exports_sources=args.sources, bare=args.bare,
                        visual_versions=args.ci_appveyor_win,
                        linux_gcc_versions=args.ci_travis_gcc,
                        linux_clang_versions=args.ci_travis_clang,
                        gitignore=args.gitignore,
                        osx_clang_versions=args.ci_travis_osx, shared=args.ci_shared,
                        upload_url=args.ci_upload_url,
                        gitlab_gcc_versions=args.ci_gitlab_gcc,
                        gitlab_clang_versions=args.ci_gitlab_clang,
                        circleci_gcc_versions=args.ci_circleci_gcc,
                        circleci_clang_versions=args.ci_circleci_clang,
                        circleci_osx_versions=args.ci_circleci_osx)

    def inspect(self, *args):
        """Displays conanfile attributes, like name, version, options
        Works both locally, in local cache and remote
        """
        parser = argparse.ArgumentParser(description=self.inspect.__doc__, prog="conan inspect")
        parser.add_argument("path_or_reference", help="Path to a folder containing a recipe"
                            " (conanfile.py) or to a recipe file. e.g., "
                            "./my_project/conanfile.py. It could also be a reference")
        parser.add_argument("-a", "--attribute", help='The attribute to be displayed, e.g "name"',
                            nargs="?", action=Extender)
        parser.add_argument("-r", "--remote", help='look in the specified remote server',
                            action=OnceArgument)
        parser.add_argument("-j", "--json", default=None, action=OnceArgument,
                            help='json output file')

        args = parser.parse_args(*args)
        result = self._conan.inspect(args.path_or_reference, args.attribute, args.remote)
        Printer(self._user_io.out).print_inspect(result)
        if args.json:
            json_output = json.dumps(result)
            if not os.path.isabs(args.json):
                json_output_file = os.path.join(get_cwd(), args.json)
            else:
                json_output_file = args.json
            save(json_output_file, json_output)

    def test(self, *args):
        """Test a package consuming it from a conanfile.py with a test() method.

        This command installs the conanfile dependencies (including the tested
        package), calls a 'conan build' to build test apps and finally executes
        the test() method. The testing recipe does not require name or version,
        neither definition of package() or package_info() methods. The package
        to be tested must exist in the local cache or in any configured remote.
        """
        parser = argparse.ArgumentParser(description=self.test.__doc__, prog="conan test")
        parser.add_argument("path", help='Path to the "testing" folder containing a conanfile.py or'
                            ' to a recipe file with test() method'
                            'e.g. conan test_package/conanfile.py pkg/version@user/channel')
        parser.add_argument("reference",
                            help='pkg/version@user/channel of the package to be tested')
        parser.add_argument("-tbf", "--test-build-folder", action=OnceArgument,
                            help="Working directory of the build process.")

        _add_common_install_arguments(parser, build_help=_help_build_policies)
        args = parser.parse_args(*args)
        self._warn_python2()
        return self._conan.test(args.path, args.reference, args.profile, args.settings,
                                args.options, args.env, args.remote, args.update,
                                build_modes=args.build, test_build_folder=args.test_build_folder)

    def create(self, *args):
        """Builds a binary package for a recipe (conanfile.py).

        Uses the specified configuration in a profile or in -s settings, -o
        options etc. If a 'test_package' folder (the name can be configured
        with -tf) is found, the command will run the consumer project to ensure
        that the package has been created correctly. Check 'conan test' command
        to know more about 'test_folder' project.
        """
        parser = argparse.ArgumentParser(description=self.create.__doc__, prog="conan create")
        parser.add_argument("path", help=_PATH_HELP)
        parser.add_argument("reference",
                            help='user/channel or pkg/version@user/channel (if name and version not'
                                 ' declared in conanfile.py) where the package will be created')
        parser.add_argument("-j", "--json", default=None, action=OnceArgument,
                            help='json file path where the install information will be written to')
        parser.add_argument('-k', '-ks', '--keep-source', default=False, action='store_true',
                            help=_KEEP_SOURCE_HELP)
        parser.add_argument('-kb', '--keep-build', default=False, action='store_true',
                            help='Do not remove the build folder in local cache. Implies --keep-source. '
                                 'Use this for testing purposes only')
        parser.add_argument("-ne", "--not-export", default=False, action='store_true',
                            help='Do not export the conanfile.py')
        parser.add_argument("-tbf", "--test-build-folder", action=OnceArgument,
                            help='Working directory for the build of the test project.')
        parser.add_argument("-tf", "--test-folder", action=OnceArgument,
                            help='Alternative test folder name. By default it is "test_package". '
                                 'Use "None" to skip the test stage')

        _add_manifests_arguments(parser)
        _add_common_install_arguments(parser, build_help=_help_build_policies)

        args = parser.parse_args(*args)
        self._warn_python2()
        name, version, user, channel = get_reference_fields(args.reference)

        if args.test_folder == "None":
            # Now if parameter --test-folder=None (string None) we have to skip tests
            args.test_folder = False

        cwd = get_cwd()

        info = None
        try:
            info = self._conan.create(args.path, name, version, user, channel,
                                      args.profile, args.settings, args.options,
                                      args.env, args.test_folder, args.not_export,
                                      args.build, args.keep_source, args.keep_build, args.verify,
                                      args.manifests, args.manifests_interactive,
                                      args.remote, args.update,
                                      test_build_folder=args.test_build_folder)
        except ConanException as exc:
            info = exc.info
            raise
        finally:
            if args.json and info:
                self._outputer.json_output(info, args.json, cwd)

    def download(self, *args):
        """Downloads recipe and binaries to the local cache, without using settings.

        It works specifying the recipe reference and package ID to be
        installed. Not transitive, requirements of the specified reference will
        NOT be retrieved. Useful together with 'conan copy' to automate the
        promotion of packages to a different user/channel. Only if a reference
        is specified, it will download all packages from the specified remote.
        If no remote is specified, it will use the default remote.
        """

        parser = argparse.ArgumentParser(description=self.download.__doc__, prog="conan download")
        parser.add_argument("reference",
                            help='pkg/version@user/channel')
        parser.add_argument("-p", "--package", nargs=1, action=Extender,
                            help='Force install specified package ID (ignore settings/options)')
        parser.add_argument("-r", "--remote", help='look in the specified remote server',
                            action=OnceArgument)
        parser.add_argument("-re", "--recipe", help='Downloads only the recipe', default=False,
                            action="store_true")

        args = parser.parse_args(*args)

        self._warn_python2()
        return self._conan.download(reference=args.reference, package=args.package,
                                    remote_name=args.remote, recipe=args.recipe)

    def install(self, *args):
        """Installs the requirements specified in a recipe (conanfile.py or conanfile.txt).

        It can also be used to install a concrete package specifying a
        reference. If any requirement is not found in the local cache, it will
        retrieve the recipe from a remote, looking for it sequentially in the
        configured remotes. When the recipes have been downloaded it will try
        to download a binary package matching the specified settings, only from
        the remote from which the recipe was retrieved. If no binary package is
        found, it can be build from sources using the '--build' option. When
        the package is installed, Conan will write the files for the specified
        generators.
        """
        parser = argparse.ArgumentParser(description=self.install.__doc__, prog="conan install")
        parser.add_argument("path_or_reference", help="Path to a folder containing a recipe"
                            " (conanfile.py or conanfile.txt) or to a recipe file. e.g., "
                            "./my_project/conanfile.txt. It could also be a reference")
        parser.add_argument("-g", "--generator", nargs=1, action=Extender,
                            help='Generators to use')
        parser.add_argument("-if", "--install-folder", action=OnceArgument,
                            help='Use this directory as the directory where to put the generator'
                                 'files. e.g., conaninfo/conanbuildinfo.txt')

        _add_manifests_arguments(parser)

        parser.add_argument("--no-imports", action='store_true', default=False,
                            help='Install specified packages but avoid running imports')
        parser.add_argument("-j", "--json", default=None, action=OnceArgument,
                            help='Path to a json file where the install information will be '
                            'written')

        _add_common_install_arguments(parser, build_help=_help_build_policies)

        args = parser.parse_args(*args)
        cwd = get_cwd()

        info = None
        try:
            try:
                reference = ConanFileReference.loads(args.path_or_reference)
            except ConanException:
                info = self._conan.install(path=args.path_or_reference,
                                           settings=args.settings, options=args.options,
                                           env=args.env,
                                           remote_name=args.remote,
                                           verify=args.verify, manifests=args.manifests,
                                           manifests_interactive=args.manifests_interactive,
                                           build=args.build, profile_name=args.profile,
                                           update=args.update, generators=args.generator,
                                           no_imports=args.no_imports,
                                           install_folder=args.install_folder)
            else:
                info = self._conan.install_reference(reference, settings=args.settings,
                                                     options=args.options,
                                                     env=args.env,
                                                     remote_name=args.remote,
                                                     verify=args.verify, manifests=args.manifests,
                                                     manifests_interactive=args.manifests_interactive,
                                                     build=args.build, profile_name=args.profile,
                                                     update=args.update,
                                                     generators=args.generator,
                                                     install_folder=args.install_folder)
        except ConanException as exc:
            info = exc.info
            raise
        finally:
            if args.json and info:
                self._outputer.json_output(info, args.json, cwd)

    def config(self, *args):
        """Manages Conan configuration.

        Used to edit conan.conf, or install config files.
        """
        parser = argparse.ArgumentParser(description=self.config.__doc__, prog="conan config")

        subparsers = parser.add_subparsers(dest='subcommand', help='sub-command help')
        rm_subparser = subparsers.add_parser('rm', help='Remove an existing config element')
        set_subparser = subparsers.add_parser('set', help='Set a value for a configuration item')
        get_subparser = subparsers.add_parser('get', help='Get the value of configuration item')
        install_subparser = subparsers.add_parser('install', help='install a full configuration '
                                                                  'from a local or remote zip file')
        rm_subparser.add_argument("item", help="Item to remove")
        get_subparser.add_argument("item", nargs="?", help="Item to print")
        set_subparser.add_argument("item", help="'item=value' to set")
        install_subparser.add_argument("item", nargs="?", help="Configuration file or directory to use")

        install_subparser.add_argument("--verify-ssl", nargs="?", default="True",
                                       help='Verify SSL connection when downloading file')
        install_subparser.add_argument("--type", "-t", choices=["git"],
                                       help='Type of remote config')
        install_subparser.add_argument("--args", "-a",
                                       help='String with extra arguments for "git clone"')

        args = parser.parse_args(*args)

        if args.subcommand == "set":
            try:
                key, value = args.item.split("=", 1)
            except ValueError:
                if "plugins." in args.item:
                    key, value = args.item.split("=", 1)[0], None
                else:
                    raise ConanException("Please specify 'key=value'")
            return self._conan.config_set(key, value)
        elif args.subcommand == "get":
            return self._conan.config_get(args.item)
        elif args.subcommand == "rm":
            return self._conan.config_rm(args.item)
        elif args.subcommand == "install":
            verify_ssl = get_bool_from_text(args.verify_ssl)
            return self._conan.config_install(args.item, verify_ssl, args.type, args.args)

    def info(self, *args):
        """Gets information about the dependency graph of a recipe.

        It can be used with a recipe or a reference for any existing package in
        your local cache.
        """

        info_only_options = ["id", "build_id", "remote", "url", "license", "requires", "update",
                             "required", "date", "author", "None"]
        path_only_options = ["export_folder", "build_folder", "package_folder", "source_folder"]
        str_path_only_options = ", ".join(['"%s"' % field for field in path_only_options])
        str_only_options = ", ".join(['"%s"' % field for field in info_only_options])

        parser = argparse.ArgumentParser(description=self.info.__doc__, prog="conan info")
        parser.add_argument("path_or_reference", help="Path to a folder containing a recipe"
                            " (conanfile.py or conanfile.txt) or to a recipe file. e.g., "
                            "./my_project/conanfile.txt. It could also be a reference")
        parser.add_argument("--paths", action='store_true', default=False,
                            help='Show package paths in local cache')
        parser.add_argument("-bo", "--build-order",
                            help='given a modified reference, return an ordered list to build (CI)',
                            nargs=1, action=Extender)
        parser.add_argument("-g", "--graph", action=OnceArgument,
                            help='Creates file with project dependencies graph. It will generate '
                            'a DOT or HTML file depending on the filename extension')
        parser.add_argument("-if", "--install-folder", action=OnceArgument,
                            help="local folder containing the conaninfo.txt and conanbuildinfo.txt "
                            "files (from a previous conan install execution). Defaulted to "
                            "current folder, unless --profile, -s or -o is specified. If you "
                            "specify both install-folder and any setting/option "
                            "it will raise an error.")
        parser.add_argument("-j", "--json", nargs='?', const="1", type=str,
                            help='Only with --build-order option, return the information in a json.'
                                 ' e.g --json=/path/to/filename.json or --json to output the json')
        parser.add_argument("-n", "--only", nargs=1, action=Extender,
                            help="Show only the specified fields: %s. '--paths' information can "
                            "also be filtered with options %s. Use '--only None' to show only "
                            "references." % (str_only_options, str_path_only_options))
        parser.add_argument("--package-filter", nargs='?',
                            help='Print information only for packages that match the filter pattern'
                                 ' e.g., MyPackage/1.2@user/channel or MyPackage*')

        dry_build_help = ("Apply the --build argument to output the information, as it would be done "
                          "by the install command")
        parser.add_argument("-db", "--dry-build", action=Extender, nargs="?", help=dry_build_help)
        build_help = ("Given a build policy, return an ordered list of packages that would be built"
                      " from sources during the install command")

        _add_common_install_arguments(parser, build_help=build_help)
        args = parser.parse_args(*args)

        if args.install_folder and (args.profile or args.settings or args.options or args.env):
            raise ArgumentError(None,
                                "--install-folder cannot be used together with -s, -o, -e or -pr")

        # BUILD ORDER ONLY
        if args.build_order:
            ret = self._conan.info_build_order(args.path_or_reference,
                                               settings=args.settings,
                                               options=args.options,
                                               env=args.env,
                                               profile_name=args.profile,
                                               remote_name=args.remote,
                                               build_order=args.build_order,
                                               check_updates=args.update,
                                               install_folder=args.install_folder)
            if args.json:
                json_arg = True if args.json == "1" else args.json
                self._outputer.json_build_order(ret, json_arg, get_cwd())
            else:
                self._outputer.build_order(ret)

        # INSTALL SIMULATION, NODES TO INSTALL
        elif args.build is not None:
            nodes, _ = self._conan.info_nodes_to_build(args.path_or_reference,
                                                       build_modes=args.build,
                                                       settings=args.settings,
                                                       options=args.options,
                                                       env=args.env,
                                                       profile_name=args.profile,
                                                       remote_name=args.remote,
                                                       check_updates=args.update,
                                                       install_folder=args.install_folder)
            self._outputer.nodes_to_build(nodes)

        # INFO ABOUT DEPS OF CURRENT PROJECT OR REFERENCE
        else:
            data = self._conan.info(args.path_or_reference,
                                    remote_name=args.remote,
                                    settings=args.settings,
                                    options=args.options,
                                    env=args.env,
                                    profile_name=args.profile,
                                    update=args.update,
                                    install_folder=args.install_folder,
                                    build=args.dry_build)
            deps_graph, _ = data
            only = args.only
            if args.only == ["None"]:
                only = []
            if only and args.paths and (set(only) - set(path_only_options)):
                raise ConanException("Invalid --only value '%s' with --path specified, allowed "
                                     "values: [%s]." % (only, str_path_only_options))
            elif only and not args.paths and (set(only) - set(info_only_options)):
                raise ConanException("Invalid --only value '%s', allowed values: [%s].\n"
                                     "Use --only=None to show only the references."
                                     % (only, str_only_options))

            if args.graph:
                self._outputer.info_graph(args.graph, deps_graph, get_cwd())
            else:
                self._outputer.info(deps_graph, only, args.package_filter, args.paths)

    def lock(self, *args):
        """
        """
        parser = argparse.ArgumentParser(description=self.info.__doc__, prog="conan info")
        parser.add_argument("path_or_reference", help="Path to a folder containing a recipe"
                            " (conanfile.py or conanfile.txt) or to a recipe file. e.g., "
                            "./my_project/conanfile.txt. It could also be a reference")
        parser.add_argument("--lock-id", action=OnceArgument)
        _add_common_install_arguments(parser, build_help="build_help")
        args = parser.parse_args(*args)

        if args.lock_id:
            graph = json.loads(load(args.path_or_reference))
            self._conan.install_lock(graph, args.lock_id)
            return

        serialized_graph = self._conan.lock(args.path_or_reference,
                                    remote_name=args.remote,
                                    settings=args.settings,
                                    options=args.options,
                                    env=args.env,
                                    profile_name=args.profile,
                                    update=args.update,
                                    build=args.build)
        serialized_graph_str = json.dumps(serialized_graph)
        serialized_graph_path = "serial_graph.json"
        save(serialized_graph_path, serialized_graph_str)

    def source(self, *args):
        """ Calls your local conanfile.py 'source()' method.

        Usually downloads and uncompresses the package sources.
        """
        parser = argparse.ArgumentParser(description=self.source.__doc__, prog="conan source")
        parser.add_argument("path", help=_PATH_HELP)
        parser.add_argument("-sf", "--source-folder", action=OnceArgument,
                            help='Destination directory. Defaulted to current directory')
        parser.add_argument("-if", "--install-folder", action=OnceArgument,
                            help=_INSTALL_FOLDER_HELP + " Optional, source method will run without "
                            "the information retrieved from the conaninfo.txt and "
                            "conanbuildinfo.txt, only required when using conditional source() "
                            "based on settings, options, env_info and user_info")
        args = parser.parse_args(*args)

        try:
            if "@" in args.path and ConanFileReference.loads(args.path):
                raise ArgumentError(None,
                                    "'conan source' doesn't accept a reference anymore. "
                                    "If you were using it as a concurrency workaround, "
                                    "you can call 'conan install' simultaneously from several "
                                    "different processes, the concurrency is now natively supported"
                                    ". The path parameter should be a folder containing a "
                                    "conanfile.py file.")
        except ConanException:
            pass

        self._warn_python2()
        return self._conan.source(args.path, args.source_folder, args.install_folder)

    def build(self, *args):
        """Calls your local conanfile.py 'build()' method.

        The recipe will be built in the local directory specified by
        --build-folder, reading the sources from --source-folder. If you are
        using a build helper, like CMake(), the --package-folder will be
        configured as destination folder for the install step.
        """

        parser = argparse.ArgumentParser(description=self.build.__doc__, prog="conan build")
        parser.add_argument("path", help=_PATH_HELP)
        parser.add_argument("-b", "--build", default=None, action="store_true",
                            help="Execute the build step (variable should_build=True). When "
                            "specified, configure/install/test won't run unless "
                            "--configure/--install/--test specified")
        parser.add_argument("-bf", "--build-folder", action=OnceArgument, help=_BUILD_FOLDER_HELP)
        parser.add_argument("-c", "--configure", default=None, action="store_true",
                            help="Execute the configuration step (variable should_configure=True). "
                            "When specified, build/install/test won't run unless "
                            "--build/--install/--test specified")
        parser.add_argument("-i", "--install", default=None, action="store_true",
                            help="Execute the install step (variable should_install=True). When "
                            "specified, configure/build/test won't run unless "
                            "--configure/--build/--test specified")
        parser.add_argument("-t", "--test", default=None, action="store_true",
                            help="Execute the test step (variable should_test=True). When "
                            "specified, configure/build/install won't run unless "
                            "--configure/--build/--install specified")
        parser.add_argument("-if", "--install-folder", action=OnceArgument,
                            help=_INSTALL_FOLDER_HELP)
        parser.add_argument("-pf", "--package-folder", action=OnceArgument,
                            help="Directory to install the package (when the build system or build() "
                                 "method does it). Defaulted to the '{build_folder}/package' folder"
                                 ". A relative path can be specified, relative to the current "
                                 " folder. Also an absolute path is allowed.")
        parser.add_argument("-sf", "--source-folder", action=OnceArgument, help=_SOURCE_FOLDER_HELP)
        args = parser.parse_args(*args)

        self._warn_python2()

        if args.build or args.configure or args.install or args.test:
            build, config, install, test = (bool(args.build), bool(args.configure),
                                            bool(args.install), bool(args.test))
        else:
            build = config = install = test = True
        return self._conan.build(conanfile_path=args.path,
                                 source_folder=args.source_folder,
                                 package_folder=args.package_folder,
                                 build_folder=args.build_folder,
                                 install_folder=args.install_folder,
                                 should_configure=config,
                                 should_build=build,
                                 should_install=install,
                                 should_test=test)

    def package(self, *args):
        """ Calls your local conanfile.py 'package()' method.

        This command works in the user space and it will copy artifacts from
        the --build-folder and --source-folder folder to the --package-folder
        one.  It won't create a new package in the local cache, if you want to
        do it, use 'conan create' or 'conan export-pkg' after a 'conan build'
        command.
        """
        parser = argparse.ArgumentParser(description=self.package.__doc__, prog="conan package")
        parser.add_argument("path", help=_PATH_HELP)
        parser.add_argument("-bf", "--build-folder", action=OnceArgument, help=_BUILD_FOLDER_HELP)
        parser.add_argument("-if", "--install-folder", action=OnceArgument,
                            help=_INSTALL_FOLDER_HELP)
        parser.add_argument("-pf", "--package-folder", action=OnceArgument,
                            help="folder to install the package. Defaulted to the "
                                 "'{build_folder}/package' folder. A relative path can be specified"
                                 " (relative to the current directory). Also an absolute path"
                                 " is allowed.")
        parser.add_argument("-sf", "--source-folder", action=OnceArgument, help=_SOURCE_FOLDER_HELP)
        args = parser.parse_args(*args)
        try:
            if "@" in args.path and ConanFileReference.loads(args.path):
                raise ArgumentError(None,
                                    "'conan package' doesn't accept a reference anymore. "
                                    "The path parameter should be a conanfile.py or a folder "
                                    "containing one. If you were using the 'conan package' "
                                    "command for development purposes we recommend to use "
                                    "the local development commands: 'conan build' + "
                                    "'conan package' and finally 'conan create' to regenerate the "
                                    "package, or 'conan export_package' to store the already built "
                                    "binaries in the local cache without rebuilding them.")
        except ConanException:
            pass

        self._warn_python2()
        return self._conan.package(path=args.path,
                                   build_folder=args.build_folder,
                                   package_folder=args.package_folder,
                                   source_folder=args.source_folder,
                                   install_folder=args.install_folder)

    def imports(self, *args):
        """ Calls your local conanfile.py or conanfile.txt 'imports' method.

        It requires to have been previously installed and have a
        conanbuildinfo.txt generated file in the --install-folder (defaulted to
        current directory).
        """
        parser = argparse.ArgumentParser(description=self.imports.__doc__, prog="conan imports")
        parser.add_argument("path",
                            help=_PATH_HELP + " With --undo option, this parameter is the folder "
                            "containing the conan_imports_manifest.txt file generated in a previous "
                            "execution. e.g.: conan imports ./imported_files --undo ")
        parser.add_argument("-if", "--install-folder", action=OnceArgument,
                            help=_INSTALL_FOLDER_HELP)
        parser.add_argument("-imf", "--import-folder", action=OnceArgument,
                            help="Directory to copy the artifacts to. By default it will be the"
                                 " current directory")
        parser.add_argument("-u", "--undo", default=False, action="store_true",
                            help="Undo imports. Remove imported files")
        args = parser.parse_args(*args)

        if args.undo:
            return self._conan.imports_undo(args.path)

        try:
            if "@" in args.path and ConanFileReference.loads(args.path):
                raise ArgumentError(None, "Parameter 'path' cannot be a reference. Use a folder "
                                          "containing a conanfile.py or conanfile.txt file.")
        except ConanException:
            pass
        self._warn_python2()
        return self._conan.imports(args.path, args.import_folder, args.install_folder)

    def export_pkg(self, *args):
        """Exports a recipe, then creates a package from local source and build folders.

        The package is created by calling the package() method applied to the
        local folders '--source-folder' and '--build-folder' It's created in
        the local cache for the specified 'reference' and for the specified
        '--settings', '--options' and or '--profile'.
        """
        parser = argparse.ArgumentParser(description=self.export_pkg.__doc__,
                                         prog="conan export-pkg")
        parser.add_argument("path", help=_PATH_HELP)
        parser.add_argument("reference", help="user/channel or pkg/version@user/channel "
                                              "(if name and version are not declared in the "
                                              "conanfile.py)")
        parser.add_argument("-bf", "--build-folder", action=OnceArgument, help=_BUILD_FOLDER_HELP)
        parser.add_argument("-e", "--env", nargs=1, action=Extender,
                            help='Environment variables that will be set during the package build, '
                                 '-e CXX=/usr/bin/clang++')
        parser.add_argument('-f', '--force', default=False, action='store_true',
                            help='Overwrite existing package if existing')
        parser.add_argument("-if", "--install-folder", action=OnceArgument,
                            help=_INSTALL_FOLDER_HELP + " If these files are found in the specified"
                            " folder and any of '-e', '-o', '-pr' or '-s' arguments are used, it "
                            "will raise an error.")
        parser.add_argument("-o", "--options", nargs=1, action=Extender,
                            help='Define options values, e.g., -o pkg:with_qt=true')
        parser.add_argument("-pr", "--profile", action=OnceArgument,
                            help='Profile for this package')
        parser.add_argument("-pf", "--package-folder", action=OnceArgument,
                            help="folder containing a locally created package. If a value is given,"
                                 " it won't call the recipe 'package()' method, and will run a copy"
                                 " of the provided folder.")
        parser.add_argument("-s", "--settings", nargs=1, action=Extender,
                            help='Define settings values, e.g., -s compiler=gcc')
        parser.add_argument("-sf", "--source-folder", action=OnceArgument, help=_SOURCE_FOLDER_HELP)

        args = parser.parse_args(*args)
        self._warn_python2()
        name, version, user, channel = get_reference_fields(args.reference)
        return self._conan.export_pkg(conanfile_path=args.path,
                                      name=name,
                                      version=version,
                                      source_folder=args.source_folder,
                                      build_folder=args.build_folder,
                                      package_folder=args.package_folder,
                                      install_folder=args.install_folder,
                                      profile_name=args.profile,
                                      env=args.env,
                                      settings=args.settings,
                                      options=args.options,
                                      force=args.force,
                                      user=user,
                                      channel=channel)

    def export(self, *args):
        """Copies the recipe (conanfile.py & associated files) to your local cache.

        Use the 'reference' param to specify a user and channel where to export
        it. Once the recipe is in the local cache it can be shared, reused and
        to any remote with the 'conan upload' command.
        """
        parser = argparse.ArgumentParser(description=self.export.__doc__, prog="conan export")
        parser.add_argument("path", help=_PATH_HELP)
        parser.add_argument("reference", help="user/channel, or Pkg/version@user/channel (if name "
                                              "and version are not declared in the conanfile.py")
        parser.add_argument('-k', '-ks', '--keep-source', default=False, action='store_true',
                            help=_KEEP_SOURCE_HELP)

        args = parser.parse_args(*args)
        self._warn_python2()
        name, version, user, channel = get_reference_fields(args.reference)
        return self._conan.export(path=args.path,
                                  name=name, version=version, user=user, channel=channel,
                                  keep_source=args.keep_source)

    def remove(self, *args):
        """Removes packages or binaries matching pattern from local cache or remote.

        It can also be used to remove temporary source or build folders in the
        local conan cache. If no remote is specified, the removal will be done
        by default in the local conan cache.
        """
        parser = argparse.ArgumentParser(description=self.remove.__doc__, prog="conan remove")
        parser.add_argument('pattern_or_reference', nargs="?", help=_PATTERN_OR_REFERENCE_HELP)
        parser.add_argument('-b', '--builds', nargs="*", action=Extender,
                            help=("By default, remove all the build folders or select one, "
                                  "specifying the package ID"))
        parser.add_argument('-f', '--force', default=False, action='store_true',
                            help='Remove without requesting a confirmation')
        parser.add_argument("-o", "--outdated", default=False, action="store_true",
                            help="Remove only outdated from recipe packages. " \
                                 "This flag can only be used with a reference")
        parser.add_argument('-p', '--packages', nargs="*", action=Extender,
                            help="Select package to remove specifying the package ID")
        parser.add_argument('-q', '--query', default=None, action=OnceArgument, help=_QUERY_HELP)
        parser.add_argument('-r', '--remote', action=OnceArgument,
                            help='Will remove from the specified remote')
        parser.add_argument('-s', '--src', default=False, action="store_true",
                            help='Remove source folders')
        parser.add_argument("-l", "--locks", default=False, action="store_true",
                            help="Remove locks")
        args = parser.parse_args(*args)

        self._warn_python2()

        # NOTE: returns the expanded pattern (if a pattern was given), and checks
        # that the query parameter wasn't abused
        reference = self._check_query_parameter_and_get_reference(args.pattern_or_reference,
                                                                  args.query)

        if args.packages is not None and args.query:
            raise ConanException("'-q' and '-p' parameters can't be used at the same time")

        if args.builds is not None and args.query:
            raise ConanException("'-q' and '-b' parameters can't be used at the same time")

        if args.outdated and not args.pattern_or_reference:
            raise ConanException("'--outdated' argument can only be used with a reference")

        if args.locks:
            if args.pattern_or_reference:
                raise ConanException("Specifying a pattern is not supported when removing locks")
            self._client_cache.remove_locks()
            self._user_io.out.info("Cache locks removed")
            return
        else:
            if not args.pattern_or_reference:
                raise ConanException('Please specify a pattern to be removed ("*" for all)')

        return self._conan.remove(pattern=reference or args.pattern_or_reference, query=args.query,
                                  packages=args.packages, builds=args.builds, src=args.src,
                                  force=args.force, remote_name=args.remote, outdated=args.outdated)

    def copy(self, *args):
        """Copies conan recipes and packages to another user/channel.

        Useful to promote packages (e.g. from "beta" to "stable") or transfer
        them from one user to another.
        """
        parser = argparse.ArgumentParser(description=self.copy.__doc__, prog="conan copy")
        parser.add_argument("reference", default="",
                            help='package reference. e.g., MyPackage/1.2@user/channel')
        parser.add_argument("user_channel", default="",
                            help='Destination user/channel. e.g., lasote/testing')
        parser.add_argument("-p", "--package", nargs=1, action=Extender,
                            help='copy specified package ID')
        parser.add_argument("--all", action='store_true', default=False,
                            help='Copy all packages from the specified package recipe')
        parser.add_argument("--force", action='store_true', default=False,
                            help='Override destination packages and the package recipe')
        args = parser.parse_args(*args)

        if args.all and args.package:
            raise ConanException("Cannot specify both --all and --package")

        self._warn_python2()

        return self._conan.copy(reference=args.reference, user_channel=args.user_channel,
                                force=args.force, packages=args.package or args.all)

    def user(self, *args):
        """Authenticates against a remote with user/pass, caching the auth token.

        Useful to avoid the user and password being requested later. e.g. while
        you're uploading a package.  You can have one user for each remote.
        Changing the user, or introducing the password is only necessary to
        perform changes in remote packages.
        """
        # FIXME: Difficult and confusing CLI. Better with:
        # - conan user clean -> clean users
        # - conan user list ('remote') -> list users (of a remote)
        # - conan user auth 'remote' ('user') ('password') -> login a remote (w/o user or pass)
        # - conan user set 'user' 'remote' -> set user for a remote (not login) necessary??
        parser = argparse.ArgumentParser(description=self.user.__doc__, prog="conan user")
        parser.add_argument("name", nargs='?', default=None,
                            help='Username you want to use. If no name is provided it will show the'
                            ' current user')
        parser.add_argument('-c', '--clean', default=False, action='store_true',
                            help='Remove user and tokens for all remotes')
        parser.add_argument("-p", "--password", nargs='?', const="", type=str, action=OnceArgument,
                            help='User password. Use double quotes if password with spacing, '
                                 'and escape quotes if existing. If empty, the password is '
                                 'requested interactively (not exposed)')
        parser.add_argument("-r", "--remote", help='Use the specified remote server',
                            action=OnceArgument)
        parser.add_argument("-j", "--json", default=None, action=OnceArgument,
                            help='json file path where the user list will be written to')
        args = parser.parse_args(*args)

        if args.clean and any((args.name, args.remote, args.password, args.json)):
            raise ConanException("'--clean' argument cannot be used together with 'name', "
                                 "'--password', '--remote' or '--json'")
        elif args.json and any((args.name, args.password)):
            raise ConanException("'--json' cannot be used together with 'name' or '--password'")

        cwd = os.getcwd()
        info = None

        try:
            if args.clean:  # clean users
                self._conan.users_clean()
            elif not args.name and args.password is None:  # list users
                info = self._conan.users_list(args.remote)
                self._outputer.print_user_list(info)
            elif args.password is None:  # set user for remote (no password indicated)
                remote_name, prev_user, user = self._conan.user_set(args.name, args.remote)
                self._outputer.print_user_set(remote_name, prev_user, user)
            else:  # login a remote
                remote_name = args.remote or self._conan.get_default_remote().name
                name = args.name
                password = args.password
                if not password:
                    name, password = self._user_io.request_login(remote_name=remote_name, username=name)
                remote_name, prev_user, user = self._conan.authenticate(name,
                                                                        remote_name=remote_name,
                                                                        password=password)
                self._outputer.print_user_set(remote_name, prev_user, user)
        except ConanException as exc:
            info = exc.info
            raise
        finally:
            if args.json and info:
                self._outputer.json_output(info, args.json, cwd)

    def search(self, *args):
        """Searches package recipes and binaries in the local cache or in a remote.

        If you provide a pattern, then it will search for existing package
        recipes matching it.  If a full reference is provided
        (pkg/0.1@user/channel) then the existing binary packages for that
        reference will be displayed.  If no remote is specified, the search
        will be done in the local cache.  Search is case sensitive, exact case
        has to be used. For case insensitive file systems, like Windows, case
        sensitive search can be forced with '--case-sensitive'.
        """
        parser = argparse.ArgumentParser(description=self.search.__doc__, prog="conan search")
        parser.add_argument('pattern_or_reference', nargs='?', help=_PATTERN_OR_REFERENCE_HELP)
        parser.add_argument('-o', '--outdated', default=False, action='store_true',
                            help="Show only outdated from recipe packages. " \
                                 "This flag can only be used with a reference")
        parser.add_argument('-q', '--query', default=None, action=OnceArgument, help=_QUERY_HELP)
        parser.add_argument('-r', '--remote', action=OnceArgument,
                            help="Remote to search in. '-r all' searches all remotes")
        parser.add_argument('--case-sensitive', default=False, action='store_true',
                            help='Make a case-sensitive search. Use it to guarantee case-sensitive '
                            'search in Windows or other case-insensitive file systems')
        parser.add_argument('--raw', default=False, action='store_true',
                            help='Print just the list of recipes')
        parser.add_argument('--table', action=OnceArgument,
                            help="Outputs html file with a table of binaries. Only valid for a "
                            "reference search")
        parser.add_argument("-j", "--json", default=None, action=OnceArgument,
                            help='json file path where the search information will be written to')
        args = parser.parse_args(*args)

        if args.table and args.json:
            raise ConanException("'--table' argument cannot be used together with '--json'")

        try:
            reference = ConanFileReference.loads(args.pattern_or_reference)
            if "*" in reference:
                # Fixes a version with only a wildcard (valid reference) but not real reference
                # e.g.: conan search lib/*@lasote/stable
                reference = None
        except (TypeError, ConanException):
            reference = None

        cwd = os.getcwd()
        info = None

        try:
            if reference:
                info = self._conan.search_packages(reference, query=args.query,
                                                   remote_name=args.remote,
                                                   outdated=args.outdated)
                # search is done for one reference
                self._outputer.print_search_packages(info["results"], reference, args.query,
                                                     args.table, outdated=args.outdated)
            else:
                if args.table:
                    raise ConanException("'--table' argument can only be used with a reference")
                elif args.outdated:
                    raise ConanException("'--outdated' argument can only be used with a reference")

                self._check_query_parameter_and_get_reference(args.pattern_or_reference, args.query)

                info = self._conan.search_recipes(args.pattern_or_reference,
                                                  remote_name=args.remote,
                                                  case_sensitive=args.case_sensitive)
                # Deprecate 2.0: Dirty check if search is done for all remotes or for remote "all"
                try:
                    remote_all = self._conan.get_remote_by_name("all")
                except NoRemoteAvailable:
                    remote_all = None
                all_remotes_search = (remote_all is None and args.remote == "all")

                self._outputer.print_search_references(info["results"], args.pattern_or_reference,
                                                       args.raw, all_remotes_search)
        except ConanException as exc:
            info = exc.info
            raise
        finally:
            if args.json and info:
                self._outputer.json_output(info, args.json, cwd)

    def upload(self, *args):
        """Uploads a recipe and binary packages to a remote.

        If no remote is specified, the first configured remote (by default conan-center, use
        'conan remote list' to list the remotes) will be used.
        """
        parser = argparse.ArgumentParser(description=self.upload.__doc__,
                                         prog="conan upload")
        parser.add_argument('pattern_or_reference', help=_PATTERN_OR_REFERENCE_HELP)
        parser.add_argument("-p", "--package", default=None, action=OnceArgument,
                            help='package ID to upload')
        parser.add_argument('-q', '--query', default=None, action=OnceArgument,
                            help="Only upload packages matching a specific query. " + _QUERY_HELP)
        parser.add_argument("-r", "--remote", action=OnceArgument,
                            help='upload to this specific remote')
        parser.add_argument("--all", action='store_true', default=False,
                            help='Upload both package recipe and packages')
        parser.add_argument("--skip-upload", action='store_true', default=False,
                            help='Do not upload anything, just run the checks and the compression')
        parser.add_argument("--force", action='store_true', default=False,
                            help='Do not check conan recipe date, override remote with local')
        parser.add_argument("--check", action='store_true', default=False,
                            help='Perform an integrity check, using the manifests, before upload')
        parser.add_argument('-c', '--confirm', default=False, action='store_true',
                            help='Upload all matching recipes without confirmation')
        parser.add_argument('--retry', default=2, type=int, action=OnceArgument,
                            help="In case of fail retries to upload again the specified times. "
                                 "Defaulted to 2")
        parser.add_argument('--retry-wait', default=5, type=int, action=OnceArgument,
                            help='Waits specified seconds before retry again')
        parser.add_argument("-no", "--no-overwrite", nargs="?", type=str, choices=["all", "recipe"],
                            action=OnceArgument, const="all",
                            help="Uploads package only if recipe is the same as the remote one")
        parser.add_argument("-j", "--json", default=None, action=OnceArgument,
                            help='json file path where the upload information will be written to')

        args = parser.parse_args(*args)


        if args.query and args.package:
            raise ConanException("'-q' and '-p' parameters can't be used at the same time")

        cwd = os.getcwd()
        info = None

        if args.force and args.no_overwrite:
            raise ConanException("'--no-overwrite' argument cannot be used together with '--force'")
        if args.force and args.skip_upload:
            raise ConanException("'--skip-upload' argument cannot be used together with '--force'")
        if args.no_overwrite and args.skip_upload:
            raise ConanException("'--skip-upload' argument cannot be used together "
                                 "with '--no-overwrite'")

        self._warn_python2()

        if args.force:
            policy = UPLOAD_POLICY_FORCE
        elif args.no_overwrite == "all":
            policy = UPLOAD_POLICY_NO_OVERWRITE
        elif args.no_overwrite == "recipe":
            policy = UPLOAD_POLICY_NO_OVERWRITE_RECIPE
        elif args.skip_upload:
            policy = UPLOAD_POLICY_SKIP
        else:
            policy = None

        try:
            info = self._conan.upload(pattern=args.pattern_or_reference, package=args.package,
                                      query=args.query, remote_name=args.remote,
                                      all_packages=args.all, policy=policy,
                                      confirm=args.confirm, retry=args.retry,
                                      retry_wait=args.retry_wait, integrity_check=args.check)
        except ConanException as exc:
            info = exc.info
            raise
        finally:
            if args.json and info:
                self._outputer.json_output(info, args.json, cwd)

    def remote(self, *args):
        """Manages the remote list and the package recipes associated to a remote.
        """
        parser = argparse.ArgumentParser(description=self.remote.__doc__, prog="conan remote")
        subparsers = parser.add_subparsers(dest='subcommand', help='sub-command help')

        # create the parser for the "a" command
        parser_list = subparsers.add_parser('list', help='List current remotes')
        parser_list.add_argument("-raw", "--raw", action='store_true', default=False,
                                 help='Raw format. Valid for "remotes.txt" file for "conan config install"')
        parser_add = subparsers.add_parser('add', help='Add a remote')
        parser_add.add_argument('remote', help='Name of the remote')
        parser_add.add_argument('url', help='URL of the remote')
        parser_add.add_argument('verify_ssl', nargs="?", default="True",
                                help='Verify SSL certificated. Default True')
        parser_add.add_argument("-i", "--insert", nargs="?", const=0, type=int, action=OnceArgument,
                                help="insert remote at specific index")
        parser_add.add_argument("-f", "--force", default=False, action='store_true',
                                help="Force addition, will update if existing")
        parser_rm = subparsers.add_parser('remove', help='Remove a remote')
        parser_rm.add_argument('remote', help='Name of the remote')
        parser_upd = subparsers.add_parser('update', help='Update the remote url')
        parser_upd.add_argument('remote', help='Name of the remote')

        parser_upd.add_argument('url', help='URL')
        parser_upd.add_argument('verify_ssl', nargs="?", default="True",
                                help='Verify SSL certificated. Default True')
        parser_upd.add_argument("-i", "--insert", nargs="?", const=0, type=int, action=OnceArgument,
                                help="Insert remote at specific index")
        parser_rename = subparsers.add_parser('rename', help='Update the remote name')
        parser_rename.add_argument('remote', help='The old remote name')
        parser_rename.add_argument('new_remote', help='The new remote name')

        subparsers.add_parser('list_ref',
                              help='List the package recipes and its associated remotes')
        parser_padd = subparsers.add_parser('add_ref',
                                            help="Associate a recipe's reference to a remote")
        parser_padd.add_argument('reference', help='Package recipe reference')
        parser_padd.add_argument('remote', help='Name of the remote')
        parser_prm = subparsers.add_parser('remove_ref',
                                           help="Dissociate a recipe's reference and its remote")
        parser_prm.add_argument('reference', help='Package recipe reference')
        parser_pupd = subparsers.add_parser('update_ref', help="Update the remote associated with "
                                            "a package recipe")
        parser_pupd.add_argument('reference', help='Package recipe reference')
        parser_pupd.add_argument('remote', help='Name of the remote')
        args = parser.parse_args(*args)

        reference = args.reference if hasattr(args, 'reference') else None

        verify_ssl = get_bool_from_text(args.verify_ssl) if hasattr(args, 'verify_ssl') else False

        remote_name = args.remote if hasattr(args, 'remote') else None
        new_remote = args.new_remote if hasattr(args, 'new_remote') else None
        url = args.url if hasattr(args, 'url') else None

        if args.subcommand == "list":
            remotes = self._conan.remote_list()
            self._outputer.remote_list(remotes, args.raw)
        elif args.subcommand == "add":
            return self._conan.remote_add(remote_name, url, verify_ssl, args.insert, args.force)
        elif args.subcommand == "remove":
            return self._conan.remote_remove(remote_name)
        elif args.subcommand == "rename":
            return self._conan.remote_rename(remote_name, new_remote)
        elif args.subcommand == "update":
            return self._conan.remote_update(remote_name, url, verify_ssl, args.insert)
        elif args.subcommand == "list_ref":
            refs = self._conan.remote_list_ref()
            self._outputer.remote_ref_list(refs)
        elif args.subcommand == "add_ref":
            return self._conan.remote_add_ref(reference, remote_name)
        elif args.subcommand == "remove_ref":
            return self._conan.remote_remove_ref(reference)
        elif args.subcommand == "update_ref":
            return self._conan.remote_update_ref(reference, remote_name)

    def profile(self, *args):
        """ Lists profiles in the '.conan/profiles' folder, or shows profile details.
        The 'list' subcommand will always use the default user 'conan/profiles' folder. But the
        'show' subcommand is able to resolve absolute and relative paths, as well as to map names to
        '.conan/profiles' folder, in the same way as the '--profile' install argument.
        """
        parser = argparse.ArgumentParser(description=self.profile.__doc__, prog="conan profile")
        subparsers = parser.add_subparsers(dest='subcommand')

        # create the parser for the "profile" command
        subparsers.add_parser('list', help='List current profiles')
        parser_show = subparsers.add_parser('show', help='Show the values defined for a profile')
        parser_show.add_argument('profile', help="name of the profile in the '.conan/profiles' "
                                                 "folder or path to a profile file")

        parser_new = subparsers.add_parser('new', help='Creates a new empty profile')
        parser_new.add_argument('profile', help="Name for the profile in the '.conan/profiles' "
                                                "folder or path and name for a profile file")
        parser_new.add_argument("--detect", action='store_true', default=False,
                                help='Autodetect settings and fill [settings] section')

        parser_update = subparsers.add_parser('update', help='Update a profile with desired value')
        parser_update.add_argument('item',
                                   help="'item=value' to update. e.g., settings.compiler=gcc")
        parser_update.add_argument('profile', help="Name of the profile in the '.conan/profiles' "
                                                   "folder or path to a profile file")

        parser_get = subparsers.add_parser('get', help='Get a profile key')
        parser_get.add_argument('item', help='Key of the value to get, e.g.: settings.compiler')
        parser_get.add_argument('profile', help="Name of the profile in the '.conan/profiles' "
                                                "folder or path to a profile file")

        parser_remove = subparsers.add_parser('remove', help='Remove a profile key')
        parser_remove.add_argument('item', help='key, e.g.: settings.compiler')
        parser_remove.add_argument('profile', help="Name of the profile in the '.conan/profiles' "
                                                   "folder or path to a profile file")

        args = parser.parse_args(*args)

        profile = args.profile if hasattr(args, 'profile') else None

        if args.subcommand == "list":
            profiles = self._conan.profile_list()
            self._outputer.profile_list(profiles)
        elif args.subcommand == "show":
            profile_text = self._conan.read_profile(profile)
            self._outputer.print_profile(profile, profile_text)
        elif args.subcommand == "new":
            self._conan.create_profile(profile, args.detect)
        elif args.subcommand == "update":
            try:
                key, value = args.item.split("=", 1)
            except ValueError:
                raise ConanException("Please specify key=value")
            self._conan.update_profile(profile, key, value)
        elif args.subcommand == "get":
            key = args.item
            self._outputer.writeln(self._conan.get_profile_key(profile, key))
        elif args.subcommand == "remove":
            self._conan.delete_profile_key(profile, args.item)

    def get(self, *args):
        """ Gets a file or list a directory of a given reference or package.
        """
        parser = argparse.ArgumentParser(description=self.get.__doc__,
                                         prog="conan get")
        parser.add_argument('reference', help='package recipe reference')
        parser.add_argument('path',
                            help='Path to the file or directory. If not specified will get the '
                                 'conanfile if only a reference is specified and a conaninfo.txt '
                                 'file contents if the package is also specified',
                            default=None, nargs="?")
        parser.add_argument("-p", "--package", default=None, help='Package ID',
                            action=OnceArgument)
        parser.add_argument("-r", "--remote", action=OnceArgument,
                            help='Get from this specific remote')
        parser.add_argument("-raw", "--raw", action='store_true', default=False,
                            help='Do not decorate the text')
        args = parser.parse_args(*args)

        ret, path = self._conan.get_path(args.reference, args.package, args.path, args.remote)
        if isinstance(ret, list):
            self._outputer.print_dir_list(ret, path, args.raw)
        else:
            self._outputer.print_file_contents(ret, path, args.raw)

        return

    def alias(self, *args):
        """Creates and exports an 'alias package recipe'.

        An "alias" package is a symbolic name (reference) for another package
        (target). When some package depends on an alias, the target one will be
        retrieved and used instead, so the alias reference, the symbolic name,
        does not appear in the final dependency graph.
        """
        parser = argparse.ArgumentParser(description=self.alias.__doc__,
                                         prog="conan alias")
        parser.add_argument('reference', help='Alias reference. e.g.: mylib/1.X@user/channel')
        parser.add_argument('target', help='Target reference. e.g.: mylib/1.12@user/channel')
        args = parser.parse_args(*args)

        self._warn_python2()

        self._conan.export_alias(args.reference, args.target)

    def _show_help(self):
        """Prints a summary of all commands
        """
        grps = [("Consumer commands", ("install", "config", "get", "info", "search")),
                ("Creator commands", ("new", "create", "upload", "export", "export-pkg", "test")),
                ("Package development commands", ("source", "build", "package")),
                ("Misc commands", ("profile", "remote", "user", "imports", "copy", "remove",
                                   "alias", "download", "inspect", "help"))]

        def check_all_commands_listed():
            """Keep updated the main directory, raise if don't"""
            all_commands = self._commands()
            all_in_grps = [command for _, command_list in grps for command in command_list]
            if set(all_in_grps) != set(all_commands):
                diff = set(all_commands) - set(all_in_grps)
                raise Exception("Some command is missing in the main help: %s" % ",".join(diff))
            return all_commands

        commands = check_all_commands_listed()
        max_len = max((len(c) for c in commands)) + 1
        fmt = '  %-{}s'.format(max_len)

        for group_name, comm_names in grps:
            self._user_io.out.writeln(group_name, Color.BRIGHT_MAGENTA)
            for name in comm_names:
                # future-proof way to ensure tabular formatting
                self._user_io.out.write(fmt % name, Color.GREEN)
                self._user_io.out.writeln(commands[name].__doc__.split('\n', 1)[0].strip())

        self._user_io.out.writeln("")
        self._user_io.out.writeln('Conan commands. Type "conan <command> -h" for help',
                                  Color.BRIGHT_YELLOW)

    def _commands(self):
        """ returns a list of available commands
        """
        result = {}
        for m in inspect.getmembers(self, predicate=inspect.ismethod):
            method_name = m[0]
            if not method_name.startswith('_'):
                if "export_pkg" == method_name:
                    method_name = "export-pkg"
                method = m[1]
                if method.__doc__ and not method.__doc__.startswith('HIDDEN'):
                    result[method_name] = method
        return result

    def _warn_python2(self):
        if six.PY2:
            self._user_io.out.writeln("")
            self._user_io.out.writeln("Python 2 will soon be deprecated. It is strongly "
                                      "recommended to use Python 3 with Conan:",
                                      front=Color.BRIGHT_YELLOW)
            self._user_io.out.writeln("https://docs.conan.io/en/latest/installation.html"
                                      "#python-2-deprecation-notice", front=Color.BRIGHT_YELLOW)
            self._user_io.out.writeln("")

    @staticmethod
    def _check_query_parameter_and_get_reference(pattern, query):
        reference = None
        if pattern:
            try:
                reference = ConanFileReference.loads(pattern)
            except ConanException:
                if query is not None:
                    raise ConanException("-q parameter only allowed with a valid recipe "
                                         "reference as search pattern. e.g. conan search "
                                         "MyPackage/1.2@user/channel -q \"os=Windows\"")
        return reference

    def run(self, *args):
        """HIDDEN: entry point for executing commands, dispatcher to class
        methods
        """
        ret_code = SUCCESS
        try:
            try:
                command = args[0][0]
                commands = self._commands()
                method = commands[command]
            except KeyError as exc:
                if command in ["-v", "--version"]:
                    self._user_io.out.success("Conan version %s" % client_version)
                    return False
                self._warn_python2()
                self._show_help()
                if command in ["-h", "--help"]:
                    return False
                raise ConanException("Unknown command %s" % str(exc))
            except IndexError:  # No parameters
                self._show_help()
                return False
            method(args[0][1:])
        except KeyboardInterrupt as exc:
            logger.error(exc)
            ret_code = SUCCESS
        except SystemExit as exc:
            if exc.code != 0:
                logger.error(exc)
                self._user_io.out.error("Exiting with code: %d" % exc.code)
            ret_code = exc.code
        except ConanInvalidConfiguration as exc:
            ret_code = ERROR_INVALID_CONFIGURATION
            msg = exception_message_safe(exc)
            self._user_io.out.error(msg)
        except ConanException as exc:
            ret_code = ERROR_GENERAL
            msg = exception_message_safe(exc)
            self._user_io.out.error(msg)
        except Exception as exc:
            import traceback
            print(traceback.format_exc())
            ret_code = ERROR_GENERAL
            msg = exception_message_safe(exc)
            self._user_io.out.error(msg)

        return ret_code


def get_reference_fields(arg_reference):
    """
    :param arg_reference: String with a complete reference, or only user/channel
    :return: name, version, user and channel, in a tuple
    """

    if not arg_reference:
        return None, None, None, None

    try:
        name_version, user_channel = arg_reference.split("@")
        name, version = name_version.split("/")
        user, channel = user_channel.split("/")
    except ValueError:
        name, version = None, None
        try:
            user, channel = arg_reference.split("/")
        except ValueError:
            raise ConanException("Invalid parameter '%s', specify the full reference or "
                                 "user/channel" % arg_reference)

    return name, version, user, channel


def _add_manifests_arguments(parser):
    parser.add_argument("-m", "--manifests", const=default_manifest_folder, nargs="?",
                        help='Install dependencies manifests in folder for later verify.'
                             ' Default folder is .conan_manifests, but can be changed',
                        action=OnceArgument)
    parser.add_argument("-mi", "--manifests-interactive", const=default_manifest_folder,
                        nargs="?",
                        help='Install dependencies manifests in folder for later verify, '
                             'asking user for confirmation. '
                             'Default folder is .conan_manifests, but can be changed',
                        action=OnceArgument)
    parser.add_argument("-v", "--verify", const=default_manifest_folder, nargs="?",
                        help='Verify dependencies manifests against stored ones',
                        action=OnceArgument)


def _add_common_install_arguments(parser, build_help):
    if build_help:
        parser.add_argument("-b", "--build", action=Extender, nargs="?", help=build_help)

    parser.add_argument("-e", "--env", nargs=1, action=Extender,
                        help='Environment variables that will be set during the package build, '
                             '-e CXX=/usr/bin/clang++')
    parser.add_argument("-o", "--options", nargs=1, action=Extender,
                        help='Define options values, e.g., -o Pkg:with_qt=true')
    parser.add_argument("-pr", "--profile", default=None, action=OnceArgument,
                        help='Apply the specified profile to the install command')
    parser.add_argument("-r", "--remote", action=OnceArgument,
                        help='Look in the specified remote server')
    parser.add_argument("-s", "--settings", nargs=1, action=Extender,
                        help='Settings to build the package, overwriting the defaults. e.g., '
                             '-s compiler=gcc')
    parser.add_argument("-u", "--update", action='store_true', default=False,
                        help="Check updates exist from upstream remotes")


_help_build_policies = '''Optional, use it to choose if you want to build from sources:

    --build            Build all from sources, do not use binary packages.
    --build=never      Never build, use binary packages or fail if a binary package is not found.
    --build=missing    Build from code if a binary package is not found.
    --build=outdated   Build from code if the binary is not built with the current recipe or
                       when missing binary package.
    --build=[pattern]  Build always these packages from source, but never build the others.
                       Allows multiple --build parameters. 'pattern' is a fnmatch file pattern
                       of a package name.

    Default behavior: If you don't specify anything, it will be similar to '--build=never', but
    package recipes can override it with their 'build_policy' attribute in the conanfile.py.
'''


def main(args):
    """ main entry point of the conan application, using a Command to
    parse parameters

    Exit codes for conan command:

        0: Success (done)
        1: General ConanException error (done)
        2: Migration error
        3: Ctrl+C
        4: Ctrl+Break
        5: SIGTERM
        6: Invalid configuration (done)
    """
    try:
        conan_api, client_cache, user_io = Conan.factory()
    except ConanException:  # Error migrating
        sys.exit(ERROR_MIGRATION)

    outputer = CommandOutputer(user_io, client_cache)
    command = Command(conan_api, client_cache, user_io, outputer)
    current_dir = get_cwd()
    try:
        import signal

        def ctrl_c_handler(_, __):
            print('You pressed Ctrl+C!')
            sys.exit(USER_CTRL_C)

        def sigterm_handler(_, __):
            print('Received SIGTERM!')
            sys.exit(ERROR_SIGTERM)

        def ctrl_break_handler(_, __):
            print('You pressed Ctrl+Break!')
            sys.exit(USER_CTRL_BREAK)

        signal.signal(signal.SIGINT, ctrl_c_handler)
        signal.signal(signal.SIGTERM, sigterm_handler)

        if sys.platform == 'win32':
            signal.signal(signal.SIGBREAK, ctrl_break_handler)
        error = command.run(args)
    finally:
        os.chdir(current_dir)
    sys.exit(error)<|MERGE_RESOLUTION|>--- conflicted
+++ resolved
@@ -21,10 +21,7 @@
     UPLOAD_POLICY_NO_OVERWRITE, UPLOAD_POLICY_NO_OVERWRITE_RECIPE, UPLOAD_POLICY_SKIP
 import json
 from conans.tools import save
-<<<<<<< HEAD
-=======
 from conans.client.printer import Printer
->>>>>>> 8f7a53ab
 
 
 # Exit codes for conan command:
