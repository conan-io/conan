import inspect
import json
import os
import sys

import argparse
import six
from argparse import ArgumentError
from difflib import get_close_matches

from conans import __version__ as client_version
from conans.client.cmd.uploader import UPLOAD_POLICY_FORCE, \
    UPLOAD_POLICY_NO_OVERWRITE, UPLOAD_POLICY_NO_OVERWRITE_RECIPE, UPLOAD_POLICY_SKIP
from conans.client.conan_api import (Conan, default_manifest_folder, _make_abs_path)
from conans.client.conan_command_output import CommandOutputer
from conans.client.output import Color
from conans.client.printer import Printer
from conans.errors import ConanException, ConanInvalidConfiguration, NoRemoteAvailable, \
    ConanMigrationError
from conans.model.ref import ConanFileReference, PackageReference, get_reference_fields, \
    check_valid_ref
from conans.unicode import get_cwd
from conans.util.config_parser import get_bool_from_text
from conans.util.files import exception_message_safe
from conans.util.files import save
from conans.util.log import logger

# Exit codes for conan command:
SUCCESS = 0                         # 0: Success (done)
ERROR_GENERAL = 1                   # 1: General ConanException error (done)
ERROR_MIGRATION = 2                 # 2: Migration error
USER_CTRL_C = 3                     # 3: Ctrl+C
USER_CTRL_BREAK = 4                 # 4: Ctrl+Break
ERROR_SIGTERM = 5                   # 5: SIGTERM
ERROR_INVALID_CONFIGURATION = 6     # 6: Invalid configuration (done)


class Extender(argparse.Action):
    """Allows to use the same flag several times in a command and creates a list with the values.
    For example:
        conan install MyPackage/1.2@user/channel -o qt:value -o mode:2 -s cucumber:true
      It creates:
          options = ['qt:value', 'mode:2']
          settings = ['cucumber:true']
    """
    def __call__(self, parser, namespace, values, option_strings=None):  # @UnusedVariable
        # Need None here incase `argparse.SUPPRESS` was supplied for `dest`
        dest = getattr(namespace, self.dest, None)
        if not hasattr(dest, 'extend') or dest == self.default:
            dest = []
            setattr(namespace, self.dest, dest)
            # if default isn't set to None, this method might be called
            # with the default as `values` for other arguments which
            # share this destination.
            parser.set_defaults(**{self.dest: None})

        if isinstance(values, str):
            dest.append(values)
        elif values:
            try:
                dest.extend(values)
            except ValueError:
                dest.append(values)


class OnceArgument(argparse.Action):
    """Allows to declare a parameter that can have only one value, by default argparse takes the
    latest declared and it's very confusing.
    """
    def __call__(self, parser, namespace, values, option_string=None):
        if getattr(namespace, self.dest) is not None and self.default is None:
            msg = '{o} can only be specified once'.format(o=option_string)
            raise argparse.ArgumentError(None, msg)
        setattr(namespace, self.dest, values)


class SmartFormatter(argparse.HelpFormatter):

    def _fill_text(self, text, width, indent):
        import textwrap
        text = textwrap.dedent(text)
        return ''.join(indent + line for line in text.splitlines(True))


_QUERY_EXAMPLE = ("os=Windows AND (arch=x86 OR compiler=gcc)")
_PATTERN_EXAMPLE = ("boost/*")
_REFERENCE_EXAMPLE = ("MyPackage/1.2@user/channel")
_PREF_EXAMPLE = ("MyPackage/1.2@user/channel:af7901d8bdfde621d086181aa1c495c25a17b137")

_BUILD_FOLDER_HELP = ("Directory for the build process. Defaulted to the current directory. A "
                      "relative path to current directory can also be specified")
_INSTALL_FOLDER_HELP = ("Directory containing the conaninfo.txt and conanbuildinfo.txt files "
                        "(from previous 'conan install'). Defaulted to --build-folder")
_KEEP_SOURCE_HELP = ("Do not remove the source folder in local cache, even if the recipe changed. "
                     "Use this for testing purposes only")
_PATTERN_OR_REFERENCE_HELP = ("Pattern or package recipe reference, e.g., '%s', "
                              "'%s'" % (_PATTERN_EXAMPLE, _REFERENCE_EXAMPLE))
_PATTERN_REF_OR_PREF_HELP = ("Pattern, recipe reference or package reference e.g., '%s', "
                             "'%s', '%s'" % (_PATTERN_EXAMPLE, _REFERENCE_EXAMPLE, _PREF_EXAMPLE))
_REF_OR_PREF_HELP = ("Recipe reference or package reference e.g., '%s', "
                     "'%s'" % (_REFERENCE_EXAMPLE, _PREF_EXAMPLE))
_PATH_HELP = ("Path to a folder containing a conanfile.py or to a recipe file "
              "e.g., my_folder/conanfile.py")
_QUERY_HELP = ("Packages query: '%s'. The 'pattern_or_reference' parameter has "
               "to be a reference: %s" % (_QUERY_EXAMPLE, _REFERENCE_EXAMPLE))
_SOURCE_FOLDER_HELP = ("Directory containing the sources. Defaulted to the conanfile's directory. A"
                       " relative path to current directory can also be specified")


class Command(object):
    """A single command of the conan application, with all the first level commands. Manages the
    parsing of parameters and delegates functionality in collaborators. It can also show help of the
    tool.
    """
    def __init__(self, conan_api):
        assert isinstance(conan_api, Conan)
        self._conan = conan_api
        self._out = conan_api.out

    @property
    def _outputer(self):
        # FIXME, this access to the cache for output is ugly, should be removed
        return CommandOutputer(self._out, self._conan.app.cache)

    def help(self, *args):
        """
        Shows help for a specific command.
        """
        parser = argparse.ArgumentParser(description=self.help.__doc__,
                                         prog="conan help",
                                         formatter_class=SmartFormatter)
        parser.add_argument("command", help='command', nargs="?")
        args = parser.parse_args(*args)
        if not args.command:
            self._show_help()
            return
        try:
            commands = self._commands()
            method = commands[args.command]
            self._warn_python_version()
            method(["--help"])
        except KeyError:
            raise ConanException("Unknown command '%s'" % args.command)

    def new(self, *args):
        """
        Creates a new package recipe template with a 'conanfile.py' and optionally,
        'test_package' testing files.
        """
        parser = argparse.ArgumentParser(description=self.new.__doc__,
                                         prog="conan new",
                                         formatter_class=SmartFormatter)
        parser.add_argument("name", help='Package name, e.g.: "Poco/1.7.3" or complete reference'
                                         ' for CI scripts: "Poco/1.7.3@conan/stable"')
        parser.add_argument("-t", "--test", action='store_true', default=False,
                            help='Create test_package skeleton to test package')
        parser.add_argument("-i", "--header", action='store_true', default=False,
                            help='Create a headers only package template')
        parser.add_argument("-c", "--pure-c", action='store_true', default=False,
                            help='Create a C language package only package, '
                                 'deleting "self.settings.compiler.libcxx" setting '
                                 'in the configure method')
        parser.add_argument("-s", "--sources", action='store_true', default=False,
                            help='Create a package with embedded sources in "src" folder, '
                                 'using "exports_sources" instead of retrieving external code with '
                                 'the "source()" method')
        parser.add_argument("-b", "--bare", action='store_true', default=False,
                            help='Create the minimum package recipe, without build() method. '
                            'Useful in combination with "export-pkg" command')
        parser.add_argument("-m", "--template",
                            help='Use the given template from the local cache for conanfile.py')
        parser.add_argument("-cis", "--ci-shared", action='store_true',
                            default=False,
                            help='Package will have a "shared" option to be used in CI')
        parser.add_argument("-cilg", "--ci-travis-gcc", action='store_true',
                            default=False,
                            help='Generate travis-ci files for linux gcc')
        parser.add_argument("-cilc", "--ci-travis-clang", action='store_true',
                            default=False,
                            help='Generate travis-ci files for linux clang')
        parser.add_argument("-cio", "--ci-travis-osx", action='store_true',
                            default=False,
                            help='Generate travis-ci files for OSX apple-clang')
        parser.add_argument("-ciw", "--ci-appveyor-win", action='store_true',
                            default=False, help='Generate appveyor files for Appveyor '
                                                'Visual Studio')
        parser.add_argument("-ciglg", "--ci-gitlab-gcc", action='store_true',
                            default=False,
                            help='Generate GitLab files for linux gcc')
        parser.add_argument("-ciglc", "--ci-gitlab-clang", action='store_true',
                            default=False,
                            help='Generate GitLab files for linux clang')
        parser.add_argument("-ciccg", "--ci-circleci-gcc", action='store_true',
                            default=False,
                            help='Generate CircleCI files for linux gcc')
        parser.add_argument("-ciccc", "--ci-circleci-clang", action='store_true',
                            default=False,
                            help='Generate CircleCI files for linux clang')
        parser.add_argument("-cicco", "--ci-circleci-osx", action='store_true',
                            default=False,
                            help='Generate CircleCI files for OSX apple-clang')
        parser.add_argument("-gi", "--gitignore", action='store_true', default=False,
                            help='Generate a .gitignore with the known patterns to excluded')
        parser.add_argument("-ciu", "--ci-upload-url",
                            help='Define URL of the repository to upload')

        args = parser.parse_args(*args)
        self._warn_python_version()
        self._conan.new(args.name, header=args.header, pure_c=args.pure_c, test=args.test,
                        exports_sources=args.sources, bare=args.bare,
                        visual_versions=args.ci_appveyor_win,
                        linux_gcc_versions=args.ci_travis_gcc,
                        linux_clang_versions=args.ci_travis_clang,
                        gitignore=args.gitignore,
                        osx_clang_versions=args.ci_travis_osx, shared=args.ci_shared,
                        upload_url=args.ci_upload_url,
                        gitlab_gcc_versions=args.ci_gitlab_gcc,
                        gitlab_clang_versions=args.ci_gitlab_clang,
                        circleci_gcc_versions=args.ci_circleci_gcc,
                        circleci_clang_versions=args.ci_circleci_clang,
                        circleci_osx_versions=args.ci_circleci_osx,
                        template=args.template)

    def inspect(self, *args):
        """
        Displays conanfile attributes, like name, version and options. Works locally,
        in local cache and remote.
        """
        parser = argparse.ArgumentParser(description=self.inspect.__doc__,
                                         prog="conan inspect",
                                         formatter_class=SmartFormatter)
        parser.add_argument("path_or_reference", help="Path to a folder containing a recipe"
                            " (conanfile.py) or to a recipe file. e.g., "
                            "./my_project/conanfile.py. It could also be a reference")
        parser.add_argument("-a", "--attribute", help='The attribute to be displayed, e.g "name"',
                            nargs="?", action=Extender)
        parser.add_argument("-r", "--remote", help='look in the specified remote server',
                            action=OnceArgument)
        parser.add_argument("-j", "--json", default=None, action=OnceArgument,
                            help='json output file')
        parser.add_argument('--raw', default=None, action=OnceArgument,
                            help='Print just the value of the requested attribute')

        args = parser.parse_args(*args)

        if args.raw and args.attribute:
            raise ConanException("Argument '--raw' is incompatible with '-a'")

        if args.raw and args.json:
            raise ConanException("Argument '--raw' is incompatible with '--json'")

        attributes = [args.raw, ] if args.raw else args.attribute

        result = self._conan.inspect(args.path_or_reference, attributes, args.remote)
        Printer(self._out).print_inspect(result, raw=args.raw)
        if args.json:
            json_output = json.dumps(result)
            if not os.path.isabs(args.json):
                json_output_file = os.path.join(get_cwd(), args.json)
            else:
                json_output_file = args.json
            save(json_output_file, json_output)

    def test(self, *args):
        """
        Tests a package consuming it from a conanfile.py with a test() method.

        This command installs the conanfile dependencies (including the tested
        package), calls a 'conan build' to build test apps and finally executes
        the test() method. The testing recipe does not require name or version,
        neither definition of package() or package_info() methods. The package
        to be tested must exist in the local cache or in any configured remote.
        """
        parser = argparse.ArgumentParser(description=self.test.__doc__,
                                         prog="conan test",
                                         formatter_class=SmartFormatter)
        parser.add_argument("path", help='Path to the "testing" folder containing a conanfile.py or'
                            ' to a recipe file with test() method'
                            'e.g. conan test_package/conanfile.py pkg/version@user/channel')
        parser.add_argument("reference",
                            help='pkg/version@user/channel of the package to be tested')
        parser.add_argument("-tbf", "--test-build-folder", action=OnceArgument,
                            help="Working directory of the build process.")

        _add_common_install_arguments(parser, build_help=_help_build_policies)
        args = parser.parse_args(*args)
        self._warn_python_version()
        return self._conan.test(args.path, args.reference, args.profile, args.settings,
                                args.options, args.env, args.remote, args.update,
                                build_modes=args.build, test_build_folder=args.test_build_folder,
                                lockfile=args.lockfile)

    def create(self, *args):
        """
        Builds a binary package for a recipe (conanfile.py).

        Uses the specified configuration in a profile or in -s settings, -o
        options etc. If a 'test_package' folder (the name can be configured
        with -tf) is found, the command will run the consumer project to ensure
        that the package has been created correctly. Check 'conan test' command
        to know more about 'test_folder' project.
        """
        parser = argparse.ArgumentParser(description=self.create.__doc__,
                                         prog="conan create",
                                         formatter_class=SmartFormatter)
        parser.add_argument("path", help=_PATH_HELP)
        parser.add_argument("reference", nargs='?', default=None,
                            help='user/channel, version@user/channel or pkg/version@user/channel '
                            '(if name or version declared in conanfile.py, they should match)')
        parser.add_argument("-j", "--json", default=None, action=OnceArgument,
                            help='json file path where the install information will be written to')
        parser.add_argument('-k', '-ks', '--keep-source', default=False, action='store_true',
                            help=_KEEP_SOURCE_HELP)
        parser.add_argument('-kb', '--keep-build', default=False, action='store_true',
                            help='Do not remove the build folder in local cache. '
                                 'Implies --keep-source. '
                                 'Use this for testing purposes only')
        parser.add_argument("-ne", "--not-export", default=False, action='store_true',
                            help='Do not export the conanfile.py')
        parser.add_argument("-tbf", "--test-build-folder", action=OnceArgument,
                            help='Working directory for the build of the test project.')
        parser.add_argument("-tf", "--test-folder", action=OnceArgument,
                            help='Alternative test folder name. By default it is "test_package". '
                                 'Use "None" to skip the test stage')

        _add_manifests_arguments(parser)
        _add_common_install_arguments(parser, build_help=_help_build_policies)

        args = parser.parse_args(*args)
        self._warn_python_version()

        name, version, user, channel, _ = get_reference_fields(args.reference,
                                                               user_channel_input=True)

        if any([user, channel]) and not all([user, channel]):
            # Or user/channel or nothing, but not partial
            raise ConanException("Invalid parameter '%s', "
                                 "specify the full reference or user/channel" % args.reference)

        if args.test_folder == "None":
            # Now if parameter --test-folder=None (string None) we have to skip tests
            args.test_folder = False

        cwd = get_cwd()

        info = None
        try:
            info = self._conan.create(args.path, name, version, user, channel,
                                      args.profile, args.settings, args.options,
                                      args.env, args.test_folder, args.not_export,
                                      args.build, args.keep_source, args.keep_build, args.verify,
                                      args.manifests, args.manifests_interactive,
                                      args.remote, args.update,
                                      test_build_folder=args.test_build_folder,
                                      lockfile=args.lockfile)
        except ConanException as exc:
            info = exc.info
            raise
        finally:
            if args.json and info:
                self._outputer.json_output(info, args.json, cwd)

    def download(self, *args):
        """
        Downloads recipe and binaries to the local cache, without using settings.

        It works specifying the recipe reference and package ID to be
        installed. Not transitive, requirements of the specified reference will
        NOT be retrieved. Useful together with 'conan copy' to automate the
        promotion of packages to a different user/channel. Only if a reference
        is specified, it will download all packages from the specified remote.
        If no remote is specified, it will use the default remote.
        """

        parser = argparse.ArgumentParser(description=self.download.__doc__,
                                         prog="conan download",
                                         formatter_class=SmartFormatter)
        parser.add_argument("reference",
                            help='pkg/version@user/channel')
        parser.add_argument("-p", "--package", nargs=1, action=Extender,
                            help='Force install specified package ID (ignore settings/options)'
                                 ' [DEPRECATED: use full reference instead]')
        parser.add_argument("-r", "--remote", help='look in the specified remote server',
                            action=OnceArgument)
        parser.add_argument("-re", "--recipe", help='Downloads only the recipe', default=False,
                            action="store_true")

        args = parser.parse_args(*args)

        try:
            pref = PackageReference.loads(args.reference, validate=True)
        except ConanException:
            reference = args.reference
            packages_list = args.package

            if packages_list:
                self._out.warn("Usage of `--package` argument is deprecated."
                               " Use a full reference instead: "
                               "`conan download [...] {}:{}`".format(reference, packages_list[0]))
        else:
            reference = repr(pref.ref)
            packages_list = [pref.id]
            if args.package:
                raise ConanException("Use a full package reference (preferred) or the `--package`"
                                     " command argument, but not both.")

        self._warn_python_version()
        return self._conan.download(reference=reference, packages=packages_list,
                                    remote_name=args.remote, recipe=args.recipe)

    def install(self, *args):
        """
        Installs the requirements specified in a recipe (conanfile.py or conanfile.txt).

        It can also be used to install a concrete package specifying a
        reference. If any requirement is not found in the local cache, it will
        retrieve the recipe from a remote, looking for it sequentially in the
        configured remotes. When the recipes have been downloaded it will try
        to download a binary package matching the specified settings, only from
        the remote from which the recipe was retrieved. If no binary package is
        found, it can be build from sources using the '--build' option. When
        the package is installed, Conan will write the files for the specified
        generators.
        """
        parser = argparse.ArgumentParser(description=self.install.__doc__,
                                         prog="conan install",
                                         formatter_class=SmartFormatter)
        parser.add_argument("path_or_reference", help="Path to a folder containing a recipe"
                            " (conanfile.py or conanfile.txt) or to a recipe file. e.g., "
                            "./my_project/conanfile.txt. It could also be a reference")
        parser.add_argument("reference", nargs="?",
                            help='Reference for the conanfile path of the first argument: '
                            'user/channel, version@user/channel or pkg/version@user/channel'
                            '(if name or version declared in conanfile.py, they should match)')
        parser.add_argument("-g", "--generator", nargs=1, action=Extender,
                            help='Generators to use')
        parser.add_argument("-if", "--install-folder", action=OnceArgument,
                            help='Use this directory as the directory where to put the generator'
                                 'files. e.g., conaninfo/conanbuildinfo.txt')
        _add_manifests_arguments(parser)

        parser.add_argument("--no-imports", action='store_true', default=False,
                            help='Install specified packages but avoid running imports')
        parser.add_argument("-j", "--json", default=None, action=OnceArgument,
                            help='Path to a json file where the install information will be '
                            'written')

        _add_common_install_arguments(parser, build_help=_help_build_policies)

        args = parser.parse_args(*args)
        cwd = get_cwd()

        # We need @ otherwise it could be a path, so check strict
        path_is_reference = check_valid_ref(args.path_or_reference)

        info = None
        try:
            if not path_is_reference:
                name, version, user, channel, _ = get_reference_fields(args.reference,
                                                                       user_channel_input=True)
                info = self._conan.install(path=args.path_or_reference,
                                           name=name, version=version, user=user, channel=channel,
                                           settings=args.settings, options=args.options,
                                           env=args.env,
                                           remote_name=args.remote,
                                           verify=args.verify, manifests=args.manifests,
                                           manifests_interactive=args.manifests_interactive,
                                           build=args.build, profile_names=args.profile,
                                           update=args.update, generators=args.generator,
                                           no_imports=args.no_imports,
                                           install_folder=args.install_folder,
                                           lockfile=args.lockfile)
            else:
                if args.reference:
                    raise ConanException("A full reference was provided as first argument, second "
                                         "argument not allowed")

                ref = ConanFileReference.loads(args.path_or_reference, validate=False)
                manifest_interactive = args.manifests_interactive
                info = self._conan.install_reference(ref, settings=args.settings,
                                                     options=args.options,
                                                     env=args.env,
                                                     remote_name=args.remote,
                                                     verify=args.verify, manifests=args.manifests,
                                                     manifests_interactive=manifest_interactive,
                                                     build=args.build, profile_names=args.profile,
                                                     update=args.update,
                                                     generators=args.generator,
                                                     install_folder=args.install_folder,
                                                     lockfile=args.lockfile)

        except ConanException as exc:
            info = exc.info
            raise
        finally:
            if args.json and info:
                self._outputer.json_output(info, args.json, cwd)

    def config(self, *args):
        """
        Manages Conan configuration.

        Used to edit conan.conf, or install config files.
        """
        parser = argparse.ArgumentParser(description=self.config.__doc__,
                                         prog="conan config",
                                         formatter_class=SmartFormatter)

        subparsers = parser.add_subparsers(dest='subcommand', help='sub-command help')
        subparsers.required = True

        get_subparser = subparsers.add_parser('get', help='Get the value of configuration item')
        subparsers.add_parser('home', help='Retrieve the Conan home directory')
        install_subparser = subparsers.add_parser('install', help='Install a full configuration '
                                                                  'from a local or remote zip file')
        rm_subparser = subparsers.add_parser('rm', help='Remove an existing config element')
        set_subparser = subparsers.add_parser('set', help='Set a value for a configuration item')

        rm_subparser.add_argument("item", help="Item to remove")
        get_subparser.add_argument("item", nargs="?", help="Item to print")
        set_subparser.add_argument("item", help="'item=value' to set")
        install_subparser.add_argument("item", nargs="?",
                                       help="git repository, local folder or zip file (local or "
                                       "http) where the configuration is stored")

        install_subparser.add_argument("--verify-ssl", nargs="?", default="True",
                                       help='Verify SSL connection when downloading file')
        install_subparser.add_argument("--type", "-t", choices=["git"],
                                       help='Type of remote config')
        install_subparser.add_argument("--args", "-a",
                                       help='String with extra arguments for "git clone"')
        install_subparser.add_argument("-sf", "--source-folder",
                                       help='Install files only from a source subfolder from the '
                                       'specified origin')
        install_subparser.add_argument("-tf", "--target-folder",
                                       help='Install to that path in the conan cache')

        args = parser.parse_args(*args)

        if args.subcommand == "set":
            try:
                key, value = args.item.split("=", 1)
            except ValueError:
                if "hooks." in args.item:
                    key, value = args.item.split("=", 1)[0], None
                else:
                    raise ConanException("Please specify 'key=value'")
            return self._conan.config_set(key, value)
        elif args.subcommand == "get":
            return self._conan.config_get(args.item)
        elif args.subcommand == "rm":
            return self._conan.config_rm(args.item)
        elif args.subcommand == "home":
            conan_home = self._conan.config_home()
            self._out.info(conan_home)
            return conan_home
        elif args.subcommand == "install":
            verify_ssl = get_bool_from_text(args.verify_ssl)
            return self._conan.config_install(args.item, verify_ssl, args.type, args.args,
                                              source_folder=args.source_folder,
                                              target_folder=args.target_folder)

    def info(self, *args):
        """
        Gets information about the dependency graph of a recipe.

        It can be used with a recipe or a reference for any existing package in
        your local cache.
        """

        info_only_options = ["id", "build_id", "remote", "url", "license", "requires", "update",
                             "required", "date", "author", "None"]
        path_only_options = ["export_folder", "build_folder", "package_folder", "source_folder"]
        str_path_only_options = ", ".join(['"%s"' % field for field in path_only_options])
        str_only_options = ", ".join(['"%s"' % field for field in info_only_options])

        parser = argparse.ArgumentParser(description=self.info.__doc__,
                                         prog="conan info",
                                         formatter_class=SmartFormatter)
        parser.add_argument("path_or_reference", help="Path to a folder containing a recipe"
                            " (conanfile.py or conanfile.txt) or to a recipe file. e.g., "
                            "./my_project/conanfile.txt. It could also be a reference")
        parser.add_argument("--paths", action='store_true', default=False,
                            help='Show package paths in local cache')
        parser.add_argument("-bo", "--build-order",
                            help='given a modified reference, return an ordered list to build (CI)',
                            nargs=1, action=Extender)
        parser.add_argument("-g", "--graph", action=OnceArgument,
                            help='Creates file with project dependencies graph. It will generate '
                            'a DOT or HTML file depending on the filename extension')
        parser.add_argument("-if", "--install-folder", action=OnceArgument,
                            help="local folder containing the conaninfo.txt and conanbuildinfo.txt "
                            "files (from a previous conan install execution). Defaulted to "
                            "current folder, unless --profile, -s or -o is specified. If you "
                            "specify both install-folder and any setting/option "
                            "it will raise an error.")
        parser.add_argument("-j", "--json", nargs='?', const="1", type=str,
                            help='Path to a json file where the information will be written')
        parser.add_argument("-n", "--only", nargs=1, action=Extender,
                            help="Show only the specified fields: %s. '--paths' information can "
                            "also be filtered with options %s. Use '--only None' to show only "
                            "references." % (str_only_options, str_path_only_options))
        parser.add_argument("--package-filter", nargs='?',
                            help='Print information only for packages that match the filter pattern'
                                 ' e.g., MyPackage/1.2@user/channel or MyPackage*')
        dry_build_help = ("Apply the --build argument to output the information, "
                          "as it would be done by the install command")
        parser.add_argument("-db", "--dry-build", action=Extender, nargs="?", help=dry_build_help)
        build_help = ("Given a build policy, return an ordered list of packages that would be built"
                      " from sources during the install command")

        _add_common_install_arguments(parser, build_help=build_help)
        args = parser.parse_args(*args)

        if args.install_folder and (args.profile or args.settings or args.options or args.env):
            raise ArgumentError(None,
                                "--install-folder cannot be used together with -s, -o, -e or -pr")
        if args.build_order and args.graph:
            raise ArgumentError(None,
                                "--build-order cannot be used together with --graph")

        # BUILD ORDER ONLY
        if args.build_order:
            ret = self._conan.info_build_order(args.path_or_reference,
                                               settings=args.settings,
                                               options=args.options,
                                               env=args.env,
                                               profile_names=args.profile,
                                               remote_name=args.remote,
                                               build_order=args.build_order,
                                               check_updates=args.update,
                                               install_folder=args.install_folder)
            if args.json:
                json_arg = True if args.json == "1" else args.json
                self._outputer.json_build_order(ret, json_arg, get_cwd())
            else:
                self._outputer.build_order(ret)

        # INSTALL SIMULATION, NODES TO INSTALL
        elif args.build is not None:
            nodes, _ = self._conan.info_nodes_to_build(args.path_or_reference,
                                                       build_modes=args.build,
                                                       settings=args.settings,
                                                       options=args.options,
                                                       env=args.env,
                                                       profile_names=args.profile,
                                                       remote_name=args.remote,
                                                       check_updates=args.update,
                                                       install_folder=args.install_folder)
            if args.json:
                json_arg = True if args.json == "1" else args.json
                self._outputer.json_nodes_to_build(nodes, json_arg, get_cwd())
            else:
                self._outputer.nodes_to_build(nodes)

        # INFO ABOUT DEPS OF CURRENT PROJECT OR REFERENCE
        else:
            data = self._conan.info(args.path_or_reference,
                                    remote_name=args.remote,
                                    settings=args.settings,
                                    options=args.options,
                                    env=args.env,
                                    profile_names=args.profile,
                                    update=args.update,
                                    install_folder=args.install_folder,
                                    build=args.dry_build,
                                    lockfile=args.lockfile)
            deps_graph, _ = data
            only = args.only
            if args.only == ["None"]:
                only = []
            if only and args.paths and (set(only) - set(path_only_options)):
                raise ConanException("Invalid --only value '%s' with --path specified, allowed "
                                     "values: [%s]." % (only, str_path_only_options))
            elif only and not args.paths and (set(only) - set(info_only_options)):
                raise ConanException("Invalid --only value '%s', allowed values: [%s].\n"
                                     "Use --only=None to show only the references."
                                     % (only, str_only_options))

            if args.graph:
                self._outputer.info_graph(args.graph, deps_graph, get_cwd())
            if args.json:
                json_arg = True if args.json == "1" else args.json
                self._outputer.json_info(deps_graph, json_arg, get_cwd(), show_paths=args.paths)

            if not args.graph and not args.json:
                self._outputer.info(deps_graph, only, args.package_filter, args.paths)

    def source(self, *args):
        """
        Calls your local conanfile.py 'source()' method.

        Usually downloads and uncompresses the package sources.
        """
        parser = argparse.ArgumentParser(description=self.source.__doc__,
                                         prog="conan source",
                                         formatter_class=SmartFormatter)
        parser.add_argument("path", help=_PATH_HELP)
        parser.add_argument("-sf", "--source-folder", action=OnceArgument,
                            help='Destination directory. Defaulted to current directory')
        parser.add_argument("-if", "--install-folder", action=OnceArgument,
                            help=_INSTALL_FOLDER_HELP + " Optional, source method will run without "
                            "the information retrieved from the conaninfo.txt and "
                            "conanbuildinfo.txt, only required when using conditional source() "
                            "based on settings, options, env_info and user_info")
        args = parser.parse_args(*args)

        try:
            if "@" in args.path and ConanFileReference.loads(args.path):
                raise ArgumentError(None,
                                    "'conan source' doesn't accept a reference anymore. "
                                    "If you were using it as a concurrency workaround, "
                                    "you can call 'conan install' simultaneously from several "
                                    "different processes, the concurrency is now natively supported"
                                    ". The path parameter should be a folder containing a "
                                    "conanfile.py file.")
        except ConanException:
            pass

        self._warn_python_version()
        return self._conan.source(args.path, args.source_folder, args.install_folder)

    def build(self, *args):
        """
        Calls your local conanfile.py 'build()' method.

        The recipe will be built in the local directory specified by
        --build-folder, reading the sources from --source-folder. If you are
        using a build helper, like CMake(), the --package-folder will be
        configured as destination folder for the install step.
        """

        parser = argparse.ArgumentParser(description=self.build.__doc__,
                                         prog="conan build",
                                         formatter_class=SmartFormatter)
        parser.add_argument("path", help=_PATH_HELP)
        parser.add_argument("-b", "--build", default=None, action="store_true",
                            help="Execute the build step (variable should_build=True). When "
                            "specified, configure/install/test won't run unless "
                            "--configure/--install/--test specified")
        parser.add_argument("-bf", "--build-folder", action=OnceArgument, help=_BUILD_FOLDER_HELP)
        parser.add_argument("-c", "--configure", default=None, action="store_true",
                            help="Execute the configuration step (variable should_configure=True). "
                            "When specified, build/install/test won't run unless "
                            "--build/--install/--test specified")
        parser.add_argument("-i", "--install", default=None, action="store_true",
                            help="Execute the install step (variable should_install=True). When "
                            "specified, configure/build/test won't run unless "
                            "--configure/--build/--test specified")
        parser.add_argument("-t", "--test", default=None, action="store_true",
                            help="Execute the test step (variable should_test=True). When "
                            "specified, configure/build/install won't run unless "
                            "--configure/--build/--install specified")
        parser.add_argument("-if", "--install-folder", action=OnceArgument,
                            help=_INSTALL_FOLDER_HELP)
        parser.add_argument("-pf", "--package-folder", action=OnceArgument,
                            help="Directory to install the package (when the build system or "
                            "build() method does it). Defaulted to the '{build_folder}/package' "
                            "folder. A relative path can be specified, relative to the current "
                            "folder. Also an absolute path is allowed.")
        parser.add_argument("-sf", "--source-folder", action=OnceArgument, help=_SOURCE_FOLDER_HELP)
        args = parser.parse_args(*args)

        self._warn_python_version()

        if args.build or args.configure or args.install or args.test:
            build, config, install, test = (bool(args.build), bool(args.configure),
                                            bool(args.install), bool(args.test))
        else:
            build = config = install = test = True
        return self._conan.build(conanfile_path=args.path,
                                 source_folder=args.source_folder,
                                 package_folder=args.package_folder,
                                 build_folder=args.build_folder,
                                 install_folder=args.install_folder,
                                 should_configure=config,
                                 should_build=build,
                                 should_install=install,
                                 should_test=test)

    def package(self, *args):
        """
        Calls your local conanfile.py 'package()' method.

        This command works in the user space and it will copy artifacts from
        the --build-folder and --source-folder folder to the --package-folder
        one.  It won't create a new package in the local cache, if you want to
        do it, use 'conan create' or 'conan export-pkg' after a 'conan build'
        command.
        """
        parser = argparse.ArgumentParser(description=self.package.__doc__,
                                         prog="conan package",
                                         formatter_class=SmartFormatter)
        parser.add_argument("path", help=_PATH_HELP)
        parser.add_argument("-bf", "--build-folder", action=OnceArgument, help=_BUILD_FOLDER_HELP)
        parser.add_argument("-if", "--install-folder", action=OnceArgument,
                            help=_INSTALL_FOLDER_HELP)
        parser.add_argument("-pf", "--package-folder", action=OnceArgument,
                            help="folder to install the package. Defaulted to the "
                                 "'{build_folder}/package' folder. A relative path can be specified"
                                 " (relative to the current directory). Also an absolute path"
                                 " is allowed.")
        parser.add_argument("-sf", "--source-folder", action=OnceArgument, help=_SOURCE_FOLDER_HELP)
        args = parser.parse_args(*args)
        try:
            if "@" in args.path and ConanFileReference.loads(args.path):
                raise ArgumentError(None,
                                    "'conan package' doesn't accept a reference anymore. "
                                    "The path parameter should be a conanfile.py or a folder "
                                    "containing one. If you were using the 'conan package' "
                                    "command for development purposes we recommend to use "
                                    "the local development commands: 'conan build' + "
                                    "'conan package' and finally 'conan create' to regenerate the "
                                    "package, or 'conan export_package' to store the already built "
                                    "binaries in the local cache without rebuilding them.")
        except ConanException:
            pass

        self._warn_python_version()
        return self._conan.package(path=args.path,
                                   build_folder=args.build_folder,
                                   package_folder=args.package_folder,
                                   source_folder=args.source_folder,
                                   install_folder=args.install_folder)

    def imports(self, *args):
        """
        Calls your local conanfile.py or conanfile.txt 'imports' method.

        It requires to have been previously installed and have a
        conanbuildinfo.txt generated file in the --install-folder (defaulted to
        current directory).
        """
        parser = argparse.ArgumentParser(description=self.imports.__doc__,
                                         prog="conan imports",
                                         formatter_class=SmartFormatter)
        parser.add_argument("path",
                            help=_PATH_HELP + " With --undo option, this parameter is the folder "
                            "containing the conan_imports_manifest.txt file generated in a previous"
                            " execution. e.g.: conan imports ./imported_files --undo ")
        parser.add_argument("-if", "--install-folder", action=OnceArgument,
                            help=_INSTALL_FOLDER_HELP)
        parser.add_argument("-imf", "--import-folder", action=OnceArgument,
                            help="Directory to copy the artifacts to. By default it will be the"
                                 " current directory")
        parser.add_argument("-u", "--undo", default=False, action="store_true",
                            help="Undo imports. Remove imported files")
        args = parser.parse_args(*args)

        if args.undo:
            return self._conan.imports_undo(args.path)

        try:
            if "@" in args.path and ConanFileReference.loads(args.path):
                raise ArgumentError(None, "Parameter 'path' cannot be a reference. Use a folder "
                                          "containing a conanfile.py or conanfile.txt file.")
        except ConanException:
            pass
        self._warn_python_version()
        return self._conan.imports(args.path, args.import_folder, args.install_folder)

    def export_pkg(self, *args):
        """
        Exports a recipe, then creates a package from local source and build folders.

        If '--package-folder' is provided it will copy the files from there, otherwise it
        will execute package() method over '--source-folder' and '--build-folder' to create
        the binary package.
        """

        parser = argparse.ArgumentParser(description=self.export_pkg.__doc__,
                                         prog="conan export-pkg",
                                         formatter_class=SmartFormatter)
        parser.add_argument("path", help=_PATH_HELP)
        parser.add_argument("reference", nargs='?', default=None,
                            help="user/channel or pkg/version@user/channel "
                                 "(if name and version are not declared in the "
                                 "conanfile.py)")

        parser.add_argument("-bf", "--build-folder", action=OnceArgument, help=_BUILD_FOLDER_HELP)
        parser.add_argument("-e", "--env", nargs=1, action=Extender,
                            help='Environment variables that will be set during the package build, '
                                 '-e CXX=/usr/bin/clang++')
        parser.add_argument('-f', '--force', default=False, action='store_true',
                            help='Overwrite existing package if existing')
        parser.add_argument("-if", "--install-folder", action=OnceArgument,
                            help=_INSTALL_FOLDER_HELP + " If these files are found in the specified"
                            " folder and any of '-e', '-o', '-pr' or '-s' arguments are used, it "
                            "will raise an error.")
        parser.add_argument("-o", "--options", nargs=1, action=Extender,
                            help='Define options values, e.g., -o pkg:with_qt=true')
        parser.add_argument("-pr", "--profile", action=Extender,
                            help='Profile for this package')
        parser.add_argument("-pf", "--package-folder", action=OnceArgument,
                            help="folder containing a locally created package. If a value is given,"
                                 " it won't call the recipe 'package()' method, and will run a copy"
                                 " of the provided folder.")
        parser.add_argument("-s", "--settings", nargs=1, action=Extender,
                            help='Define settings values, e.g., -s compiler=gcc')
        parser.add_argument("-sf", "--source-folder", action=OnceArgument, help=_SOURCE_FOLDER_HELP)
        parser.add_argument("-j", "--json", default=None, action=OnceArgument,
                            help='Path to a json file where the install information will be '
                            'written')
        parser.add_argument("-l", "--lockfile", action=OnceArgument, nargs='?', const=".",
                            help="Path to a lockfile or folder containing 'conan.lock' file. "
                            "Lockfile will be updated with the exported package")

        args = parser.parse_args(*args)

        self._warn_python_version()
        name, version, user, channel, _ = get_reference_fields(args.reference,
                                                               user_channel_input=True)
        cwd = os.getcwd()
        info = None

        try:
            info = self._conan.export_pkg(conanfile_path=args.path,
                                          name=name,
                                          version=version,
                                          source_folder=args.source_folder,
                                          build_folder=args.build_folder,
                                          package_folder=args.package_folder,
                                          install_folder=args.install_folder,
                                          profile_names=args.profile,
                                          env=args.env,
                                          settings=args.settings,
                                          options=args.options,
                                          force=args.force,
                                          user=user,
                                          channel=channel,
                                          lockfile=args.lockfile)
        except ConanException as exc:
            info = exc.info
            raise
        finally:
            if args.json and info:
                self._outputer.json_output(info, args.json, cwd)

    def export(self, *args):
        """
        Copies the recipe (conanfile.py & associated files) to your local cache.

        Use the 'reference' param to specify a user and channel where to export
        it. Once the recipe is in the local cache it can be shared, reused and
        to any remote with the 'conan upload' command.
        """
        parser = argparse.ArgumentParser(description=self.export.__doc__,
                                         prog="conan export",
                                         formatter_class=SmartFormatter)
        parser.add_argument("path", help=_PATH_HELP)
        parser.add_argument("reference", nargs='?', default=None,
                            help="user/channel, or Pkg/version@user/channel (if name "
                                 "and version are not declared in the conanfile.py")
        parser.add_argument('-k', '-ks', '--keep-source', default=False, action='store_true',
                            help=_KEEP_SOURCE_HELP)
        parser.add_argument("-l", "--lockfile", action=OnceArgument, nargs='?', const=".",
                            help="Path to a lockfile or folder containing 'conan.lock' file. "
                            "Lockfile will be updated with the exported package")

        args = parser.parse_args(*args)
        self._warn_python_version()
        name, version, user, channel, _ = get_reference_fields(args.reference,
                                                               user_channel_input=True)

        if any([user, channel]) and not all([user, channel]):
            # Or user/channel or nothing, but not partial
            raise ConanException("Invalid parameter '%s', "
                                 "specify the full reference or user/channel" % args.reference)

        return self._conan.export(path=args.path,
                                  name=name, version=version, user=user, channel=channel,
                                  keep_source=args.keep_source, lockfile=args.lockfile)

    def remove(self, *args):
        """
        Removes packages or binaries matching pattern from local cache or remote.

        It can also be used to remove temporary source or build folders in the
        local conan cache. If no remote is specified, the removal will be done
        by default in the local conan cache.
        """
        parser = argparse.ArgumentParser(description=self.remove.__doc__,
                                         prog="conan remove",
                                         formatter_class=SmartFormatter)
        parser.add_argument('pattern_or_reference', nargs="?", help=_PATTERN_OR_REFERENCE_HELP)
        parser.add_argument('-b', '--builds', nargs="*", action=Extender,
                            help=("By default, remove all the build folders or select one, "
                                  "specifying the package ID"))
        parser.add_argument('-f', '--force', default=False, action='store_true',
                            help='Remove without requesting a confirmation')
        parser.add_argument("-l", "--locks", default=False, action="store_true",
                            help="Remove locks")
        parser.add_argument("-o", "--outdated", default=False, action="store_true",
                            help="Remove only outdated from recipe packages. "
                                 "This flag can only be used with a reference")
        parser.add_argument('-p', '--packages', nargs="*", action=Extender,
                            help="Select package to remove specifying the package ID")
        parser.add_argument('-q', '--query', default=None, action=OnceArgument, help=_QUERY_HELP)
        parser.add_argument('-r', '--remote', action=OnceArgument,
                            help='Will remove from the specified remote')
        parser.add_argument('-s', '--src', default=False, action="store_true",
                            help='Remove source folders')
        parser.add_argument('-t', '--system-reqs', default=False, action="store_true",
                            help='Remove system_reqs folders')
        args = parser.parse_args(*args)

        self._warn_python_version()

        if args.packages is not None and args.query:
            raise ConanException("'-q' and '-p' parameters can't be used at the same time")

        if args.builds is not None and args.query:
            raise ConanException("'-q' and '-b' parameters can't be used at the same time")

        if args.outdated and not args.pattern_or_reference:
            raise ConanException("'--outdated' argument can only be used with a reference")

        if args.locks:
            if args.pattern_or_reference:
                raise ConanException("Specifying a pattern is not supported when removing locks")
            self._conan.remove_locks()
            self._out.info("Cache locks removed")
            return
        elif args.system_reqs:
            if args.packages:
                raise ConanException("'-t' and '-p' parameters can't be used at the same time")
            if not args.pattern_or_reference:
                raise ConanException("Please specify a valid pattern or reference to be cleaned")

            if check_valid_ref(args.pattern_or_reference):
                return self._conan.remove_system_reqs(args.pattern_or_reference)

            return self._conan.remove_system_reqs_by_pattern(args.pattern_or_reference)
        else:
            if not args.pattern_or_reference:
                raise ConanException('Please specify a pattern to be removed ("*" for all)')

        return self._conan.remove(pattern=args.pattern_or_reference, query=args.query,
                                  packages=args.packages, builds=args.builds, src=args.src,
                                  force=args.force, remote_name=args.remote, outdated=args.outdated)

    def copy(self, *args):
        """
        Copies conan recipes and packages to another user/channel.

        Useful to promote packages (e.g. from "beta" to "stable") or transfer
        them from one user to another.
        """
        parser = argparse.ArgumentParser(description=self.copy.__doc__,
                                         prog="conan copy",
                                         formatter_class=SmartFormatter)
        parser.add_argument("reference", default="",
                            help='package reference. e.g., MyPackage/1.2@user/channel')
        parser.add_argument("user_channel", default="",
                            help='Destination user/channel. e.g., lasote/testing')
        parser.add_argument("-p", "--package", nargs=1, action=Extender,
                            help='copy specified package ID '
                            '[DEPRECATED: use full reference instead]')
        parser.add_argument("--all", action='store_true', default=False,
                            help='Copy all packages from the specified package recipe')
        parser.add_argument("--force", action='store_true', default=False,
                            help='Override destination packages and the package recipe')
        args = parser.parse_args(*args)

        try:
            pref = PackageReference.loads(args.reference, validate=True)
        except ConanException:
            reference = args.reference
            packages_list = args.package

            if packages_list:
                self._out.warn("Usage of `--package` argument is deprecated."
                               " Use a full reference instead: "
                               "`conan copy [...] {}:{}`".format(reference, packages_list[0]))

            if args.all and packages_list:
                raise ConanException("Cannot specify both --all and --package")
        else:
            reference = repr(pref.ref)
            packages_list = [pref.id]
            if args.package:
                raise ConanException("Use a full package reference (preferred) or the `--package`"
                                     " command argument, but not both.")

            if args.all:
                raise ConanException("'--all' argument cannot be used together with full reference")

        self._warn_python_version()

        return self._conan.copy(reference=reference, user_channel=args.user_channel,
                                force=args.force, packages=packages_list or args.all)

    def user(self, *args):
        """
        Authenticates against a remote with user/pass, caching the auth token.

        Useful to avoid the user and password being requested later. e.g. while
        you're uploading a package.  You can have one user for each remote.
        Changing the user, or introducing the password is only necessary to
        perform changes in remote packages.
        """
        # FIXME: Difficult and confusing CLI. Better with:
        # - conan user clean -> clean users
        # - conan user list ('remote') -> list users (of a remote)
        # - conan user auth 'remote' ('user') ('password') -> login a remote (w/o user or pass)
        # - conan user set 'user' 'remote' -> set user for a remote (not login) necessary??
        parser = argparse.ArgumentParser(description=self.user.__doc__,
                                         prog="conan user",
                                         formatter_class=SmartFormatter)
        parser.add_argument("name", nargs='?', default=None,
                            help='Username you want to use. If no name is provided it will show the'
                            ' current user')
        parser.add_argument('-c', '--clean', default=False, action='store_true',
                            help='Remove user and tokens for all remotes')
        parser.add_argument("-p", "--password", nargs='?', const="", type=str, action=OnceArgument,
                            help='User password. Use double quotes if password with spacing, '
                                 'and escape quotes if existing. If empty, the password is '
                                 'requested interactively (not exposed)')
        parser.add_argument("-r", "--remote", help='Use the specified remote server',
                            action=OnceArgument)
        parser.add_argument("-j", "--json", default=None, action=OnceArgument,
                            help='json file path where the user list will be written to')
        parser.add_argument("-s", "--skip-auth", default=False, action='store_true',
                            help='Skips the authentication with the server if there are local '
                                 'stored credentials. It doesn\'t check if the '
                                 'current credentials are valid or not')
        args = parser.parse_args(*args)

        if args.clean and any((args.name, args.remote, args.password, args.json, args.skip_auth)):
            raise ConanException("'--clean' argument cannot be used together with 'name', "
                                 "'--password', '--remote', '--json' or '--skip.auth'")
        elif args.json and any((args.name, args.password)):
            raise ConanException("'--json' cannot be used together with 'name' or '--password'")

        cwd = os.getcwd()
        info = None

        try:
            if args.clean:  # clean users
                self._conan.users_clean()
            elif not args.name and args.password is None:  # list users
                info = self._conan.users_list(args.remote)
                self._outputer.print_user_list(info)
            elif args.password is None:  # set user for remote (no password indicated)
                remote_name, prev_user, user = self._conan.user_set(args.name, args.remote)
                self._outputer.print_user_set(remote_name, prev_user, user)
            else:  # login a remote
                remote_name = args.remote or self._conan.get_default_remote().name
                name = args.name
                password = args.password
                remote_name, prev_user, user = self._conan.authenticate(name,
                                                                        remote_name=remote_name,
                                                                        password=password,
                                                                        skip_auth=args.skip_auth)

                self._outputer.print_user_set(remote_name, prev_user, user)
        except ConanException as exc:
            info = exc.info
            raise
        finally:
            if args.json and info:
                self._outputer.json_output(info, args.json, cwd)

    def search(self, *args):
        """
        Searches package recipes and binaries in the local cache or in a remote.

        If you provide a pattern, then it will search for existing package
        recipes matching it.  If a full reference is provided
        (pkg/0.1@user/channel) then the existing binary packages for that
        reference will be displayed.  If no remote is specified, the search
        will be done in the local cache.  Search is case sensitive, exact case
        has to be used. For case insensitive file systems, like Windows, case
        sensitive search can be forced with '--case-sensitive'.
        """
        parser = argparse.ArgumentParser(description=self.search.__doc__,
                                         prog="conan search",
                                         formatter_class=SmartFormatter)
        parser.add_argument('pattern_or_reference', nargs='?', help=_PATTERN_OR_REFERENCE_HELP)
        parser.add_argument('-o', '--outdated', default=False, action='store_true',
                            help="Show only outdated from recipe packages. "
                                 "This flag can only be used with a reference")
        parser.add_argument('-q', '--query', default=None, action=OnceArgument, help=_QUERY_HELP)
        parser.add_argument('-r', '--remote', action=OnceArgument,
                            help="Remote to search in. '-r all' searches all remotes")
        parser.add_argument('--case-sensitive', default=False, action='store_true',
                            help='Make a case-sensitive search. Use it to guarantee '
                                 'case-sensitive '
                            'search in Windows or other case-insensitive file systems')
        parser.add_argument('--raw', default=False, action='store_true',
                            help='Print just the list of recipes')
        parser.add_argument('--table', action=OnceArgument,
                            help="Outputs html file with a table of binaries. Only valid for a "
                            "reference search")
        parser.add_argument("-j", "--json", default=None, action=OnceArgument,
                            help='json file path where the search information will be written to')
        parser.add_argument("-rev", "--revisions", default=False, action='store_true',
                            help='Get a list of revisions for a reference or a '
                                 'package reference.')

        args = parser.parse_args(*args)

        if args.table and args.json:
            raise ConanException("'--table' argument cannot be used together with '--json'")

        # Searching foo/bar is considered a pattern (FIXME: 2.0) so use strict mode to disambiguate
        is_reference = check_valid_ref(args.pattern_or_reference, strict_mode=True)

        if is_reference:
            ref = ConanFileReference.loads(args.pattern_or_reference)
        else:
            ref = None
            if args.query:
                raise ConanException("-q parameter only allowed with a valid recipe reference, "
                                     "not with a pattern")
        cwd = os.getcwd()
        info = None

        try:
            if args.revisions:
                # Show revisions of a ref
                if ref:
                    info = self._conan.get_recipe_revisions(repr(ref), remote_name=args.remote)
                    self._outputer.print_revisions(ref, info, remote_name=args.remote)
                    return

                # Show revisions of pref
                try:
                    pref = PackageReference.loads(args.pattern_or_reference)
                except (TypeError, ConanException, AttributeError):
                    pass
                else:
                    info = self._conan.get_package_revisions(repr(pref), remote_name=args.remote)
                    self._outputer.print_revisions(ref, info, remote_name=args.remote)
                    return

                # A pattern: Listing references by pattern but showing revisions
                if args.remote:
                    exc_msg = "With --revision, specify a reference (e.g {ref}) " \
                              "a valid pattern " \
                              "or a package reference with " \
                              "recipe revision (e.g {ref}#3453453453:" \
                              "d50a0d523d98c15bb147b18f" \
                              "a7d203887c38be8b)".format(ref=_REFERENCE_EXAMPLE)
                    raise ConanException(exc_msg)

                info = self._conan.search_recipes(args.pattern_or_reference, remote_name=None,
                                                  case_sensitive=args.case_sensitive,
                                                  fill_revisions=True)
                self._outputer.print_search_references(info["results"],
                                                       args.pattern_or_reference,
                                                       args.raw, all_remotes_search=None)
                return

            if ref:
                info = self._conan.search_packages(repr(ref), query=args.query,
                                                   remote_name=args.remote,
                                                   outdated=args.outdated)
                # search is done for one reference
                self._outputer.print_search_packages(info["results"], ref, args.query,
                                                     args.table, outdated=args.outdated)
            else:
                if args.table:
                    raise ConanException("'--table' argument can only be used with a reference")
                elif args.outdated:
                    raise ConanException("'--outdated' argument can only be used with a reference")

                info = self._conan.search_recipes(args.pattern_or_reference,
                                                  remote_name=args.remote,
                                                  case_sensitive=args.case_sensitive)
                # Deprecate 2.0: Dirty check if search is done for all remotes or for remote "all"
                try:
                    remote_all = self._conan.get_remote_by_name("all")
                except NoRemoteAvailable:
                    remote_all = None
                all_remotes_search = (remote_all is None and args.remote == "all")
                self._outputer.print_search_references(info["results"], args.pattern_or_reference,
                                                       args.raw, all_remotes_search)
        except ConanException as exc:
            info = exc.info
            raise
        finally:
            if args.json and info:
                self._outputer.json_output(info, args.json, cwd)

    def upload(self, *args):
        """
        Uploads a recipe and binary packages to a remote.

        If no remote is specified, the first configured remote (by default conan-center, use
        'conan remote list' to list the remotes) will be used.
        """
        parser = argparse.ArgumentParser(description=self.upload.__doc__,
                                         prog="conan upload",
                                         formatter_class=SmartFormatter)
        parser.add_argument('pattern_or_reference', help=_PATTERN_REF_OR_PREF_HELP)
        parser.add_argument("-p", "--package", default=None,
                            help="Package ID [DEPRECATED: use full reference instead]",
                            action=OnceArgument)
        parser.add_argument('-q', '--query', default=None, action=OnceArgument,
                            help="Only upload packages matching a specific query. " + _QUERY_HELP)
        parser.add_argument("-r", "--remote", action=OnceArgument,
                            help='upload to this specific remote')
        parser.add_argument("--all", action='store_true', default=False,
                            help='Upload both package recipe and packages')
        parser.add_argument("--skip-upload", action='store_true', default=False,
                            help='Do not upload anything, just run the checks and the compression')
        parser.add_argument("--force", action='store_true', default=False,
                            help='Do not check conan recipe date, override remote with local')
        parser.add_argument("--check", action='store_true', default=False,
                            help='Perform an integrity check, using the manifests, before upload')
        parser.add_argument('-c', '--confirm', default=False, action='store_true',
                            help='Upload all matching recipes without confirmation')
        parser.add_argument('--retry', default=None, type=int, action=OnceArgument,
                            help="In case of fail retries to upload again the specified times.")
        parser.add_argument('--retry-wait', default=None, type=int, action=OnceArgument,
                            help='Waits specified seconds before retry again')
        parser.add_argument("-no", "--no-overwrite", nargs="?", type=str, choices=["all", "recipe"],
                            action=OnceArgument, const="all",
                            help="Uploads package only if recipe is the same as the remote one")
        parser.add_argument("-j", "--json", default=None, action=OnceArgument,
                            help='json file path where the upload information will be written to')

        args = parser.parse_args(*args)

        try:
            pref = PackageReference.loads(args.pattern_or_reference, validate=True)
        except ConanException:
            reference = args.pattern_or_reference
            package_id = args.package

            if package_id:
                self._out.warn("Usage of `--package` argument is deprecated."
                               " Use a full reference instead: "
                               "`conan upload [...] {}:{}`".format(reference, package_id))

            if args.query and package_id:
                raise ConanException("'--query' argument cannot be used together with '--package'")
        else:
            reference = repr(pref.ref)
            package_id = pref.id

            if args.package:
                raise ConanException("Use a full package reference (preferred) or the `--package`"
                                     " command argument, but not both.")
            if args.query:
                raise ConanException("'--query' argument cannot be used together with "
                                     "full reference")

        if args.force and args.no_overwrite:
            raise ConanException("'--no-overwrite' argument cannot be used together with '--force'")
        if args.force and args.skip_upload:
            raise ConanException("'--skip-upload' argument cannot be used together with '--force'")
        if args.no_overwrite and args.skip_upload:
            raise ConanException("'--skip-upload' argument cannot be used together "
                                 "with '--no-overwrite'")

        self._warn_python_version()

        if args.force:
            policy = UPLOAD_POLICY_FORCE
        elif args.no_overwrite == "all":
            policy = UPLOAD_POLICY_NO_OVERWRITE
        elif args.no_overwrite == "recipe":
            policy = UPLOAD_POLICY_NO_OVERWRITE_RECIPE
        elif args.skip_upload:
            policy = UPLOAD_POLICY_SKIP
        else:
            policy = None

        info = None
        try:
            info = self._conan.upload(pattern=reference, package=package_id,
                                      query=args.query, remote_name=args.remote,
                                      all_packages=args.all, policy=policy,
                                      confirm=args.confirm, retry=args.retry,
                                      retry_wait=args.retry_wait, integrity_check=args.check)

        except ConanException as exc:
            info = exc.info
            raise
        finally:
            if args.json and info:
                self._outputer.json_output(info, args.json, os.getcwd())

    def remote(self, *args):
        """
        Manages the remote list and the package recipes associated to a remote.
        """
        parser = argparse.ArgumentParser(description=self.remote.__doc__,
                                         prog="conan remote",
                                         formatter_class=SmartFormatter)
        subparsers = parser.add_subparsers(dest='subcommand', help='sub-command help')
        subparsers.required = True

        # create the parser for the "a" command
        parser_list = subparsers.add_parser('list', help='List current remotes')
        parser_list.add_argument("-raw", "--raw", action='store_true', default=False,
                                 help='Raw format. Valid for "remotes.txt" file for '
                                 '"conan config install"')
        parser_add = subparsers.add_parser('add', help='Add a remote')
        parser_add.add_argument('remote', help='Name of the remote')
        parser_add.add_argument('url', help='URL of the remote')
        parser_add.add_argument('verify_ssl', nargs="?", default="True",
                                help='Verify SSL certificated. Default True')
        parser_add.add_argument("-i", "--insert", nargs="?", const=0, type=int, action=OnceArgument,
                                help="insert remote at specific index")
        parser_add.add_argument("-f", "--force", default=False, action='store_true',
                                help="Force addition, will update if existing")
        parser_rm = subparsers.add_parser('remove', help='Remove a remote')
        parser_rm.add_argument('remote', help='Name of the remote')
        parser_upd = subparsers.add_parser('update', help='Update the remote url')
        parser_upd.add_argument('remote', help='Name of the remote')

        parser_upd.add_argument('url', help='URL')
        parser_upd.add_argument('verify_ssl', nargs="?", default="True",
                                help='Verify SSL certificated. Default True')
        parser_upd.add_argument("-i", "--insert", nargs="?", const=0, type=int, action=OnceArgument,
                                help="Insert remote at specific index")
        parser_rename = subparsers.add_parser('rename', help='Update the remote name')
        parser_rename.add_argument('remote', help='The old remote name')
        parser_rename.add_argument('new_remote', help='The new remote name')

        subparsers.add_parser('list_ref',
                              help='List the package recipes and its associated remotes')
        parser_padd = subparsers.add_parser('add_ref',
                                            help="Associate a recipe's reference to a remote")
        parser_padd.add_argument('reference', help='Package recipe reference')
        parser_padd.add_argument('remote', help='Name of the remote')
        parser_prm = subparsers.add_parser('remove_ref',
                                           help="Dissociate a recipe's reference and its remote")
        parser_prm.add_argument('reference', help='Package recipe reference')
        parser_pupd = subparsers.add_parser('update_ref', help="Update the remote associated with "
                                            "a package recipe")
        parser_pupd.add_argument('reference', help='Package recipe reference')
        parser_pupd.add_argument('remote', help='Name of the remote')

        list_pref = subparsers.add_parser('list_pref', help='List the package binaries and '
                                                            'its associated remotes')
        list_pref.add_argument('reference', help='Package recipe reference')

        add_pref = subparsers.add_parser('add_pref',
                                         help="Associate a package reference to a remote")
        add_pref.add_argument('package_reference', help='Binary package reference')
        add_pref.add_argument('remote', help='Name of the remote')

        remove_pref = subparsers.add_parser('remove_pref', help="Dissociate a package's reference "
                                                                "and its remote")
        remove_pref.add_argument('package_reference', help='Binary package reference')

        update_pref = subparsers.add_parser('update_pref', help="Update the remote associated with "
                                            "a binary package")
        update_pref.add_argument('package_reference', help='Bianary package reference')
        update_pref.add_argument('remote', help='Name of the remote')

        subparsers.add_parser('clean', help="Clean the list of remotes and all "
                                            "recipe-remote associations")

        parser_enable = subparsers.add_parser('enable', help='Enable a remote')
        parser_enable.add_argument('remote', help='Name of the remote')
        parser_disable = subparsers.add_parser('disable', help='Disable a remote')
        parser_disable.add_argument('remote', help='Name of the remote')

        args = parser.parse_args(*args)

        reference = args.reference if hasattr(args, 'reference') else None
        package_reference = args.package_reference if hasattr(args, 'package_reference') else None

        verify_ssl = get_bool_from_text(args.verify_ssl) if hasattr(args, 'verify_ssl') else False

        remote_name = args.remote if hasattr(args, 'remote') else None
        new_remote = args.new_remote if hasattr(args, 'new_remote') else None
        url = args.url if hasattr(args, 'url') else None

        if args.subcommand == "list":
            remotes = self._conan.remote_list()
            self._outputer.remote_list(remotes, args.raw)
        elif args.subcommand == "add":
            return self._conan.remote_add(remote_name, url, verify_ssl, args.insert, args.force)
        elif args.subcommand == "remove":
            return self._conan.remote_remove(remote_name)
        elif args.subcommand == "rename":
            return self._conan.remote_rename(remote_name, new_remote)
        elif args.subcommand == "update":
            return self._conan.remote_update(remote_name, url, verify_ssl, args.insert)
        elif args.subcommand == "list_ref":
            refs = self._conan.remote_list_ref()
            self._outputer.remote_ref_list(refs)
        elif args.subcommand == "add_ref":
            return self._conan.remote_add_ref(reference, remote_name)
        elif args.subcommand == "remove_ref":
            return self._conan.remote_remove_ref(reference)
        elif args.subcommand == "update_ref":
            return self._conan.remote_update_ref(reference, remote_name)
        elif args.subcommand == "list_pref":
            refs = self._conan.remote_list_pref(reference)
            self._outputer.remote_pref_list(refs)
        elif args.subcommand == "add_pref":
            return self._conan.remote_add_pref(package_reference, remote_name)
        elif args.subcommand == "remove_pref":
            return self._conan.remote_remove_pref(package_reference)
        elif args.subcommand == "update_pref":
            return self._conan.remote_update_pref(package_reference, remote_name)
        elif args.subcommand == "clean":
            return self._conan.remote_clean()
        elif args.subcommand == "enable":
            return self._conan.remote_set_disabled_state(remote_name, False)
        elif args.subcommand == "disable":
            return self._conan.remote_set_disabled_state(remote_name, True)

    def profile(self, *args):
        """
        Lists profiles in the '.conan/profiles' folder, or shows profile details.

        The 'list' subcommand will always use the default user 'conan/profiles' folder. But the
        'show' subcommand is able to resolve absolute and relative paths, as well as to map names to
        '.conan/profiles' folder, in the same way as the '--profile' install argument.
        """
        parser = argparse.ArgumentParser(description=self.profile.__doc__,
                                         prog="conan profile",
                                         formatter_class=SmartFormatter)
        subparsers = parser.add_subparsers(dest='subcommand')
        subparsers.required = True

        # create the parser for the "profile" command
        subparsers.add_parser('list', help='List current profiles')
        parser_show = subparsers.add_parser('show', help='Show the values defined for a profile')
        parser_show.add_argument('profile', help="name of the profile in the '.conan/profiles' "
                                                 "folder or path to a profile file")

        parser_new = subparsers.add_parser('new', help='Creates a new empty profile')
        parser_new.add_argument('profile', help="Name for the profile in the '.conan/profiles' "
                                                "folder or path and name for a profile file")
        parser_new.add_argument("--detect", action='store_true', default=False,
                                help='Autodetect settings and fill [settings] section')
        parser_new.add_argument("--force", action='store_true', default=False,
                                help='Overwrite existing profile if existing')

        parser_update = subparsers.add_parser('update', help='Update a profile with desired value')
        parser_update.add_argument('item',
                                   help="'item=value' to update. e.g., settings.compiler=gcc")
        parser_update.add_argument('profile', help="Name of the profile in the '.conan/profiles' "
                                                   "folder or path to a profile file")

        parser_get = subparsers.add_parser('get', help='Get a profile key')
        parser_get.add_argument('item', help='Key of the value to get, e.g.: settings.compiler')
        parser_get.add_argument('profile', help="Name of the profile in the '.conan/profiles' "
                                                "folder or path to a profile file")

        parser_remove = subparsers.add_parser('remove', help='Remove a profile key')
        parser_remove.add_argument('item', help='key, e.g.: settings.compiler')
        parser_remove.add_argument('profile', help="Name of the profile in the '.conan/profiles' "
                                                   "folder or path to a profile file")

        args = parser.parse_args(*args)

        profile = args.profile if hasattr(args, 'profile') else None

        if args.subcommand == "list":
            profiles = self._conan.profile_list()
            self._outputer.profile_list(profiles)
        elif args.subcommand == "show":
            profile_text = self._conan.read_profile(profile)
            self._outputer.print_profile(profile, profile_text)
        elif args.subcommand == "new":
            self._conan.create_profile(profile, args.detect, args.force)
        elif args.subcommand == "update":
            try:
                key, value = args.item.split("=", 1)
            except ValueError:
                raise ConanException("Please specify key=value")
            self._conan.update_profile(profile, key, value)
        elif args.subcommand == "get":
            key = args.item
            self._out.writeln(self._conan.get_profile_key(profile, key))
        elif args.subcommand == "remove":
            self._conan.delete_profile_key(profile, args.item)

    def get(self, *args):
        """
        Gets a file or list a directory of a given reference or package.
        """
        parser = argparse.ArgumentParser(description=self.get.__doc__,
                                         prog="conan get",
                                         formatter_class=SmartFormatter)
        parser.add_argument('reference', help=_REF_OR_PREF_HELP)
        parser.add_argument('path',
                            help='Path to the file or directory. If not specified will get the '
                                 'conanfile if only a reference is specified and a conaninfo.txt '
                                 'file contents if the package is also specified',
                            default=None, nargs="?")
        parser.add_argument("-p", "--package", default=None,
                            help="Package ID [DEPRECATED: use full reference instead]",
                            action=OnceArgument)
        parser.add_argument("-r", "--remote", action=OnceArgument,
                            help='Get from this specific remote')
        parser.add_argument("-raw", "--raw", action='store_true', default=False,
                            help='Do not decorate the text')
        args = parser.parse_args(*args)

        try:
            pref = PackageReference.loads(args.reference, validate=True)
        except ConanException:
            reference = args.reference
            package_id = args.package

            if package_id:
                self._out.warn("Usage of `--package` argument is deprecated."
                               " Use a full reference instead: "
                               "`conan get [...] {}:{}`".format(reference, package_id))
        else:
            reference = repr(pref.ref)
            package_id = pref.id
            if args.package:
                raise ConanException("Use a full package reference (preferred) or the `--package`"
                                     " command argument, but not both.")

        ret, path = self._conan.get_path(reference, package_id, args.path, args.remote)
        if isinstance(ret, list):
            self._outputer.print_dir_list(ret, path, args.raw)
        else:
            self._outputer.print_file_contents(ret, path, args.raw)

    def alias(self, *args):
        """
        Creates and exports an 'alias package recipe'.

        An "alias" package is a symbolic name (reference) for another package
        (target). When some package depends on an alias, the target one will be
        retrieved and used instead, so the alias reference, the symbolic name,
        does not appear in the final dependency graph.
        """
        parser = argparse.ArgumentParser(description=self.alias.__doc__,
                                         prog="conan alias",
                                         formatter_class=SmartFormatter)
        parser.add_argument('reference', help='Alias reference. e.g.: mylib/1.X@user/channel')
        parser.add_argument('target', help='Target reference. e.g.: mylib/1.12@user/channel')
        args = parser.parse_args(*args)

        self._warn_python_version()

        self._conan.export_alias(args.reference, args.target)

    def workspace(self, *args):
        """
        Manages a workspace (a set of packages consumed from the user workspace that
        belongs to the same project).

        Use this command to manage a Conan workspace, use the subcommand 'install' to
        create the workspace from a file.
        """
        parser = argparse.ArgumentParser(description=self.workspace.__doc__,
                                         prog="conan workspace",
                                         formatter_class=SmartFormatter)
        subparsers = parser.add_subparsers(dest='subcommand', help='sub-command help')
        subparsers.required = True

        install_parser = subparsers.add_parser('install',
                                               help='same as a "conan install" command'
                                                    ' but using the workspace data from the file. '
                                                    'If no file is provided, it will look for a '
                                                    'file named "conanws.yml"')
        install_parser.add_argument('path', help='path to workspace definition file (it will look'
                                                 ' for a "conanws.yml" inside if a directory is'
                                                 ' given)')
        _add_common_install_arguments(install_parser, build_help=_help_build_policies)
        install_parser.add_argument("-if", "--install-folder", action=OnceArgument,
                                    help="Folder where the workspace files will be created"
                                         " (default to current working directory)")

        args = parser.parse_args(*args)

        if args.subcommand == "install":
            self._conan.workspace_install(args.path, args.settings, args.options, args.env,
                                          args.remote, args.build,
                                          args.profile, args.update,
                                          install_folder=args.install_folder)

    def editable(self, *args):
        """
        Manages editable packages (package that resides in the user workspace, but
        are consumed as if they were in the cache).

        Use the subcommands 'add', 'remove' and 'list' to create, remove an list
        packages currently installed in this mode.
        """
        parser = argparse.ArgumentParser(description=self.editable.__doc__,
                                         prog="conan editable",
                                         formatter_class=SmartFormatter)
        subparsers = parser.add_subparsers(dest='subcommand', help='sub-command help')
        subparsers.required = True

        add_parser = subparsers.add_parser('add', help='Put a package in editable mode')
        add_parser.add_argument('path', help='Path to the package folder in the user workspace')
        add_parser.add_argument('reference', help='Package reference e.g.: mylib/1.X@user/channel')
        add_parser.add_argument("-l", "--layout",
                                help='Relative or absolute path to a file containing the layout.'
                                ' Relative paths will be resolved first relative to current dir, '
                                'then to local cache "layouts" folder')

        remove_parser = subparsers.add_parser('remove', help='Disable editable mode for a package')
        remove_parser.add_argument('reference',
                                   help='Package reference e.g.: mylib/1.X@user/channel')

        subparsers.add_parser('list', help='List packages in editable mode')

        args = parser.parse_args(*args)
        self._warn_python_version()

        if args.subcommand == "add":
            self._conan.editable_add(args.path, args.reference, args.layout, cwd=os.getcwd())
            self._out.success("Reference '{}' in editable mode".format(args.reference))
        elif args.subcommand == "remove":
            ret = self._conan.editable_remove(args.reference)
            if ret:
                self._out.success("Removed editable mode for reference '{}'".format(args.reference))
            else:
                self._out.warn("Reference '{}' was not installed "
                               "as editable".format(args.reference))
        elif args.subcommand == "list":
            for k, v in self._conan.editable_list().items():
                self._out.info("%s" % k)
                self._out.writeln("    Path: %s" % v["path"])
                self._out.writeln("    Layout: %s" % v["layout"])

    def graph(self, *args):
        """
        Generates and manipulates lock files.
        """
        parser = argparse.ArgumentParser(description=self.graph.__doc__,
                                         prog="conan graph",
                                         formatter_class=SmartFormatter)
        subparsers = parser.add_subparsers(dest='subcommand', help='sub-command help')
        subparsers.required = True

        # create the parser for the "a" command
        merge_cmd = subparsers.add_parser('update-lock', help='merge two lockfiles')
        merge_cmd.add_argument('old_lockfile', help='path to previous lockfile')
        merge_cmd.add_argument('new_lockfile', help='path to modified lockfile')

        build_order_cmd = subparsers.add_parser('build-order', help='Returns build-order')
        build_order_cmd.add_argument('lockfile', help='lockfile folder')
        build_order_cmd.add_argument("-b", "--build", action=Extender, nargs="?",
                                     help="nodes to build")
        build_order_cmd.add_argument("--json", action=OnceArgument,
                                     help="generate output file in json format")

        lock_cmd = subparsers.add_parser('lock', help='create a lockfile')
        lock_cmd.add_argument("path_or_reference", help="Path to a folder containing a recipe"
                              " (conanfile.py or conanfile.txt) or to a recipe file. e.g., "
                              "./my_project/conanfile.txt. It could also be a reference")
        lock_cmd.add_argument("-l", "--lockfile", action=OnceArgument,
                              help="Path to lockfile to be created. If not specified 'conan.lock'"
                              " will be created in current folder")
        _add_common_install_arguments(lock_cmd, build_help="Packages to build from source",
                                      lockfile=False)

        args = parser.parse_args(*args)
        self._warn_python_version()

        if args.subcommand == "update-lock":
            self._conan.update_lock(args.old_lockfile, args.new_lockfile)
        elif args.subcommand == "build-order":
            build_order = self._conan.build_order(args.lockfile, args.build)
            self._out.writeln(build_order)
            if args.json:
                json_file = _make_abs_path(args.json)
                save(json_file, json.dumps(build_order, indent=True))
        elif args.subcommand == "lock":
            self._conan.create_lock(args.path_or_reference,
                                    remote_name=args.remote,
                                    settings=args.settings,
                                    options=args.options,
                                    env=args.env,
                                    profile_names=args.profile,
                                    update=args.update,
                                    lockfile=args.lockfile,
                                    build=args.build)

    def _show_help(self):
        """
        Prints a summary of all commands.
        """
        grps = [("Consumer commands", ("install", "config", "get", "info", "search")),
                ("Creator commands", ("new", "create", "upload", "export", "export-pkg", "test")),
                ("Package development commands", ("source", "build", "package", "editable",
                                                  "workspace")),
                ("Misc commands", ("profile", "remote", "user", "imports", "copy", "remove",
                                   "alias", "download", "inspect", "help", "graph"))]

        def check_all_commands_listed():
            """Keep updated the main directory, raise if don't"""
            all_commands = self._commands()
            all_in_grps = [command for _, command_list in grps for command in command_list]
            if set(all_in_grps) != set(all_commands):
                diff = set(all_commands) - set(all_in_grps)
                raise Exception("Some command is missing in the main help: %s" % ",".join(diff))
            return all_commands

        commands = check_all_commands_listed()
        max_len = max((len(c) for c in commands)) + 1
        fmt = '  %-{}s'.format(max_len)

        for group_name, comm_names in grps:
            self._out.writeln(group_name, Color.BRIGHT_MAGENTA)
            for name in comm_names:
                # future-proof way to ensure tabular formatting
                self._out.write(fmt % name, Color.GREEN)

                # Help will be all the lines up to the first empty one
                docstring_lines = commands[name].__doc__.split('\n')
                start = False
                data = []
                for line in docstring_lines:
                    line = line.strip()
                    if not line:
                        if start:
                            break
                        start = True
                        continue
                    data.append(line)

                import textwrap
                txt = textwrap.fill(' '.join(data), 80, subsequent_indent=" "*(max_len+2))
                self._out.writeln(txt)

        self._out.writeln("")
        self._out.writeln('Conan commands. Type "conan <command> -h" for help', Color.BRIGHT_YELLOW)

    def _commands(self):
        """ returns a list of available commands
        """
        result = {}
        for m in inspect.getmembers(self, predicate=inspect.ismethod):
            method_name = m[0]
            if not method_name.startswith('_'):
                if "export_pkg" == method_name:
                    method_name = "export-pkg"
                method = m[1]
                if method.__doc__ and not method.__doc__.startswith('HIDDEN'):
                    result[method_name] = method
        return result

    def _print_similar(self, command):
        """ looks for a similar commands and prints them if found
        """
        matches = get_close_matches(
            word=command, possibilities=self._commands().keys(), n=5, cutoff=0.75)

        if len(matches) == 0:
            return

        if len(matches) > 1:
            self._out.writeln("The most similar commands are")
        else:
            self._out.writeln("The most similar command is")

        for match in matches:
            self._out.writeln("    %s" % match)

        self._out.writeln("")

    def _warn_python_version(self):
        version = sys.version_info
        if version.major == 2:
            self._out.writeln("")
            self._out.writeln("Python 2 will soon be deprecated. It is strongly "
<<<<<<< HEAD
                              "recommended to use Python >= 3.5 with Conan:", front=Color.BRIGHT_YELLOW)
=======
                              "recommended to use Python >= 3.5 with Conan:",
                              front=Color.BRIGHT_YELLOW)
>>>>>>> cd8dd403
            self._out.writeln("https://docs.conan.io/en/latest/installation.html"
                              "#python-2-deprecation-notice", front=Color.BRIGHT_YELLOW)
            self._out.writeln("")
        elif version.minor == 4:
            self._out.writeln("")
            self._out.writeln("Python 3.4 support has been dropped. It is strongly "
                              "recommended to use Python >= 3.5 with Conan",
                              front=Color.BRIGHT_YELLOW)
            self._out.writeln("")

    def _warn_python34(self):
        if six.PY34:
            self._out.writeln("")
            self._out.writeln("Python 3.4 support has been dropped. It is strongly "
                              "recommended to use Python >= 3.5 with Conan", front=Color.BRIGHT_YELLOW)
            self._out.writeln("")

    def _warn_python_version(self):
        self._warn_python2()
        self._warn_python34()

    def run(self, *args):
        """HIDDEN: entry point for executing commands, dispatcher to class
        methods
        """
        ret_code = SUCCESS
        try:
            try:
                command = args[0][0]
                commands = self._commands()
                method = commands[command]
            except KeyError as exc:
                if command in ["-v", "--version"]:
                    self._out.success("Conan version %s" % client_version)
                    return False

                self._warn_python_version()

                if command in ["-h", "--help"]:
                    self._show_help()
                    return False

                self._out.writeln(
                    "'%s' is not a Conan command. See 'conan --help'." % command)
                self._out.writeln("")

                self._print_similar(command)

                raise ConanException("Unknown command %s" % str(exc))
            except IndexError:  # No parameters
                self._show_help()
                return False
            method(args[0][1:])
        except KeyboardInterrupt as exc:
            logger.error(exc)
            ret_code = SUCCESS
        except SystemExit as exc:
            if exc.code != 0:
                logger.error(exc)
                self._out.error("Exiting with code: %d" % exc.code)
            ret_code = exc.code
        except ConanInvalidConfiguration as exc:
            ret_code = ERROR_INVALID_CONFIGURATION
            self._out.error(exc)
        except ConanException as exc:
            ret_code = ERROR_GENERAL
            self._out.error(exc)
        except Exception as exc:
            import traceback
            print(traceback.format_exc())
            ret_code = ERROR_GENERAL
            msg = exception_message_safe(exc)
            self._out.error(msg)

        return ret_code


def _add_manifests_arguments(parser):
    parser.add_argument("-m", "--manifests", const=default_manifest_folder, nargs="?",
                        help='Install dependencies manifests in folder for later verify.'
                             ' Default folder is .conan_manifests, but can be changed',
                        action=OnceArgument)
    parser.add_argument("-mi", "--manifests-interactive", const=default_manifest_folder,
                        nargs="?",
                        help='Install dependencies manifests in folder for later verify, '
                             'asking user for confirmation. '
                             'Default folder is .conan_manifests, but can be changed',
                        action=OnceArgument)
    parser.add_argument("-v", "--verify", const=default_manifest_folder, nargs="?",
                        help='Verify dependencies manifests against stored ones',
                        action=OnceArgument)


def _add_common_install_arguments(parser, build_help, lockfile=True):
    if build_help:
        parser.add_argument("-b", "--build", action=Extender, nargs="?", help=build_help)

    parser.add_argument("-e", "--env", nargs=1, action=Extender,
                        help='Environment variables that will be set during the package build, '
                             '-e CXX=/usr/bin/clang++')
    parser.add_argument("-o", "--options", nargs=1, action=Extender,
                        help='Define options values, e.g., -o Pkg:with_qt=true')
    parser.add_argument("-pr", "--profile", default=None, action=Extender,
                        help='Apply the specified profile to the install command')
    parser.add_argument("-r", "--remote", action=OnceArgument,
                        help='Look in the specified remote server')
    parser.add_argument("-s", "--settings", nargs=1, action=Extender,
                        help='Settings to build the package, overwriting the defaults. e.g., '
                             '-s compiler=gcc')
    parser.add_argument("-u", "--update", action='store_true', default=False,
                        help="Check updates exist from upstream remotes")
    if lockfile:
        parser.add_argument("-l", "--lockfile", action=OnceArgument, nargs='?', const=".",
                            help="Path to a lockfile or folder containing 'conan.lock' file. "
                            "Lockfile can be updated if packages change")


_help_build_policies = '''Optional, use it to choose if you want to build from sources:

    --build            Build all from sources, do not use binary packages.
    --build=never      Never build, use binary packages or fail if a binary package is not found.
    --build=missing    Build from code if a binary package is not found.
    --build=cascade    Will build from code all the nodes with some dependency being built
                       (for any reason). Can be used together with any other build policy.
                       Useful to make sure that any new change introduced in a dependency is
                       incorporated by building again the package.
    --build=outdated   Build from code if the binary is not built with the current recipe or
                       when missing binary package.
    --build=[pattern]  Build always these packages from source, but never build the others.
                       Allows multiple --build parameters. 'pattern' is a fnmatch file pattern
                       of a package reference.

    Default behavior: If you don't specify anything, it will be similar to '--build=never', but
    package recipes can override it with their 'build_policy' attribute in the conanfile.py.
'''


def main(args):
    """ main entry point of the conan application, using a Command to
    parse parameters

    Exit codes for conan command:

        0: Success (done)
        1: General ConanException error (done)
        2: Migration error
        3: Ctrl+C
        4: Ctrl+Break
        5: SIGTERM
        6: Invalid configuration (done)
    """
    try:
        conan_api, _, _ = Conan.factory()
    except ConanMigrationError:  # Error migrating
        sys.exit(ERROR_MIGRATION)
    except ConanException as e:
        sys.stderr.write("Error in Conan initialization: {}".format(e))
        sys.exit(ERROR_GENERAL)

    command = Command(conan_api)
    current_dir = get_cwd()
    try:
        import signal

        def ctrl_c_handler(_, __):
            print('You pressed Ctrl+C!')
            sys.exit(USER_CTRL_C)

        def sigterm_handler(_, __):
            print('Received SIGTERM!')
            sys.exit(ERROR_SIGTERM)

        def ctrl_break_handler(_, __):
            print('You pressed Ctrl+Break!')
            sys.exit(USER_CTRL_BREAK)

        signal.signal(signal.SIGINT, ctrl_c_handler)
        signal.signal(signal.SIGTERM, sigterm_handler)

        if sys.platform == 'win32':
            signal.signal(signal.SIGBREAK, ctrl_break_handler)
        error = command.run(args)
    finally:
        os.chdir(current_dir)
    sys.exit(error)<|MERGE_RESOLUTION|>--- conflicted
+++ resolved
@@ -1865,12 +1865,8 @@
         if version.major == 2:
             self._out.writeln("")
             self._out.writeln("Python 2 will soon be deprecated. It is strongly "
-<<<<<<< HEAD
-                              "recommended to use Python >= 3.5 with Conan:", front=Color.BRIGHT_YELLOW)
-=======
                               "recommended to use Python >= 3.5 with Conan:",
                               front=Color.BRIGHT_YELLOW)
->>>>>>> cd8dd403
             self._out.writeln("https://docs.conan.io/en/latest/installation.html"
                               "#python-2-deprecation-notice", front=Color.BRIGHT_YELLOW)
             self._out.writeln("")
