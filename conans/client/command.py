import argparse
import inspect
import json
import os
import sys
from argparse import ArgumentError
from difflib import get_close_matches

from conans.assets import templates
from conans.cli.exit_codes import SUCCESS, ERROR_GENERAL, ERROR_INVALID_CONFIGURATION
from conans.cli.output import Color, ConanOutput
from conans.client.cmd.frogarian import cmd_frogarian
from conans.client.cmd.uploader import UPLOAD_POLICY_FORCE, UPLOAD_POLICY_SKIP
from conans.client.conan_api import ConanAPIV1, _make_abs_path, ProfileData
from conans.client.conan_command_output import CommandOutputer
<<<<<<< HEAD

from conans.client.graph.install_graph import InstallGraph
from conans.cli.output import Color, ConanOutput
=======
from conans.client.conf.config_installer import is_config_install_scheduled
>>>>>>> d63bcbb0
from conans.client.printer import Printer
from conans.errors import ConanException, ConanInvalidConfiguration, NoRemoteAvailable
from conans.model.conf import DEFAULT_CONFIGURATION
from conans.model.ref import ConanFileReference, PackageReference, get_reference_fields, \
    check_valid_ref
from conans.util.config_parser import get_bool_from_text
from conans.util.files import exception_message_safe, load
from conans.util.files import save
from conans.util.log import logger


class Extender(argparse.Action):
    """Allows using the same flag several times in command and creates a list with the values.
    For example:
        conan install MyPackage/1.2@user/channel -o qt:value -o mode:2 -s cucumber:true
      It creates:
          options = ['qt:value', 'mode:2']
          settings = ['cucumber:true']
    """
    def __call__(self, parser, namespace, values, option_strings=None):  # @UnusedVariable
        # Need None here in case `argparse.SUPPRESS` was supplied for `dest`
        dest = getattr(namespace, self.dest, None)
        if not hasattr(dest, 'extend') or dest == self.default:
            dest = []
            setattr(namespace, self.dest, dest)
            # if default isn't set to None, this method might be called
            # with the default as `values` for other arguments which
            # share this destination.
            parser.set_defaults(**{self.dest: None})

        if isinstance(values, str):
            dest.append(values)
        elif values:
            try:
                dest.extend(values)
            except ValueError:
                dest.append(values)


class OnceArgument(argparse.Action):
    """Allows declaring a parameter that can have only one value, by default argparse takes the
    latest declared and it's very confusing.
    """
    def __call__(self, parser, namespace, values, option_string=None):
        if getattr(namespace, self.dest) is not None and self.default is None:
            msg = '{o} can only be specified once'.format(o=option_string)
            raise argparse.ArgumentError(None, msg)
        setattr(namespace, self.dest, values)


class SmartFormatter(argparse.HelpFormatter):

    def _fill_text(self, text, width, indent):
        import textwrap
        text = textwrap.dedent(text)
        return ''.join(indent + line for line in text.splitlines(True))


_QUERY_EXAMPLE = "os=Windows AND (arch=x86 OR compiler=gcc)"
_PATTERN_EXAMPLE = "boost/*"
_REFERENCE_EXAMPLE = "MyPackage/1.2@user/channel"
_PREF_EXAMPLE = "MyPackage/1.2@user/channel:af7901d8bdfde621d086181aa1c495c25a17b137"

_BUILD_FOLDER_HELP = ("Directory for the build process. Defaulted to the current directory. A "
                      "relative path to the current directory can also be specified")
_PATTERN_OR_REFERENCE_HELP = ("Pattern or package recipe reference, e.g., '%s', "
                              "'%s'" % (_PATTERN_EXAMPLE, _REFERENCE_EXAMPLE))
_PATTERN_REF_OR_PREF_HELP = ("Pattern, recipe reference or package reference e.g., '%s', "
                             "'%s', '%s'" % (_PATTERN_EXAMPLE, _REFERENCE_EXAMPLE, _PREF_EXAMPLE))
_REF_OR_PREF_HELP = ("Recipe reference or package reference e.g., '%s', "
                     "'%s'" % (_REFERENCE_EXAMPLE, _PREF_EXAMPLE))
_PATH_HELP = ("Path to a folder containing a conanfile.py or to a recipe file "
              "e.g., my_folder/conanfile.py")
_QUERY_HELP = ("Packages query: '%s'. The 'pattern_or_reference' parameter has "
               "to be a reference: %s" % (_QUERY_EXAMPLE, _REFERENCE_EXAMPLE))
_SOURCE_FOLDER_HELP = ("Directory containing the sources. Defaulted to the conanfile's directory. A"
                       " relative path to the current directory can also be specified")


class Command(object):
    """A single command of the conan application, with all the first level commands. Manages the
    parsing of parameters and delegates functionality in collaborators. It can also show the
    help of the tool.
    """
    def __init__(self, conan_api):
        assert isinstance(conan_api, ConanAPIV1)
        self._conan_api = conan_api
        self._out = ConanOutput()

    def new(self, *args):
        """
        Creates a new package recipe template with a 'conanfile.py' and optionally,
        'test_package' testing files.
        """
        parser = argparse.ArgumentParser(description=self.new.__doc__,
                                         prog="conan new",
                                         formatter_class=SmartFormatter)
        parser.add_argument("name", help='Package name, e.g.: "poco/1.9.4" or complete reference'
                                         ' for CI scripts: "poco/1.9.4@user/channel"')
        parser.add_argument("-t", "--test", action='store_true', default=False,
                            help='Create test_package skeleton to test package')
        parser.add_argument("-i", "--header", action='store_true', default=False,
                            help='Create a headers only package template')
        parser.add_argument("-c", "--pure-c", action='store_true', default=False,
                            help='Create a C language package only package, '
                                 'deleting "self.settings.compiler.libcxx" setting '
                                 'in the configure method')
        parser.add_argument("-s", "--sources", action='store_true', default=False,
                            help='Create a package with embedded sources in "src" folder, '
                                 'using "exports_sources" instead of retrieving external code with '
                                 'the "source()" method')
        parser.add_argument("-b", "--bare", action='store_true', default=False,
                            help='Create the minimum package recipe, without build() method. '
                            'Useful in combination with "export-pkg" command')
        parser.add_argument("-m", "--template",
                            help='Use the given template to generate a conan project')
        parser.add_argument("-gi", "--gitignore", action='store_true', default=False,
                            help='Generate a .gitignore with the known patterns to excluded')
        parser.add_argument('-d', '--define', action='append')

        args = parser.parse_args(*args)

        defines = args.define or []
        defines = dict((n, v) for n, v in (d.split('=') for d in defines))

        self._warn_python_version()
        self._conan_api.new(args.name, header=args.header, pure_c=args.pure_c, test=args.test,
                            exports_sources=args.sources, bare=args.bare,
                            gitignore=args.gitignore, template=args.template,
                            defines=defines)

    def inspect(self, *args):
        """
        Displays conanfile attributes, like name, version, and options. Works locally,
        in local cache and remote.
        """
        parser = argparse.ArgumentParser(description=self.inspect.__doc__,
                                         prog="conan inspect",
                                         formatter_class=SmartFormatter)
        parser.add_argument("path_or_reference", help="Path to a folder containing a recipe"
                            " (conanfile.py) or to a recipe file. e.g., "
                            "./my_project/conanfile.py. It could also be a reference")
        parser.add_argument("-a", "--attribute", help='The attribute to be displayed, e.g "name"',
                            nargs="?", action=Extender)
        parser.add_argument("-r", "--remote", help='look in the specified remote server',
                            action=OnceArgument)
        parser.add_argument("-j", "--json", default=None, action=OnceArgument,
                            help='json output file')
        parser.add_argument('--raw', default=None, action=OnceArgument,
                            help='Print just the value of the requested attribute')

        args = parser.parse_args(*args)

        if args.raw and args.attribute:
            raise ConanException("Argument '--raw' is incompatible with '-a'")

        if args.raw and args.json:
            raise ConanException("Argument '--raw' is incompatible with '--json'")

        attributes = [args.raw, ] if args.raw else args.attribute
        quiet = bool(args.raw)

        result = self._conan_api.inspect(args.path_or_reference, attributes, args.remote, quiet=quiet)
        Printer(self._out).print_inspect(result, raw=args.raw)
        if args.json:

            def dump_custom_types(obj):
                if isinstance(obj, set):
                    return sorted(list(obj))
                raise TypeError

            json_output = json.dumps(result, default=dump_custom_types)
            if not os.path.isabs(args.json):
                json_output_file = os.path.join(os.getcwd(), args.json)
            else:
                json_output_file = args.json
            save(json_output_file, json_output)

    def test(self, *args):
        """
        Tests a package consuming it from a conanfile.py with a test() method.

        This command installs the conanfile dependencies (including the tested
        package), calls a 'conan build' to build test apps and finally executes
        the test() method. The testing recipe does not require name or version,
        neither definition of package() or package_info() methods. The package
        to be tested must exist in the local cache or any configured remote.
        """
        parser = argparse.ArgumentParser(description=self.test.__doc__,
                                         prog="conan test",
                                         formatter_class=SmartFormatter)
        parser.add_argument("path", help='Path to the "testing" folder containing a conanfile.py or'
                            ' to a recipe file with test() method'
                            ' e.g. conan test_package/conanfile.py pkg/version@user/channel')
        parser.add_argument("reference",
                            help='pkg/version@user/channel of the package to be tested')
        parser.add_argument("-tbf", "--test-build-folder", action=OnceArgument,
                            help="Working directory of the build process.")

        _add_common_install_arguments(parser, build_help=_help_build_policies.format("never"))
        args = parser.parse_args(*args)

        self._warn_python_version()
        self._check_lockfile_args(args)

        profile_build = ProfileData(profiles=args.profile_build, settings=args.settings_build,
                                    options=args.options_build, env=args.env_build,
                                    conf=args.conf_build)
        # TODO: 2.0 create profile_host object here to avoid passing a lot of arguments to the API

        return self._conan_api.test(args.path, args.reference,
                                args.profile_host, args.settings_host, args.options_host,
                                args.env_host, conf=args.conf_host, remote_name=args.remote,
                                update=args.update, build_modes=args.build,
                                test_build_folder=args.test_build_folder,
                                lockfile=args.lockfile, profile_build=profile_build)

    def create(self, *args):
        """
        Builds a binary package for a recipe (conanfile.py).

        Uses the specified configuration in a profile or in -s settings, -o
        options, etc. If a 'test_package' folder (the name can be configured
        with -tf) is found, the command will run the consumer project to ensure
        that the package has been created correctly. Check 'conan test' command
        to know more about 'test_folder' project.
        """
        parser = argparse.ArgumentParser(description=self.create.__doc__,
                                         prog="conan create",
                                         formatter_class=SmartFormatter)
        parser.add_argument("path", help=_PATH_HELP)
        parser.add_argument("reference", nargs='?', default=None,
                            help='user/channel, version@user/channel or pkg/version@user/channel '
                            '(if name or version declared in conanfile.py, they should match)')
        parser.add_argument("-j", "--json", default=None, action=OnceArgument,
                            help='json file path where the install information will be written to')
        parser.add_argument("-tbf", "--test-build-folder", action=OnceArgument,
                            help='Working directory for the build of the test project.')
        parser.add_argument("-tf", "--test-folder", action=OnceArgument,
                            help='Alternative test folder name. By default it is "test_package". '
                                 'Use "None" to skip the test stage')
        parser.add_argument("--ignore-dirty", default=False, action='store_true',
                            help='When using the "scm" feature with "auto" values, capture the'
                                 ' revision and url even if there are uncommitted changes')
        parser.add_argument("--build-require", action='store_true', default=False,
                            help='The provided reference is a build-require')
        parser.add_argument("--require-override", action="append",
                            help="Define a requirement override")

        _add_common_install_arguments(parser, build_help=_help_build_policies.format("package name"))

        args = parser.parse_args(*args)
        self._warn_python_version()
        self._check_lockfile_args(args)

        name, version, user, channel, _ = get_reference_fields(args.reference,
                                                               user_channel_input=True)

        if any([user, channel]) and not all([user, channel]):
            # Or user/channel or nothing, but not partial
            raise ConanException("Invalid parameter '%s', "
                                 "specify the full reference or user/channel" % args.reference)

        if args.test_folder == "None":
            # Now if parameter --test-folder=None (string None) we have to skip tests
            args.test_folder = False

        cwd = os.getcwd()

        info = None
        try:
            profile_build = ProfileData(profiles=args.profile_build, settings=args.settings_build,
                                        options=args.options_build, env=args.env_build,
                                        conf=args.conf_build)
            # TODO: 2.0 create profile_host object here to avoid passing a lot of arguments
            #       to the API

            info = self._conan_api.create(args.path, name=name, version=version, user=user,
                                          channel=channel, profile_names=args.profile_host,
                                          settings=args.settings_host, conf=args.conf_host,
                                          options=args.options_host, env=args.env_host,
                                          test_folder=args.test_folder,
                                          build_modes=args.build,
                                          remote_name=args.remote, update=args.update,
                                          test_build_folder=args.test_build_folder,
                                          lockfile=args.lockfile,
                                          lockfile_out=args.lockfile_out,
                                          ignore_dirty=args.ignore_dirty,
                                          profile_build=profile_build,
                                          is_build_require=args.build_require,
                                          require_overrides=args.require_override)
        except ConanException as exc:
            raise
        finally:
            if args.json and info:
                CommandOutputer().json_output(info, args.json, cwd)

    def download(self, *args):
        """
        Downloads recipe and binaries to the local cache, without using settings.

        It works specifying the recipe reference and package ID to be
        installed. Not transitive, requirements of the specified reference will
        NOT be retrieved. Only if a reference is specified, it will download all
        packages from the specified remote. If no remote is specified, it will use the default remote.
        """

        parser = argparse.ArgumentParser(description=self.download.__doc__,
                                         prog="conan download",
                                         formatter_class=SmartFormatter)
        parser.add_argument("reference",
                            help='pkg/version@user/channel')
        parser.add_argument("-p", "--package", nargs=1, action=Extender,
                            help='Force install specified package ID (ignore settings/options)'
                                 ' [DEPRECATED: use full reference instead]')
        parser.add_argument("-r", "--remote", help='look in the specified remote server',
                            action=OnceArgument)
        parser.add_argument("-re", "--recipe", help='Downloads only the recipe', default=False,
                            action="store_true")

        args = parser.parse_args(*args)

        try:
            pref = PackageReference.loads(args.reference, validate=True)
        except ConanException:
            reference = args.reference
            packages_list = args.package

            if packages_list:
                self._out.warning("Usage of `--package` argument is deprecated."
                                  " Use a full reference instead: "
                                  "`conan download [...] {}:{}`".format(reference, packages_list[0]))
        else:
            reference = repr(pref.ref)
            if pref.ref.user is None:
                if pref.ref.revision:
                    reference = "%s/%s@#%s" % (pref.ref.name, pref.ref.version, pref.ref.revision)
                else:
                    reference += "@"
            pkgref = "{}#{}".format(pref.id, pref.revision) if pref.revision else pref.id
            packages_list = [pkgref]
            if args.package:
                raise ConanException("Use a full package reference (preferred) or the `--package`"
                                     " command argument, but not both.")

        self._warn_python_version()
        return self._conan_api.download(reference=reference, packages=packages_list,
                                        remote_name=args.remote, recipe=args.recipe)

    def install(self, *args):
        """
        Installs the requirements specified in a recipe (conanfile.py or conanfile.txt).

        It can also be used to install a concrete package specifying a
        reference. If any requirement is not found in the local cache, it will
        retrieve the recipe from a remote, looking for it sequentially in the
        configured remotes. When the recipes have been downloaded it will try
        to download a binary package matching the specified settings, only from
        the remote from which the recipe was retrieved. If no binary package is
        found, it can be built from sources using the '--build' option. When
        the package is installed, Conan will write the files for the specified
        generators.
        """
        parser = argparse.ArgumentParser(description=self.install.__doc__,
                                         prog="conan install",
                                         formatter_class=SmartFormatter)
        parser.add_argument("path_or_reference", help="Path to a folder containing a recipe"
                            " (conanfile.py or conanfile.txt) or to a recipe file. e.g., "
                            "./my_project/conanfile.txt. It could also be a reference")
        parser.add_argument("reference", nargs="?",
                            help='Reference for the conanfile path of the first argument: '
                            'user/channel, version@user/channel or pkg/version@user/channel'
                            '(if name or version declared in conanfile.py, they should match)')
        parser.add_argument("-g", "--generator", nargs=1, action=Extender,
                            help='Generators to use')
        parser.add_argument("-if", "--install-folder", action=OnceArgument,
                            help='Use this directory as the directory where to put the generator'
                                 'files.')

        parser.add_argument("--no-imports", action='store_true', default=False,
                            help='Install specified packages but avoid running imports')
        parser.add_argument("--build-require", action='store_true', default=False,
                            help='The provided reference is a build-require')
        parser.add_argument("-j", "--json", default=None, action=OnceArgument,
                            help='Path to a json file where the install information will be '
                            'written')

        _add_common_install_arguments(parser, build_help=_help_build_policies.format("never"))
        parser.add_argument("--lockfile-node-id", action=OnceArgument,
                            help="NodeID of the referenced package in the lockfile")
        parser.add_argument("--require-override", action="append",
                            help="Define a requirement override")

        args = parser.parse_args(*args)
        self._check_lockfile_args(args)

        profile_build = ProfileData(profiles=args.profile_build, settings=args.settings_build,
                                    options=args.options_build, env=args.env_build,
                                    conf=args.conf_build)
        # TODO: 2.0 create profile_host object here to avoid passing a lot of arguments to the API

        cwd = os.getcwd()

        # We need @ otherwise it could be a path, so check strict
        path_is_reference = check_valid_ref(args.path_or_reference)

        info = None
        try:
            if not path_is_reference:
                name, version, user, channel, _ = get_reference_fields(args.reference,
                                                                       user_channel_input=True)
                info = self._conan_api.install(path=args.path_or_reference,
                                               name=name, version=version, user=user, channel=channel,
                                               settings=args.settings_host, options=args.options_host,
                                               env=args.env_host, profile_names=args.profile_host,
                                               conf=args.conf_host,
                                               profile_build=profile_build,
                                               remote_name=args.remote,
                                               build=args.build,
                                               update=args.update, generators=args.generator,
                                               no_imports=args.no_imports,
                                               install_folder=args.install_folder,
                                               lockfile=args.lockfile,
                                               lockfile_out=args.lockfile_out,
                                               require_overrides=args.require_override)
            else:
                if args.reference:
                    raise ConanException("A full reference was provided as first argument, second "
                                         "argument not allowed")

                ref = ConanFileReference.loads(args.path_or_reference, validate=False)
                info = self._conan_api.install_reference(ref,
                                                         settings=args.settings_host,
                                                         options=args.options_host,
                                                         env=args.env_host,
                                                         conf=args.conf_host,
                                                         profile_names=args.profile_host,
                                                         profile_build=profile_build,
                                                         remote_name=args.remote,
                                                         build=args.build,
                                                         update=args.update,
                                                         generators=args.generator,
                                                         install_folder=args.install_folder,
                                                         lockfile=args.lockfile,
                                                         lockfile_out=args.lockfile_out,
                                                         lockfile_node_id=args.lockfile_node_id,
                                                         is_build_require=args.build_require,
                                                         require_overrides=args.require_override)

        except ConanException as exc:
            raise
        finally:
            if args.json and info:
                CommandOutputer().json_output(info, args.json, cwd)

    def config(self, *args):
        """
        Manages Conan configuration.

        Used to edit conan.conf, or install config files.
        """
        parser = argparse.ArgumentParser(description=self.config.__doc__,
                                         prog="conan config",
                                         formatter_class=SmartFormatter)

        subparsers = parser.add_subparsers(dest='subcommand', help='sub-command help')
        subparsers.required = True

        home_subparser = subparsers.add_parser('home', help='Retrieve the Conan home directory')
        install_subparser = subparsers.add_parser('install', help='Install a full configuration '
                                                                  'from a local or remote zip file')
        init_subparser = subparsers.add_parser('init', help='Initializes Conan configuration files')
        subparsers.add_parser('list', help='List Conan configuration properties')

        home_subparser.add_argument("-j", "--json", default=None, action=OnceArgument,
                                    help='json file path where the config home will be written to')
        install_subparser.add_argument("item", nargs="?",
                                       help="git repository, local file or folder or zip file (local or "
                                       "http) where the configuration is stored")

        install_subparser.add_argument("--verify-ssl", nargs="?", default="True",
                                       help='Verify SSL connection when downloading file')
        install_subparser.add_argument("-t", "--type", choices=["git", "dir", "file", "url"],
                                       help='Type of remote config')
        install_subparser.add_argument("-a", "--args",
                                       help='String with extra arguments for "git clone"')
        install_subparser.add_argument("-sf", "--source-folder",
                                       help='Install files only from a source subfolder from the '
                                       'specified origin')
        install_subparser.add_argument("-tf", "--target-folder",
                                       help='Install to that path in the conan cache')
        install_subparser.add_argument("-l", "--list", default=False, action='store_true',
                                       help='List stored configuration origins')
        install_subparser.add_argument("-r", "--remove", type=int,
                                       help='Remove configuration origin by index in list (index '
                                            'provided by --list argument)')
        init_subparser.add_argument('-f', '--force', default=False, action='store_true',
                                    help='Overwrite existing Conan configuration files')

        args = parser.parse_args(*args)

        if args.subcommand == "home":
            conan_home = self._conan_api.config_home()
            self._out.info(conan_home)
            if args.json:
                CommandOutputer().json_output({"home": conan_home}, args.json, os.getcwd())
            return conan_home
        elif args.subcommand == "install":
            if args.list:
                configs = self._conan_api.config_install_list()
                for index, config in enumerate(configs):
                    self._out.info("%s: %s" % (index, config))
                return
            elif args.remove is not None:
                self._conan_api.config_install_remove(index=args.remove)
                return
            verify_ssl = get_bool_from_text(args.verify_ssl)
            return self._conan_api.config_install(args.item, verify_ssl, args.type, args.args,
                                              source_folder=args.source_folder,
                                              target_folder=args.target_folder)
        elif args.subcommand == 'init':
            return self._conan_api.config_init(force=args.force)
        elif args.subcommand == "list":
            self._out.info("Supported Conan *experimental* global.conf and [conf] properties:")
            for key, value in DEFAULT_CONFIGURATION.items():
                self._out.info("{}: {}".format(key, value))

    def build_order(self, *args):
        """
        Merge build orders
        """
        parser = argparse.ArgumentParser(description=self.build_order.__doc__,
                                         prog="conan build-order",
                                         formatter_class=SmartFormatter)
        parser.add_argument("--file", nargs="?", action=Extender,
                            help="Files to be merged")
        parser.add_argument("--build-order", action=OnceArgument,
                            help='Return the build-order, in json')

        args = parser.parse_args(*args)

        result = InstallGraph()
        for f in args.file:
            f = _make_abs_path(f)
            install_graph = InstallGraph.deserialize(json.loads(load(f)))
            result.merge(install_graph)

        install_order_serialized = result.install_build_order()
        save(_make_abs_path(args.build_order), json.dumps(install_order_serialized, indent=4))
        return

    def info(self, *args):
        """
        Gets information about the dependency graph of a recipe.

        It can be used with a recipe or a reference for any existing package in
        your local cache.
        """

        info_only_options = ["id", "build_id", "remote", "url", "license", "requires", "update",
                             "required", "date", "author", "description", "provides", "deprecated",
                             "None"]
        path_only_options = ["export_folder", "build_folder", "package_folder", "source_folder"]
        str_path_only_options = ", ".join(['"%s"' % field for field in path_only_options])
        str_only_options = ", ".join(['"%s"' % field for field in info_only_options])

        parser = argparse.ArgumentParser(description=self.info.__doc__,
                                         prog="conan info",
                                         formatter_class=SmartFormatter)
        parser.add_argument("path_or_reference", help="Path to a folder containing a recipe"
                            " (conanfile.py or conanfile.txt) or to a recipe file. e.g., "
                            "./my_project/conanfile.txt. It could also be a reference")
        parser.add_argument("--name", action=OnceArgument, help='Provide a package name '
                                                                'if not specified in conanfile')
        parser.add_argument("--version", action=OnceArgument, help='Provide a package version '
                                                                   'if not specified in conanfile')
        parser.add_argument("--user", action=OnceArgument, help='Provide a user')
        parser.add_argument("--channel", action=OnceArgument, help='Provide a channel')
        parser.add_argument("--paths", action='store_true', default=False,
                            help='Show package paths in local cache')
        parser.add_argument("--build-order", action=OnceArgument,
                            help='Return the build-order, in json')
        parser.add_argument("-g", "--graph", action=OnceArgument,
                            help='Creates file with project dependencies graph. It will generate '
                            'a DOT or HTML file depending on the filename extension')
        parser.add_argument("-j", "--json", nargs='?', const="1", type=str,
                            help='Path to a json file where the information will be written')
        parser.add_argument("-n", "--only", nargs=1, action=Extender,
                            help="Show only the specified fields: %s. '--paths' information can "
                            "also be filtered with options %s. Use '--only None' to show only "
                            "references." % (str_only_options, str_path_only_options))
        parser.add_argument("--package-filter", nargs='?',
                            help='Print information only for packages that match the filter pattern'
                                 ' e.g., MyPackage/1.2@user/channel or MyPackage*')
        build_help = ("Given a build policy, return an ordered list of packages that would be built"
                      " from sources during the install command")
        update_help = "Will check if updates of the dependencies exist in the remotes " \
                      "(a new version that satisfies a version range, a new revision or a newer " \
                      "recipe if not using revisions)."
        _add_common_install_arguments(parser, update_help=update_help, build_help=build_help)
        args = parser.parse_args(*args)
        self._check_lockfile_args(args)

        profile_build = ProfileData(profiles=args.profile_build, settings=args.settings_build,
                                    options=args.options_build, env=args.env_build,
                                    conf=args.conf_build)
        # TODO: 2.0 create profile_host object here to avoid passing a lot of arguments to the API

        # INFO ABOUT DEPS OF CURRENT PROJECT OR REFERENCE
        data = self._conan_api.info(args.path_or_reference,
                                remote_name=args.remote,
                                settings=args.settings_host,
                                options=args.options_host,
                                env=args.env_host,
                                profile_names=args.profile_host,
                                conf=args.conf_host,
                                profile_build=profile_build,
                                update=args.update,
                                build=args.build,
                                lockfile=args.lockfile,
                                name=args.name,
                                version=args.version,
                                user=args.user,
                                channel=args.channel)
        deps_graph, _ = data

        if args.build_order:
            install_graph = InstallGraph(deps_graph)
            install_order_serialized = install_graph.install_build_order()
            save(_make_abs_path(args.build_order), json.dumps(install_order_serialized, indent=4))
            return
        only = args.only
        if args.only == ["None"]:
            only = []
        if only and args.paths and (set(only) - set(path_only_options)):
            raise ConanException("Invalid --only value '%s' with --path specified, allowed "
                                 "values: [%s]." % (only, str_path_only_options))
        elif only and not args.paths and (set(only) - set(info_only_options)):
            raise ConanException("Invalid --only value '%s', allowed values: [%s].\n"
                                 "Use --only=None to show only the references."
                                 % (only, str_only_options))

        if args.graph:
            if args.graph.endswith(".html"):
                template = self._conan_api.get_template_path(templates.INFO_GRAPH_HTML,
                                                             user_overrides=True)
            else:
                template = self._conan_api.get_template_path(templates.INFO_GRAPH_DOT,
                                                             user_overrides=True)
            CommandOutputer().info_graph(args.graph, deps_graph, os.getcwd(), template=template,
                                         cache_folder=self._conan_api.cache_folder)
        if args.json:
            json_arg = True if args.json == "1" else args.json
            CommandOutputer().json_info(deps_graph, json_arg, os.getcwd(), show_paths=args.paths)

        if not args.graph and not args.json:
            CommandOutputer().info(deps_graph, only, args.package_filter, args.paths)

        # TODO: Check this UX or flow
        if deps_graph.error:
            raise deps_graph.error

    def source(self, *args):
        """
        Calls your local conanfile.py 'source()' method.

        Usually downloads and uncompresses the package sources.
        """
        parser = argparse.ArgumentParser(description=self.source.__doc__,
                                         prog="conan source",
                                         formatter_class=SmartFormatter)
        parser.add_argument("path", help=_PATH_HELP)
        parser.add_argument("-sf", "--source-folder", action=OnceArgument,
                            help='Destination directory. Defaulted to current directory')
        args = parser.parse_args(*args)

        try:
            if "@" in args.path and ConanFileReference.loads(args.path):
                raise ArgumentError(None,
                                    "'conan source' doesn't accept a reference anymore. "
                                    "If you were using it as a concurrency workaround, "
                                    "you can call 'conan install' simultaneously from several "
                                    "different processes, the concurrency is now natively supported"
                                    ". The path parameter should be a folder containing a "
                                    "conanfile.py file.")
        except ConanException:
            pass

        self._warn_python_version()
        return self._conan_api.source(args.path, args.source_folder)

    def build(self, *args):
        """
        Calls your local conanfile.py 'build()' method.

        The recipe will be built in the local directory specified by
        --build-folder, reading the sources from --source-folder. If you are
        using a build helper, like CMake(), the --package-folder will be
        configured as the destination folder for the install step.
        """

        parser = argparse.ArgumentParser(description=self.build.__doc__,
                                         prog="conan build",
                                         formatter_class=SmartFormatter)
        parser.add_argument("path", help=_PATH_HELP)
        parser.add_argument("--name", action=OnceArgument, help='Provide a package name '
                                                                'if not specified in conanfile')
        parser.add_argument("--version", action=OnceArgument, help='Provide a package version '
                                                                   'if not specified in conanfile')
        parser.add_argument("--user", action=OnceArgument, help='Provide a user')
        parser.add_argument("--channel", action=OnceArgument, help='Provide a channel')
        parser.add_argument("-bf", "--build-folder", action=OnceArgument, help=_BUILD_FOLDER_HELP)
        parser.add_argument("-pf", "--package-folder", action=OnceArgument,
                            help="Directory to install the package (when the build system or "
                                 "build() method does it). Defaulted to the '{build_folder}/package' "
                                 "folder. A relative path can be specified, relative to the current "
                                 "folder. Also an absolute path is allowed.")
        parser.add_argument("-sf", "--source-folder", action=OnceArgument, help=_SOURCE_FOLDER_HELP)

        parser.add_argument("-g", "--generator", nargs=1, action=Extender,
                            help='Generators to use')

        parser.add_argument("-if", "--install-folder", action=OnceArgument,
                            help='Use this directory as the directory where to put the generator'
                                 'files.')

        parser.add_argument("--no-imports", action='store_true', default=False,
                            help='Install specified packages but avoid running imports')
        parser.add_argument("-j", "--json", default=None, action=OnceArgument,
                            help='Path to a json file where the install information will be '
                                 'written')

        _add_common_install_arguments(parser, build_help=_help_build_policies.format("never"))
        parser.add_argument("--lockfile-node-id", action=OnceArgument,
                            help="NodeID of the referenced package in the lockfile")

        args = parser.parse_args(*args)
        self._check_lockfile_args(args)

        profile_build = ProfileData(profiles=args.profile_build, settings=args.settings_build,
                                    options=args.options_build, env=args.env_build,
                                    conf=args.conf_build)

        self._warn_python_version()

        info = None
        try:
            info = self._conan_api.build(conanfile_path=args.path,
                                     name=args.name,
                                     version=args.version,
                                     user=args.user,
                                     channel=args.channel,
                                     source_folder=args.source_folder,
                                     package_folder=args.package_folder,
                                     build_folder=args.build_folder,
                                     install_folder=args.install_folder,
                                     settings=args.settings_host, options=args.options_host,
                                     env=args.env_host, profile_names=args.profile_host,
                                     profile_build=profile_build,
                                     remote_name=args.remote,
                                     build=args.build,
                                     update=args.update, generators=args.generator,
                                     no_imports=args.no_imports,
                                     lockfile=args.lockfile,
                                     lockfile_out=args.lockfile_out, conf=args.conf_host)
        except ConanException as exc:
            info = exc.info
            raise
        finally:
            if args.json and info:
                CommandOutputer().json_output(info, args.json, os.getcwd())

    def imports(self, *args):
        """
        Calls your local conanfile.py or conanfile.txt 'imports' method.
        """

        parser = argparse.ArgumentParser(description=self.imports.__doc__,
                                         prog="conan imports",
                                         formatter_class=SmartFormatter)
        parser.add_argument("path",
                            help=_PATH_HELP + " With --undo option, this parameter is the folder "
                            "containing the conan_imports_manifest.txt file generated in a previous"
                            " execution. e.g.: conan imports ./imported_files --undo ")
        parser.add_argument("-imf", "--import-folder", action=OnceArgument,
                            help="Directory to copy the artifacts to. By default it will be the"
                                 " current directory")
        parser.add_argument("-u", "--undo", default=False, action="store_true",
                            help="Undo imports. Remove imported files")
        parser.add_argument("-l", "--lockfile", action=OnceArgument,
                            help="Path to a lockfile")
        _add_profile_arguments(parser)

        args = parser.parse_args(*args)

        if args.undo:
            return self._conan_api.imports_undo(args.path)

        try:
            if "@" in args.path and ConanFileReference.loads(args.path):
                raise ArgumentError(None, "Parameter 'path' cannot be a reference. Use a folder "
                                          "containing a conanfile.py or conanfile.txt file.")
        except ConanException:
            pass
        self._warn_python_version()

        profile_build = ProfileData(profiles=args.profile_build, settings=args.settings_build,
                                    options=args.options_build, env=args.env_build,
                                    conf=args.conf_build)

        self._warn_python_version()

        self._conan_api.imports(args.path,
                            args.import_folder, settings=args.settings_host,
                            options=args.options_host, env=args.env_host,
                            profile_names=args.profile_host, profile_build=profile_build,
                            lockfile=args.lockfile)

    def export_pkg(self, *args):
        """
        Exports a recipe, then creates a package from local source and build folders.

        If '--package-folder' is provided it will copy the files from there, otherwise, it
        will execute package() method over '--source-folder' and '--build-folder' to create
        the binary package.
        """

        parser = argparse.ArgumentParser(description=self.export_pkg.__doc__,
                                         prog="conan export-pkg",
                                         formatter_class=SmartFormatter)
        parser.add_argument("path", help=_PATH_HELP)
        parser.add_argument("reference", nargs='?', default=None,
                            help="user/channel or pkg/version@user/channel "
                                 "(if name and version are not declared in the "
                                 "conanfile.py)")

        parser.add_argument("-bf", "--build-folder", action=OnceArgument, help=_BUILD_FOLDER_HELP)
        parser.add_argument('-f', '--force', default=False, action='store_true',
                            help='Overwrite existing package if existing')
        parser.add_argument("-pf", "--package-folder", action=OnceArgument,
                            help="folder containing a locally created package. If a value is given,"
                                 " it won't call the recipe 'package()' method, and will run a copy"
                                 " of the provided folder.")
        parser.add_argument("-sf", "--source-folder", action=OnceArgument, help=_SOURCE_FOLDER_HELP)
        parser.add_argument("-j", "--json", default=None, action=OnceArgument,
                            help='Path to a json file where the install information will be '
                            'written')
        parser.add_argument("-l", "--lockfile", action=OnceArgument,
                            help="Path to a lockfile.")
        parser.add_argument("--lockfile-out", action=OnceArgument,
                            help="Filename of the updated lockfile")
        parser.add_argument("--ignore-dirty", default=False, action='store_true',
                            help='When using the "scm" feature with "auto" values, capture the'
                                 ' revision and url even if there are uncommitted changes')
        _add_profile_arguments(parser)

        args = parser.parse_args(*args)
        self._warn_python_version()
        self._check_lockfile_args(args)

        name, version, user, channel, _ = get_reference_fields(args.reference,
                                                               user_channel_input=True)
        cwd = os.getcwd()
        info = None

        try:
            profile_build = ProfileData(profiles=args.profile_build, settings=args.settings_build,
                                        options=args.options_build, env=args.env_build,
                                        conf=args.conf_build)
            # TODO: 2.0 create profile_host object here to avoid passing a lot of arguments
            #       to the API

            info = self._conan_api.export_pkg(conanfile_path=args.path,
                                          name=name,
                                          version=version,
                                          source_folder=args.source_folder,
                                          build_folder=args.build_folder,
                                          package_folder=args.package_folder,
                                          profile_names=args.profile_host,
                                          env=args.env_host,
                                          settings=args.settings_host,
                                          options=args.options_host,
                                          conf=args.conf_host,
                                          profile_build=profile_build,
                                          force=args.force,
                                          user=user,
                                          channel=channel,
                                          lockfile=args.lockfile,
                                          lockfile_out=args.lockfile_out,
                                          ignore_dirty=args.ignore_dirty)
        except ConanException as exc:
            info = exc.info
            raise
        finally:
            if args.json and info:
                CommandOutputer().json_output(info, args.json, cwd)

    def export(self, *args):
        """
        Copies the recipe (conanfile.py & associated files) to your local cache.

        Use the 'reference' param to specify a user and channel where to export
        it. Once the recipe is in the local cache it can be shared and reused
        with any remote with the 'conan upload' command.
        """
        parser = argparse.ArgumentParser(description=self.export.__doc__,
                                         prog="conan export",
                                         formatter_class=SmartFormatter)
        parser.add_argument("path", help=_PATH_HELP)
        parser.add_argument("reference", nargs='?', default=None,
                            help="user/channel, Pkg/version@user/channel (if name "
                                 "and version are not declared in the conanfile.py) "
                                 "Pkg/version@ if user/channel is not relevant.")
        parser.add_argument("-l", "--lockfile", action=OnceArgument,
                            help="Path to a lockfile file.")
        parser.add_argument("--lockfile-out", action=OnceArgument,
                            help="Filename of the updated lockfile")
        parser.add_argument("--ignore-dirty", default=False, action='store_true',
                            help='When using the "scm" feature with "auto" values, capture the'
                                 ' revision and url even if there are uncommitted changes')

        args = parser.parse_args(*args)
        self._warn_python_version()
        if args.lockfile_out and not args.lockfile:
            raise ConanException("lockfile_out cannot be specified if lockfile is not defined")

        name, version, user, channel, _ = get_reference_fields(args.reference,
                                                               user_channel_input=True)

        if any([user, channel]) and not all([user, channel]):
            # Or user/channel or nothing, but not partial
            raise ConanException("Invalid parameter '%s', "
                                 "specify the full reference or user/channel" % args.reference)

        return self._conan_api.export(path=args.path,
                                  name=name, version=version, user=user, channel=channel,
                                  lockfile=args.lockfile,
                                  lockfile_out=args.lockfile_out,
                                  ignore_dirty=args.ignore_dirty)

    def remove(self, *args):
        """
        Removes packages or binaries matching pattern from local cache or remote.

        It can also be used to remove the temporary source or build folders in the
        local conan cache. If no remote is specified, the removal will be done
        by default in the local conan cache.
        """
        parser = argparse.ArgumentParser(description=self.remove.__doc__,
                                         prog="conan remove",
                                         formatter_class=SmartFormatter)
        parser.add_argument('pattern_or_reference', nargs="?", help=_PATTERN_OR_REFERENCE_HELP)
        parser.add_argument('-b', '--builds', nargs="*", action=Extender,
                            help=("By default, remove all the build folders or select one, "
                                  "specifying the package ID"))
        parser.add_argument('-f', '--force', default=False, action='store_true',
                            help='Remove without requesting a confirmation')
        parser.add_argument("-l", "--locks", default=False, action="store_true",
                            help="Remove locks")
        parser.add_argument('-p', '--packages', nargs="*", action=Extender,
                            help="Remove all packages of the specified reference if "
                                 "no specific package ID is provided")
        parser.add_argument('-q', '--query', default=None, action=OnceArgument, help=_QUERY_HELP)
        parser.add_argument('-r', '--remote', action=OnceArgument,
                            help='Will remove from the specified remote')
        parser.add_argument('-s', '--src', default=False, action="store_true",
                            help='Remove source folders')
        parser.add_argument('-t', '--system-reqs', default=False, action="store_true",
                            help='Remove system_reqs folders')
        args = parser.parse_args(*args)

        self._warn_python_version()

        if args.packages is not None and args.query:
            raise ConanException("'-q' and '-p' parameters can't be used at the same time")

        if args.builds is not None and args.query:
            raise ConanException("'-q' and '-b' parameters can't be used at the same time")

        if args.locks:
            if args.pattern_or_reference:
                raise ConanException("Specifying a pattern is not supported when removing locks")
            self._conan_api.remove_locks()
            self._out.info("Cache locks removed")
            return
        elif args.system_reqs:
            if args.packages:
                raise ConanException("'-t' and '-p' parameters can't be used at the same time")
            if not args.pattern_or_reference:
                raise ConanException("Please specify a valid pattern or reference to be cleaned")

            if check_valid_ref(args.pattern_or_reference):
                return self._conan_api.remove_system_reqs(args.pattern_or_reference)

            return self._conan_api.remove_system_reqs_by_pattern(args.pattern_or_reference)
        else:
            if not args.pattern_or_reference:
                raise ConanException('Please specify a pattern to be removed ("*" for all)')

        try:
            pref = PackageReference.loads(args.pattern_or_reference, validate=True)
            packages = [pref.id]
            pattern_or_reference = repr(pref.ref)
        except ConanException:
            pref = None
            pattern_or_reference = args.pattern_or_reference
            packages = args.packages

        if pref and args.packages:
            raise ConanException("Use package ID only as -p argument or reference, not both")

        return self._conan_api.remove(pattern=pattern_or_reference, query=args.query,
                                  packages=packages, builds=args.builds, src=args.src,
                                  force=args.force, remote_name=args.remote)

    def user(self, *args):
        """
        Authenticates against a remote with user/pass, caching the auth token.

        Useful to avoid the user and password being requested later. e.g. while
        you're uploading a package.  You can have one user for each remote.
        Changing the user, or introducing the password is only necessary to
        perform changes in remote packages.
        """
        # FIXME: Difficult and confusing CLI. Better with:
        # - conan user clean -> clean users
        # - conan user list ('remote') -> list users (of a remote)
        # - conan user auth 'remote' ('user') ('password') -> login a remote (w/o user or pass)
        # - conan user set 'user' 'remote' -> set user for a remote (not login) necessary??
        parser = argparse.ArgumentParser(description=self.user.__doc__,
                                         prog="conan user",
                                         formatter_class=SmartFormatter)
        parser.add_argument("name", nargs='?', default=None,
                            help='Username you want to use. If no name is provided it will show the'
                            ' current user')
        parser.add_argument('-c', '--clean', default=False, action='store_true',
                            help='Remove user and tokens for all remotes')
        parser.add_argument("-p", "--password", nargs='?', const="", type=str, action=OnceArgument,
                            help='User password. Use double quotes if password with spacing, '
                                 'and escape quotes if existing. If empty, the password is '
                                 'requested interactively (not exposed)')
        parser.add_argument("-r", "--remote", help='Use the specified remote server',
                            action=OnceArgument)
        parser.add_argument("-j", "--json", default=None, action=OnceArgument,
                            help='json file path where the user list will be written to')
        parser.add_argument("-s", "--skip-auth", default=False, action='store_true',
                            help='Skips the authentication with the server if there are local '
                                 'stored credentials. It doesn\'t check if the '
                                 'current credentials are valid or not')
        args = parser.parse_args(*args)

        if args.clean and any((args.name, args.remote, args.password, args.json, args.skip_auth)):
            raise ConanException("'--clean' argument cannot be used together with 'name', "
                                 "'--password', '--remote', '--json' or '--skip.auth'")
        elif args.json and any((args.name, args.password)):
            raise ConanException("'--json' cannot be used together with 'name' or '--password'")

        cwd = os.getcwd()
        info = None

        try:
            if args.clean:  # clean users
                self._conan_api.users_clean()
            elif not args.name and args.password is None:  # list users
                info = self._conan_api.users_list(args.remote)
                CommandOutputer().print_user_list(info)
            elif args.password is None:  # set user for remote (no password indicated)
                remote_name, prev_user, user = self._conan_api.user_set(args.name, args.remote)
                CommandOutputer().print_user_set(remote_name, prev_user, user)
            else:  # login a remote
                remote_name = args.remote or self._conan_api.get_default_remote().name
                name = args.name
                password = args.password
                remote_name, prev_user, user = self._conan_api.authenticate(name,
                                                                        remote_name=remote_name,
                                                                        password=password,
                                                                        skip_auth=args.skip_auth)

                CommandOutputer().print_user_set(remote_name, prev_user, user)
        except ConanException as exc:
            info = exc.info
            raise
        finally:
            if args.json and info:
                CommandOutputer().json_output(info, args.json, cwd)

    def upload(self, *args):
        """
        Uploads a recipe and binary packages to a remote.

        If no remote is specified, it fails.
        """
        parser = argparse.ArgumentParser(description=self.upload.__doc__,
                                         prog="conan upload",
                                         formatter_class=SmartFormatter)
        parser.add_argument('pattern_or_reference', help=_PATTERN_REF_OR_PREF_HELP)
        parser.add_argument("-p", "--package", default=None,
                            help="Package ID [DEPRECATED: use full reference instead]",
                            action=OnceArgument)
        parser.add_argument('-q', '--query', default=None, action=OnceArgument,
                            help="Only upload packages matching a specific query. " + _QUERY_HELP)
        # using required, we may want to pass this as a positional argument?
        parser.add_argument("-r", "--remote", action=OnceArgument, required=True,
                            help='upload to this specific remote')
        parser.add_argument("--all", action='store_true', default=False,
                            help='Upload both package recipe and packages')
        parser.add_argument("--skip-upload", action='store_true', default=False,
                            help='Do not upload anything, just run the checks and the compression')
        parser.add_argument("--force", action='store_true', default=False,
                            help='Ignore checks before uploading the recipe: it will bypass missing'
                                 ' fields in the scm attribute and it will override remote recipe'
                                 ' with local regardless of recipe date')
        parser.add_argument("--check", action='store_true', default=False,
                            help='Perform an integrity check, using the manifests, before upload')
        parser.add_argument('-c', '--confirm', default=False, action='store_true',
                            help='Upload all matching recipes without confirmation')
        parser.add_argument('--retry', default=None, type=int, action=OnceArgument,
                            help="In case of fail retries to upload again the specified times.")
        parser.add_argument('--retry-wait', default=None, type=int, action=OnceArgument,
                            help='Waits specified seconds before retry again')
        parser.add_argument("-j", "--json", default=None, action=OnceArgument,
                            help='json file path where the upload information will be written to')
        parser.add_argument("--parallel", action='store_true', default=False,
                            help='Upload files in parallel using multiple threads. '
                                 'The default number of launched threads is set to the value of '
                                 'cpu_count and can be configured using the CONAN_CPU_COUNT '
                                 'environment variable or defining cpu_count in conan.conf')

        args = parser.parse_args(*args)

        try:
            pref = PackageReference.loads(args.pattern_or_reference, validate=True)
        except ConanException:
            reference = args.pattern_or_reference
            package_id = args.package

            if package_id:
                self._out.warning("Usage of `--package` argument is deprecated."
                               " Use a full reference instead: "
                               "`conan upload [...] {}:{}`".format(reference, package_id))

            if args.query and package_id:
                raise ConanException("'--query' argument cannot be used together with '--package'")
        else:
            reference = repr(pref.ref)
            package_id = "{}#{}".format(pref.id, pref.revision) if pref.revision else pref.id

            if args.package:
                raise ConanException("Use a full package reference (preferred) or the `--package`"
                                     " command argument, but not both.")
            if args.query:
                raise ConanException("'--query' argument cannot be used together with "
                                     "full reference")

        if args.force and args.skip_upload:
            raise ConanException("'--skip-upload' argument cannot be used together with '--force'")

        self._warn_python_version()

        if args.force:
            policy = UPLOAD_POLICY_FORCE
        elif args.skip_upload:
            policy = UPLOAD_POLICY_SKIP
        else:
            policy = None

        info = None
        try:
            info = self._conan_api.upload(pattern=reference, package=package_id,
                                      query=args.query, remote_name=args.remote,
                                      all_packages=args.all, policy=policy,
                                      confirm=args.confirm, retry=args.retry,
                                      retry_wait=args.retry_wait, integrity_check=args.check,
                                      parallel_upload=args.parallel)

        except ConanException as exc:
            info = exc.info
            raise
        finally:
            if args.json and info:
                CommandOutputer().json_output(info, args.json, os.getcwd())

    def remote(self, *args):
        """
        Manages the remote list and the package recipes associated with a remote.
        """
        parser = argparse.ArgumentParser(description=self.remote.__doc__,
                                         prog="conan remote",
                                         formatter_class=SmartFormatter)
        subparsers = parser.add_subparsers(dest='subcommand', help='sub-command help')
        subparsers.required = True

        # create the parser for the "a" command
        parser_list = subparsers.add_parser('list', help='List current remotes')
        parser_list.add_argument("-raw", "--raw", action='store_true', default=False,
                                 help='Raw format. Valid for "remotes.txt" file for '
                                 '"conan config install"')
        parser_add = subparsers.add_parser('add', help='Add a remote')
        parser_add.add_argument('remote', help='Name of the remote')
        parser_add.add_argument('url', help='URL of the remote')
        parser_add.add_argument('verify_ssl', nargs="?", default="True",
                                help='Verify SSL certificated. Default True')
        parser_add.add_argument("-i", "--insert", nargs="?", const=0, type=int, action=OnceArgument,
                                help="insert remote at specific index")
        parser_add.add_argument("-f", "--force", default=False, action='store_true',
                                help="Force addition, will update if existing")
        parser_rm = subparsers.add_parser('remove', help='Remove a remote')
        parser_rm.add_argument('remote', help='Name of the remote')
        parser_upd = subparsers.add_parser('update', help='Update the remote url')
        parser_upd.add_argument('remote', help='Name of the remote')

        parser_upd.add_argument('url', help='URL')
        parser_upd.add_argument('verify_ssl', nargs="?", default="True",
                                help='Verify SSL certificated. Default True')
        parser_upd.add_argument("-i", "--insert", nargs="?", const=0, type=int, action=OnceArgument,
                                help="Insert remote at specific index")
        parser_rename = subparsers.add_parser('rename', help='Update the remote name')
        parser_rename.add_argument('remote', help='The old remote name')
        parser_rename.add_argument('new_remote', help='The new remote name')

        parser_enable = subparsers.add_parser('enable', help='Enable a remote')
        parser_enable.add_argument('remote', help='Name of the remote')
        parser_disable = subparsers.add_parser('disable', help='Disable a remote')
        parser_disable.add_argument('remote', help='Name of the remote')

        args = parser.parse_args(*args)

        verify_ssl = get_bool_from_text(args.verify_ssl) if hasattr(args, 'verify_ssl') else False

        remote_name = args.remote if hasattr(args, 'remote') else None
        new_remote = args.new_remote if hasattr(args, 'new_remote') else None
        url = args.url if hasattr(args, 'url') else None

        if args.subcommand == "list":
            remotes = self._conan_api.remote_list()
            CommandOutputer().remote_list(remotes, args.raw)
        elif args.subcommand == "add":
            return self._conan_api.remote_add(remote_name, url, verify_ssl, args.insert, args.force)
        elif args.subcommand == "remove":
            return self._conan_api.remote_remove(remote_name)
        elif args.subcommand == "rename":
            return self._conan_api.remote_rename(remote_name, new_remote)
        elif args.subcommand == "update":
            return self._conan_api.remote_update(remote_name, url, verify_ssl, args.insert)
        elif args.subcommand == "enable":
            return self._conan_api.remote_set_disabled_state(remote_name, False)
        elif args.subcommand == "disable":
            return self._conan_api.remote_set_disabled_state(remote_name, True)

    def profile(self, *args):
        """
        Lists profiles in the '.conan/profiles' folder, or shows profile details.

        The 'list' subcommand will always use the default user 'conan/profiles' folder. But the
        'show' subcommand can resolve absolute and relative paths, as well as to map names to
        '.conan/profiles' folder, in the same way as the '--profile' install argument.
        """
        parser = argparse.ArgumentParser(description=self.profile.__doc__,
                                         prog="conan profile",
                                         formatter_class=SmartFormatter)
        subparsers = parser.add_subparsers(dest='subcommand', help='sub-command help')
        subparsers.required = True

        # create the parser for the "profile" command
        parser_list = subparsers.add_parser('list', help='List current profiles')
        parser_list.add_argument("-j", "--json", default=None, action=OnceArgument,
                                 help='json file path where the profile list will be written to')
        parser_show = subparsers.add_parser('show', help='Show the values defined for a profile')
        parser_show.add_argument('profile', help="name of the profile in the '.conan/profiles' "
                                                 "folder or path to a profile file")

        parser_new = subparsers.add_parser('new', help='Creates a new empty profile')
        parser_new.add_argument('profile', help="Name for the profile in the '.conan/profiles' "
                                                "folder or path and name for a profile file")
        parser_new.add_argument("--detect", action='store_true', default=False,
                                help='Autodetect settings and fill [settings] section')
        parser_new.add_argument("--force", action='store_true', default=False,
                                help='Overwrite existing profile if existing')

        parser_update = subparsers.add_parser('update', help='Update a profile with desired value')
        parser_update.add_argument('item',
                                   help="'item=value' to update. e.g., settings.compiler=gcc")
        parser_update.add_argument('profile', help="Name of the profile in the '.conan/profiles' "
                                                   "folder or path to a profile file")

        parser_get = subparsers.add_parser('get', help='Get a profile key')
        parser_get.add_argument('item', help='Key of the value to get, e.g.: settings.compiler')
        parser_get.add_argument('profile', help="Name of the profile in the '.conan/profiles' "
                                                "folder or path to a profile file")

        parser_remove = subparsers.add_parser('remove', help='Remove a profile key')
        parser_remove.add_argument('item', help='key, e.g.: settings.compiler')
        parser_remove.add_argument('profile', help="Name of the profile in the '.conan/profiles' "
                                                   "folder or path to a profile file")

        args = parser.parse_args(*args)

        profile = args.profile if hasattr(args, 'profile') else None

        if args.subcommand == "list":
            profiles = self._conan_api.profile_list()
            CommandOutputer().profile_list(profiles)
            if args.json:
                CommandOutputer().json_output(profiles, args.json, os.getcwd())
        elif args.subcommand == "show":
            profile_text = self._conan_api.read_profile(profile)
            CommandOutputer().print_profile(profile, profile_text)
        elif args.subcommand == "new":
            self._conan_api.create_profile(profile, args.detect, args.force)
        elif args.subcommand == "update":
            try:
                key, value = args.item.split("=", 1)
            except ValueError:
                raise ConanException("Please specify key=value")
            self._conan_api.update_profile(profile, key, value)
        elif args.subcommand == "get":
            key = args.item
            self._out.info(self._conan_api.get_profile_key(profile, key))
        elif args.subcommand == "remove":
            self._conan_api.delete_profile_key(profile, args.item)

    def get(self, *args):
        """
        Gets a file or list a directory of a given reference or package.
        """
        parser = argparse.ArgumentParser(description=self.get.__doc__,
                                         prog="conan get",
                                         formatter_class=SmartFormatter)
        parser.add_argument('reference', help=_REF_OR_PREF_HELP)
        parser.add_argument('path',
                            help='Path to the file or directory. If not specified will get the '
                                 'conanfile if only a reference is specified and a conaninfo.txt '
                                 'file contents if the package is also specified',
                            default=None, nargs="?")
        parser.add_argument("-p", "--package", default=None,
                            help="Package ID [DEPRECATED: use full reference instead]",
                            action=OnceArgument)
        parser.add_argument("-r", "--remote", action=OnceArgument,
                            help='Get from this specific remote')
        parser.add_argument("-raw", "--raw", action='store_true', default=False,
                            help='Do not decorate the text')
        args = parser.parse_args(*args)

        try:
            pref = PackageReference.loads(args.reference, validate=True)
        except ConanException:
            reference = args.reference
            package_id = args.package

            if package_id:
                self._out.warning("Usage of `--package` argument is deprecated."
                               " Use a full reference instead: "
                               "`conan get [...] {}:{}`".format(reference, package_id))
        else:
            reference = repr(pref.ref)
            package_id = pref.id
            if args.package:
                raise ConanException("Use a full package reference (preferred) or the `--package`"
                                     " command argument, but not both.")

        ret, path = self._conan_api.get_path(reference, package_id, args.path, args.remote)
        if isinstance(ret, list):
            CommandOutputer().print_dir_list(ret, path, args.raw)
        else:
            CommandOutputer().print_file_contents(ret, path, args.raw)

    def alias(self, *args):
        """
        Creates and exports an 'alias package recipe'.

        An "alias" package is a symbolic name (reference) for another package
        (target). When some package depends on an alias, the target one will be
        retrieved and used instead, so the alias reference, the symbolic name,
        does not appear in the final dependency graph.
        """
        parser = argparse.ArgumentParser(description=self.alias.__doc__,
                                         prog="conan alias",
                                         formatter_class=SmartFormatter)
        parser.add_argument('reference', help='Alias reference. e.g.: mylib/1.X@user/channel')
        parser.add_argument('target', help='Target reference. e.g.: mylib/1.12@user/channel')
        args = parser.parse_args(*args)

        self._warn_python_version()

        self._conan_api.export_alias(args.reference, args.target)

    def editable(self, *args):
        """
        Manages editable packages (packages that reside in the user workspace, but
        are consumed as if they were in the cache).

        Use the subcommands 'add', 'remove' and 'list' to create, remove or list
        packages currently installed in this mode.
        """
        parser = argparse.ArgumentParser(description=self.editable.__doc__,
                                         prog="conan editable",
                                         formatter_class=SmartFormatter)
        subparsers = parser.add_subparsers(dest='subcommand', help='sub-command help')
        subparsers.required = True

        add_parser = subparsers.add_parser('add', help='Put a package in editable mode')
        add_parser.add_argument('path', help='Path to the package folder in the user workspace')
        add_parser.add_argument('reference', help='Package reference e.g.: mylib/1.X@user/channel')

        remove_parser = subparsers.add_parser('remove', help='Disable editable mode for a package')
        remove_parser.add_argument('reference',
                                   help='Package reference e.g.: mylib/1.X@user/channel')

        subparsers.add_parser('list', help='List packages in editable mode')

        args = parser.parse_args(*args)
        self._warn_python_version()

        if args.subcommand == "add":
            self._conan_api.editable_add(args.path, args.reference, cwd=os.getcwd())
            self._out.success("Reference '{}' in editable mode".format(args.reference))
        elif args.subcommand == "remove":
            ret = self._conan_api.editable_remove(args.reference)
            if ret:
                self._out.success("Removed editable mode for reference '{}'".format(args.reference))
            else:
                self._out.warning("Reference '{}' was not installed "
                               "as editable".format(args.reference))
        elif args.subcommand == "list":
            for k, v in self._conan_api.editable_list().items():
                self._out.info("%s" % k)
                self._out.info("    Path: %s" % v["path"])

    def frogarian(self, *args):
        """
        Conan The Frogarian
        """
        cmd_frogarian(self._out)

    def lock(self, *args):
        """
        Generates and manipulates lock files.
        """
        parser = argparse.ArgumentParser(description=self.lock.__doc__,
                                         prog="conan lock",
                                         formatter_class=SmartFormatter)
        subparsers = parser.add_subparsers(dest='subcommand', help='sub-command help')
        subparsers.required = True

        # create the parser for the "a" command
        update_help = ("Complete missing information in the first lockfile with information "
                       "defined in the second lockfile. Both lockfiles must represent the same "
                       "graph, and have the same topology with the same identifiers, i.e. the "
                       "second lockfile must be an evolution based on the first one")
        update_cmd = subparsers.add_parser('update', help=update_help)
        update_cmd.add_argument('old_lockfile', help='Path to lockfile to be updated')
        update_cmd.add_argument('new_lockfile', help='Path to lockfile containing the new '
                                'information that is going to be updated into the first lockfile')

        build_order_cmd = subparsers.add_parser('build-order', help='Returns build-order')
        build_order_cmd.add_argument('lockfile', help='lockfile file')
        build_order_cmd.add_argument("--json", action=OnceArgument,
                                     help="generate output file in json format")

        clean_modified_cmd = subparsers.add_parser('clean-modified', help='Clean modified flags')
        clean_modified_cmd.add_argument('lockfile', help='Path to the lockfile')

        install_cmd = subparsers.add_parser('install', help='Install a lockfile')
        install_cmd.add_argument('lockfile', help='Path to the lockfile')
        install_cmd.add_argument("--recipes", action="store_true",
                                 help="Install only recipes, not binaries")
        install_cmd.add_argument("-g", "--generator", nargs=1, action=Extender,
                                 help='Generators to use')

        create_cmd = subparsers.add_parser('create',
                                           help='Create a lockfile from a conanfile or a reference')
        create_cmd.add_argument("path", nargs="?", help="Path to a conanfile, including filename, "
                                                        "like 'path/conanfile.py'")
        create_cmd.add_argument("--name", action=OnceArgument,
                                help='Provide a package name if not specified in conanfile')
        create_cmd.add_argument("--version", action=OnceArgument,
                                help='Provide a package version if not specified in conanfile')
        create_cmd.add_argument("--user", action=OnceArgument,
                                help='Provide a user')
        create_cmd.add_argument("--channel", action=OnceArgument,
                                help='Provide a channel')
        create_cmd.add_argument("--reference", action=OnceArgument,
                                help='Provide a package reference instead of a conanfile')
        create_cmd.add_argument("-l", "--lockfile", action=OnceArgument,
                                help="Path to lockfile to be used as a base")
        create_cmd.add_argument("--base", action="store_true",
                                help="Lock only recipe versions and revisions")
        create_cmd.add_argument("--lockfile-out", action=OnceArgument, default="conan.lock",
                                help="Filename of the created lockfile")
        _add_common_install_arguments(create_cmd, build_help="Packages to build from source",
                                      lockfile=False)

        bundle = subparsers.add_parser('bundle', help='Manages lockfile bundles')
        bundle_subparsers = bundle.add_subparsers(dest='bundlecommand', help='sub-command help')
        bundle_create_cmd = bundle_subparsers.add_parser('create', help='Create lockfile bundle')
        bundle_create_cmd.add_argument("lockfiles", nargs="+",
                                       help="Path to lockfiles")
        bundle_create_cmd.add_argument("--bundle-out", action=OnceArgument, default="lock.bundle",
                                       help="Filename of the created bundle")

        build_order_bundle_cmd = bundle_subparsers.add_parser('build-order',
                                                              help='Returns build-order')
        build_order_bundle_cmd.add_argument('bundle', help='Path to lockfile bundle')
        build_order_bundle_cmd.add_argument("--json", action=OnceArgument,
                                            help="generate output file in json format")

        update_help = ("Update both the bundle information as well as every individual lockfile, "
                       "from the information that was modified in the individual lockfile. At the "
                       "end, all lockfiles will have the same package revision for the binary of "
                       "same package_id")
        update_bundle_cmd = bundle_subparsers.add_parser('update', help=update_help)
        update_bundle_cmd.add_argument('bundle', help='Path to lockfile bundle')

        clean_modified_bundle_cmd = bundle_subparsers.add_parser('clean-modified',
                                                                 help='Clean modified flag')
        clean_modified_bundle_cmd.add_argument('bundle', help='Path to lockfile bundle')

        args = parser.parse_args(*args)
        self._warn_python_version()

        if args.subcommand == "install":
            self._conan_api.lock_install(args.lockfile, generators=args.generator, recipes=args.recipes)
        elif args.subcommand == "update":
            self._conan_api.lock_update(args.old_lockfile, args.new_lockfile)
        elif args.subcommand == "bundle":
            if args.bundlecommand == "create":
                self._conan_api.lock_bundle_create(args.lockfiles, args.bundle_out)
            elif args.bundlecommand == "update":
                self._conan_api.lock_bundle_update(args.bundle)
            elif args.bundlecommand == "clean-modified":
                self._conan_api.lock_bundle_clean_modified(args.bundle)
            elif args.bundlecommand == "build-order":
                build_order = self._conan_api.lock_bundle_build_order(args.bundle)
                self._out.info(build_order)
                if args.json:
                    json_file = _make_abs_path(args.json)
                    save(json_file, json.dumps(build_order, indent=True))
        elif args.subcommand == "build-order":
            build_order = self._conan_api.lock_build_order(args.lockfile)
            self._out.info(build_order)
            if args.json:
                json_file = _make_abs_path(args.json)
                save(json_file, json.dumps(build_order, indent=True))
        elif args.subcommand == "clean-modified":
            self._conan_api.lock_clean_modified(args.lockfile)
        elif args.subcommand == "create":
            profile_build = ProfileData(profiles=args.profile_build, settings=args.settings_build,
                                        options=args.options_build, env=args.env_build,
                                        conf=args.conf_build)
            profile_host = ProfileData(profiles=args.profile_host, settings=args.settings_host,
                                       options=args.options_host, env=args.env_host,
                                       conf=args.conf_host)

            self._conan_api.lock_create(path=args.path,
                                    reference=args.reference,
                                    name=args.name,
                                    version=args.version,
                                    user=args.user,
                                    channel=args.channel,
                                    profile_host=profile_host,
                                    profile_build=profile_build,
                                    remote_name=args.remote,
                                    update=args.update,
                                    build=args.build,
                                    base=args.base,
                                    lockfile=args.lockfile,
                                    lockfile_out=args.lockfile_out)

    def _commands(self):
        """ Returns a list of available commands.
        """
        result = {}
        for m in inspect.getmembers(self, predicate=inspect.ismethod):
            method_name = m[0]
            if not method_name.startswith('_'):
                if "export_pkg" == method_name:
                    method_name = "export-pkg"
                method = m[1]
                if method.__doc__ and not method.__doc__.startswith('HIDDEN'):
                    result[method_name] = method
        return result

    def _print_similar(self, command):
        """ Looks for similar commands and prints them if found.
        """
        matches = get_close_matches(
            word=command, possibilities=self._commands().keys(), n=5, cutoff=0.75)

        if len(matches) == 0:
            return

        if len(matches) > 1:
            self._out.info("The most similar commands are")
        else:
            self._out.info("The most similar command is")

        for match in matches:
            self._out.info("    %s" % match)

        self._out.info("")

    @staticmethod
    def _check_lockfile_args(args):
        if args.lockfile and (args.profile_build or args.settings_build or args.options_build or
                              args.env_build or args.conf_build):
            raise ConanException("Cannot use profile, settings, options, env or conf 'build' when "
                                 "using lockfile")
        if args.lockfile and (args.profile_host or args.settings_host or args.options_host or
                              args.env_host or args.conf_host):
            raise ConanException("Cannot use profile, settings, options, env or conf 'host' when "
                                 "using lockfile")
        if args.lockfile_out and not args.lockfile:
            raise ConanException("lockfile_out cannot be specified if lockfile is not defined")

    def _warn_python_version(self):
        import textwrap

        width = 70
        version = sys.version_info
        if version.major == 2:
            self._out.info("*"*width, fg=Color.BRIGHT_RED)
            msg = textwrap.fill("Python 2 is deprecated as of 01/01/2020 and Conan has"
                                " stopped supporting it officially. We strongly recommend"
                                " you to use Python >= 3.5. Conan will completely stop"
                                " working with Python 2 in the following releases", width)
            self._out.info(msg, fg=Color.BRIGHT_RED)
            self._out.info("*"*width, fg=Color.BRIGHT_RED)
            if os.environ.get('USE_UNSUPPORTED_CONAN_WITH_PYTHON_2', 0):
                # IMPORTANT: This environment variable is not a silver buller. Python 2 is currently
                # deprecated and some libraries we use as dependencies have stopped supporting it.
                # Conan might fail to run and we are no longer fixing errors related to Python 2.
                self._out.info(textwrap.fill("Python 2 deprecation notice has been bypassed"
                                             " by envvar 'USE_UNSUPPORTED_CONAN_WITH_PYTHON_2'",
                                             width))
            else:
                msg = textwrap.fill("If you really need to run Conan with Python 2 in your"
                                    " CI without this interactive input, please contact us"
                                    " at info@conan.io", width)
                self._out.info(msg, fg=Color.BRIGHT_RED)
                self._out.info("*" * width, fg=Color.BRIGHT_RED)
                _msg = textwrap.fill("Understood the risk, keep going [y/N]: ", width,
                                     drop_whitespace=False)
                self._out.write(_msg, fg=Color.BRIGHT_RED)
                ret = input().lower()
                if ret not in ["yes", "ye", "y"]:
                    self._out.info(textwrap.fill("Wise choice. Stopping here!", width))
                    sys.exit(0)
        elif version.minor == 4:
            self._out.info("*"*width, fg=Color.BRIGHT_RED)
            self._out.info(textwrap.fill("Python 3.4 support has been dropped. It is strongly "
                                            "recommended to use Python >= 3.5 with Conan", width),
                              fg=Color.BRIGHT_RED)
            self._out.info("*"*width, fg=Color.BRIGHT_RED)

    def run(self, *args):
        """HIDDEN: entry point for executing commands, dispatcher to class
        methods
        """
        ret_code = SUCCESS
        try:
            command = args[0][0]
            commands = self._commands()
            method = commands[command]

            if (command != "config" or
               (command == "config" and len(args[0]) > 1 and args[0][1] != "install")) and \
               is_config_install_scheduled(self._conan_api):
                self._conan_api.config_install(None, None)

            method(args[0][1:])
        except KeyboardInterrupt as exc:
            logger.error(exc)
            ret_code = SUCCESS
        except SystemExit as exc:
            if exc.code != 0:
                logger.error(exc)
                self._out.error("Exiting with code: %d" % exc.code)
            ret_code = exc.code
        except ConanInvalidConfiguration as exc:
            ret_code = ERROR_INVALID_CONFIGURATION
            self._out.error(exc)
        except ConanException as exc:
            ret_code = ERROR_GENERAL
            self._out.error(exc)
        except Exception as exc:
            import traceback
            print(traceback.format_exc())
            ret_code = ERROR_GENERAL
            msg = exception_message_safe(exc)
            self._out.error(msg)

        return ret_code


def _add_common_install_arguments(parser, build_help, update_help=None, lockfile=True):
    if build_help:
        parser.add_argument("-b", "--build", action=Extender, nargs="?", help=build_help)

    parser.add_argument("-r", "--remote", action=OnceArgument,
                        help='Look in the specified remote server')

    if not update_help:
        update_help = ("Will check the remote and in case a newer version and/or revision of "
                       "the dependencies exists there, it will install those in the local cache. "
                       "When using version ranges, it will install the latest version that "
                       "satisfies the range. Also, if using revisions, it will update to the "
                       "latest revision for the resolved version range.")

    parser.add_argument("-u", "--update", action='store_true', default=False,
                        help=update_help)
    if lockfile:
        parser.add_argument("-l", "--lockfile", action=OnceArgument,
                            help="Path to a lockfile")
        parser.add_argument("--lockfile-out", action=OnceArgument,
                            help="Filename of the updated lockfile")
    _add_profile_arguments(parser)


def _add_profile_arguments(parser):
    # Arguments that can apply to the build or host machines (easily extend to target machine)
    def environment_args(machine, short_suffix="", long_suffix=""):
        parser.add_argument("-e{}".format(short_suffix),
                            "--env{}".format(long_suffix),
                            nargs=1, action=Extender,
                            dest="env_{}".format(machine),
                            help='Environment variables that will be set during the'
                                 ' package build ({} machine).'
                                 ' e.g.: -e{} CXX=/usr/bin/clang++'.format(machine, short_suffix))

    def options_args(machine, short_suffix="", long_suffix=""):
        parser.add_argument("-o{}".format(short_suffix),
                            "--options{}".format(long_suffix),
                            nargs=1, action=Extender,
                            dest="options_{}".format(machine),
                            help='Define options values ({} machine), e.g.:'
                                 ' -o{} Pkg:with_qt=true'.format(machine, short_suffix))

    def profile_args(machine, short_suffix="", long_suffix=""):
        parser.add_argument("-pr{}".format(short_suffix),
                            "--profile{}".format(long_suffix),
                            default=None, action=Extender,
                            dest='profile_{}'.format(machine),
                            help='Apply the specified profile to the {} machine'.format(machine))

    def settings_args(machine, short_suffix="", long_suffix=""):
        parser.add_argument("-s{}".format(short_suffix),
                            "--settings{}".format(long_suffix),
                            nargs=1, action=Extender,
                            dest='settings_{}'.format(machine),
                            help='Settings to build the package, overwriting the defaults'
                                 ' ({} machine). e.g.: -s{} compiler=gcc'.format(machine,
                                                                                 short_suffix))

    def conf_args(machine, short_suffix="", long_suffix=""):
        parser.add_argument("-c{}".format(short_suffix),
                            "--conf{}".format(long_suffix),
                            nargs=1, action=Extender,
                            dest='conf_{}'.format(machine),
                            help='Configuration to build the package, overwriting the defaults'
                                 ' ({} machine). e.g.: -c{} '
                                 'tools.cmake.cmaketoolchain:generator=Xcode'.format(machine,
                                                                                     short_suffix))

    for item_fn in [environment_args, options_args, profile_args, settings_args, conf_args]:
        item_fn("host", "", "")  # By default it is the HOST, the one we are building binaries for
        item_fn("build", ":b", ":build")
        item_fn("host", ":h", ":host")


_help_build_policies = '''Optional, specify which packages to build from source. Combining multiple
    '--build' options on one command line is allowed. For dependencies, the optional 'build_policy'
    attribute in their conanfile.py takes precedence over the command line parameter.
    Possible parameters:

    --build            Force build for all packages, do not use binary packages.
    --build=never      Disallow build for all packages, use binary packages or fail if a binary
                       package is not found. Cannot be combined with other '--build' options.
    --build=missing    Build packages from source whose binary package is not found.
    --build=cascade    Build packages from source that have at least one dependency being built from
                       source.
    --build=[pattern]  Build packages from source whose package reference matches the pattern. The
                       pattern uses 'fnmatch' style wildcards.
    --build=![pattern] Excluded packages, which will not be built from the source, whose package
                       reference matches the pattern. The pattern uses 'fnmatch' style wildcards.

    Default behavior: If you omit the '--build' option, the 'build_policy' attribute in conanfile.py
    will be used if it exists, otherwise the behavior is like '--build={}'.
'''<|MERGE_RESOLUTION|>--- conflicted
+++ resolved
@@ -8,20 +8,15 @@
 
 from conans.assets import templates
 from conans.cli.exit_codes import SUCCESS, ERROR_GENERAL, ERROR_INVALID_CONFIGURATION
-from conans.cli.output import Color, ConanOutput
 from conans.client.cmd.frogarian import cmd_frogarian
 from conans.client.cmd.uploader import UPLOAD_POLICY_FORCE, UPLOAD_POLICY_SKIP
 from conans.client.conan_api import ConanAPIV1, _make_abs_path, ProfileData
 from conans.client.conan_command_output import CommandOutputer
-<<<<<<< HEAD
-
 from conans.client.graph.install_graph import InstallGraph
 from conans.cli.output import Color, ConanOutput
-=======
 from conans.client.conf.config_installer import is_config_install_scheduled
->>>>>>> d63bcbb0
 from conans.client.printer import Printer
-from conans.errors import ConanException, ConanInvalidConfiguration, NoRemoteAvailable
+from conans.errors import ConanException, ConanInvalidConfiguration
 from conans.model.conf import DEFAULT_CONFIGURATION
 from conans.model.ref import ConanFileReference, PackageReference, get_reference_fields, \
     check_valid_ref
@@ -547,29 +542,70 @@
             for key, value in DEFAULT_CONFIGURATION.items():
                 self._out.info("{}: {}".format(key, value))
 
-    def build_order(self, *args):
-        """
-        Merge build orders
-        """
-        parser = argparse.ArgumentParser(description=self.build_order.__doc__,
-                                         prog="conan build-order",
-                                         formatter_class=SmartFormatter)
-        parser.add_argument("--file", nargs="?", action=Extender,
-                            help="Files to be merged")
-        parser.add_argument("--build-order", action=OnceArgument,
-                            help='Return the build-order, in json')
-
-        args = parser.parse_args(*args)
-
-        result = InstallGraph()
-        for f in args.file:
-            f = _make_abs_path(f)
-            install_graph = InstallGraph.deserialize(json.loads(load(f)))
-            result.merge(install_graph)
-
-        install_order_serialized = result.install_build_order()
-        save(_make_abs_path(args.build_order), json.dumps(install_order_serialized, indent=4))
-        return
+    def graph(self, *args):
+        """
+        Graph related commands: build-order
+        """
+        parser = argparse.ArgumentParser(description=self.graph.__doc__,
+                                         prog="conan graph",
+                                         formatter_class=SmartFormatter)
+        subparsers = parser.add_subparsers(dest='subcommand', help='sub-command help')
+        subparsers.required = True
+
+        parser_build_order = subparsers.add_parser('build-order', help='Compute the build-order')
+        parser_build_order.add_argument("path", nargs="?", help="Path to a conanfile")
+        parser_build_order.add_argument("--reference", action=OnceArgument,
+                                        help='Provide a package reference instead of a conanfile')
+        parser_build_order.add_argument("--json", action=OnceArgument,
+                                        help='Save the build-order, in json file')
+        _add_common_install_arguments(parser_build_order, build_help="Build policy")
+
+        parser_build_order_merge = subparsers.add_parser('build-order-merge',
+                                                         help='Merge several build-order')
+        parser_build_order_merge.add_argument("--file", nargs="?", action=Extender,
+                                              help="Files to be merged")
+        parser_build_order_merge.add_argument("--json", action=OnceArgument,
+                                              help='Save the build-order, in json file')
+        args = parser.parse_args(*args)
+
+        if args.subcommand == "build-order":
+            profile_build = ProfileData(profiles=args.profile_build, settings=args.settings_build,
+                                        options=args.options_build, env=args.env_build,
+                                        conf=args.conf_build)
+            path_or_reference = args.path if args.path is not None else args.reference
+            if path_or_reference is None:
+                raise ConanException("Please define either the path to a conanfile or a reference")
+            # TODO: Change API
+            data = self._conan_api.info(path_or_reference,
+                                        remote_name=args.remote,
+                                        settings=args.settings_host,
+                                        options=args.options_host,
+                                        env=args.env_host,
+                                        profile_names=args.profile_host,
+                                        conf=args.conf_host,
+                                        profile_build=profile_build,
+                                        update=args.update,
+                                        build=args.build,
+                                        lockfile=args.lockfile)
+            deps_graph, _ = data
+            install_graph = InstallGraph(deps_graph)
+            install_order_serialized = install_graph.install_build_order()
+            json_result = json.dumps(install_order_serialized, indent=4)
+            self._out.writeln(json_result)
+            if args.json:
+                save(_make_abs_path(args.json), json_result)
+        elif args.subcommand == "build-order-merge":
+            result = InstallGraph()
+            for f in args.file:
+                f = _make_abs_path(f)
+                install_graph = InstallGraph.deserialize(json.loads(load(f)))
+                result.merge(install_graph)
+
+            install_order_serialized = result.install_build_order()
+            json_result = json.dumps(install_order_serialized, indent=4)
+            self._out.writeln(json_result)
+            if args.json:
+                save(_make_abs_path(args.json), json_result)
 
     def info(self, *args):
         """
@@ -600,8 +636,6 @@
         parser.add_argument("--channel", action=OnceArgument, help='Provide a channel')
         parser.add_argument("--paths", action='store_true', default=False,
                             help='Show package paths in local cache')
-        parser.add_argument("--build-order", action=OnceArgument,
-                            help='Return the build-order, in json')
         parser.add_argument("-g", "--graph", action=OnceArgument,
                             help='Creates file with project dependencies graph. It will generate '
                             'a DOT or HTML file depending on the filename extension')
@@ -646,11 +680,6 @@
                                 channel=args.channel)
         deps_graph, _ = data
 
-        if args.build_order:
-            install_graph = InstallGraph(deps_graph)
-            install_order_serialized = install_graph.install_build_order()
-            save(_make_abs_path(args.build_order), json.dumps(install_order_serialized, indent=4))
-            return
         only = args.only
         if args.only == ["None"]:
             only = []
