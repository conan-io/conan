--- conflicted
+++ resolved
@@ -888,12 +888,9 @@
 
         try:
             if reference:
-<<<<<<< HEAD
-                info = self._conan.search_packages(str(reference), query=args.query, remote=args.remote,
-=======
+
                 info = self._conan.search_packages(reference, query=args.query,
                                                    remote_name=args.remote,
->>>>>>> c9df68fa
                                                    outdated=args.outdated)
                 # search is done for one reference
                 self._outputer.print_search_packages(info["results"], reference, args.query,
