--- conflicted
+++ resolved
@@ -1439,11 +1439,7 @@
             self._conan.update_profile(profile, key, value)
         elif args.subcommand == "get":
             key = args.item
-<<<<<<< HEAD
-            self._conan.output.writeln(self._conan.get_profile_key(profile, key))
-=======
             self._user_io.out.writeln(self._conan.get_profile_key(profile, key))
->>>>>>> 1b1d8975
         elif args.subcommand == "remove":
             self._conan.delete_profile_key(profile, args.item)
 
