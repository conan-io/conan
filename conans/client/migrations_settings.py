--- conflicted
+++ resolved
@@ -2064,7 +2064,6 @@
 settings_1_35_1 = settings_1_35_0
 settings_1_35_2 = settings_1_35_1
 
-<<<<<<< HEAD
 settings_1_36_0 = """
 # Only for cross building, 'os_build/arch_build' is the system that runs Conan
 os_build: [Windows, WindowsStore, Linux, Macos, FreeBSD, SunOS, AIX]
@@ -2183,6 +2182,3 @@
 
 cppstd: [None, 98, gnu98, 11, gnu11, 14, gnu14, 17, gnu17, 20, gnu20, 23, gnu23]  # Deprecated, use compiler.cppstd
 """
-=======
-settings_1_36_0 = settings_1_35_2
->>>>>>> 39b1bb3d
