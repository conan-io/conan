--- conflicted
+++ resolved
@@ -1816,9 +1816,9 @@
 settings_1_31_2 = settings_1_31_1
 settings_1_31_3 = settings_1_31_2
 settings_1_31_4 = settings_1_31_3
-
-<<<<<<< HEAD
-settings_1_32_0 = """
+settings_1_32_0 = settings_1_31_4
+settings_1_32_1 = settings_1_32_0
+settings_1_33_0 = """
 # Only for cross building, 'os_build/arch_build' is the system that runs Conan
 os_build: [Windows, WindowsStore, Linux, Macos, FreeBSD, SunOS, AIX]
 arch_build: [x86, x86_64, ppc32be, ppc32, ppc64le, ppc64, armv5el, armv5hf, armv6, armv7, armv7hf, armv7s, armv7k, armv8, armv8_32, armv8.3, sparc, sparcv9, mips, mips64, avr, s390, s390x, sh4le, e2k-v2, e2k-v3, e2k-v4, e2k-v5, e2k-v6, e2k-v7]
@@ -1924,9 +1924,3 @@
 
 cppstd: [None, 98, gnu98, 11, gnu11, 14, gnu14, 17, gnu17, 20, gnu20]  # Deprecated, use compiler.cppstd
 """
-=======
-settings_1_32_0 = settings_1_31_4
-settings_1_32_1 = settings_1_32_0
-
-settings_1_33_0 = settings_1_32_1
->>>>>>> 989d7ef5
