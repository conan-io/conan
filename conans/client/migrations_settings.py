settings_1_9_0 = """
# Only for cross building, 'os_build/arch_build' is the system that runs Conan
os_build: [Windows, WindowsStore, Linux, Macos, FreeBSD, SunOS]
arch_build: [x86, x86_64, ppc64le, ppc64, armv6, armv7, armv7hf, armv8, sparc, sparcv9, mips, mips64, avr, armv7s, armv7k]

# Only for building cross compilation tools, 'os_target/arch_target' is the system for
# which the tools generate code
os_target: [Windows, Linux, Macos, Android, iOS, watchOS, tvOS, FreeBSD, SunOS, Arduino]
arch_target: [x86, x86_64, ppc64le, ppc64, armv6, armv7, armv7hf, armv8, sparc, sparcv9, mips, mips64, avr, armv7s, armv7k]

# Rest of the settings are "host" settings:
# - For native building/cross building: Where the library/program will run.
# - For building cross compilation tools: Where the cross compiler will run.
os:
    Windows:
        subsystem: [None, cygwin, msys, msys2, wsl]
    WindowsStore:
        version: ["8.1", "10.0"]
    Linux:
    Macos:
        version: [None, "10.6", "10.7", "10.8", "10.9", "10.10", "10.11", "10.12", "10.13", "10.14"]
    Android:
        api_level: ANY
    iOS:
        version: ["7.0", "7.1", "8.0", "8.1", "8.2", "8.3", "9.0", "9.1", "9.2", "9.3", "10.0", "10.1", "10.2", "10.3", "11.0"]
    watchOS:
        version: ["4.0"]
    tvOS:
        version: ["11.0"]
    FreeBSD:
    SunOS:
    Arduino:
        board: ANY
arch: [x86, x86_64, ppc64le, ppc64, armv6, armv7, armv7hf, armv8, sparc, sparcv9, mips, mips64, avr, armv7s, armv7k]
compiler:
    sun-cc:
        version: ["5.10", "5.11", "5.12", "5.13", "5.14"]
        threads: [None, posix]
        libcxx: [libCstd, libstdcxx, libstlport, libstdc++]
    gcc:
        version: ["4.1", "4.4", "4.5", "4.6", "4.7", "4.8", "4.9",
                  "5", "5.1", "5.2", "5.3", "5.4", "5.5",
                  "6", "6.1", "6.2", "6.3", "6.4",
                  "7", "7.1", "7.2", "7.3",
                  "8", "8.1", "8.2"]
        libcxx: [libstdc++, libstdc++11]
        threads: [None, posix, win32] #  Windows MinGW
        exception: [None, dwarf2, sjlj, seh] # Windows MinGW
    Visual Studio:
        runtime: [MD, MT, MTd, MDd]
        version: ["8", "9", "10", "11", "12", "14", "15"]
        toolset: [None, v90, v100, v110, v110_xp, v120, v120_xp,
                  v140, v140_xp, v140_clang_c2, LLVM-vs2012, LLVM-vs2012_xp,
                  LLVM-vs2013, LLVM-vs2013_xp, LLVM-vs2014, LLVM-vs2014_xp,
                  LLVM-vs2017, LLVM-vs2017_xp, v141, v141_xp, v141_clang_c2]
    clang:
        version: ["3.3", "3.4", "3.5", "3.6", "3.7", "3.8", "3.9", "4.0",
                  "5.0", "6.0", "7.0",
                  "8"]
        libcxx: [libstdc++, libstdc++11, libc++]
    apple-clang:
        version: ["5.0", "5.1", "6.0", "6.1", "7.0", "7.3", "8.0", "8.1", "9.0", "9.1", "10.0"]
        libcxx: [libstdc++, libc++]

build_type: [None, Debug, Release, RelWithDebInfo, MinSizeRel]
cppstd: [None, 98, gnu98, 11, gnu11, 14, gnu14, 17, gnu17, 20, gnu20]
"""

settings_1_9_1 = settings_1_9_0
settings_1_9_2 = settings_1_9_1
settings_1_10_0 = settings_1_9_2
settings_1_10_1 = settings_1_10_0
settings_1_10_2 = settings_1_10_1
settings_1_11_0 = settings_1_10_2
settings_1_11_1 = settings_1_11_0
settings_1_11_2 = settings_1_11_1
settings_1_11_3 = settings_1_11_2
settings_1_12_0 = """
# Only for cross building, 'os_build/arch_build' is the system that runs Conan
os_build: [Windows, WindowsStore, Linux, Macos, FreeBSD, SunOS]
arch_build: [x86, x86_64, ppc32, ppc64le, ppc64, armv6, armv7, armv7hf, armv7s, armv7k, armv8, armv8_32, armv8.3, sparc, sparcv9, mips, mips64, avr]

# Only for building cross compilation tools, 'os_target/arch_target' is the system for
# which the tools generate code
os_target: [Windows, Linux, Macos, Android, iOS, watchOS, tvOS, FreeBSD, SunOS, Arduino]
arch_target: [x86, x86_64, ppc32, ppc64le, ppc64, armv6, armv7, armv7hf, armv7s, armv7k, armv8, armv8_32, armv8.3, sparc, sparcv9, mips, mips64, avr]

# Rest of the settings are "host" settings:
# - For native building/cross building: Where the library/program will run.
# - For building cross compilation tools: Where the cross compiler will run.
os:
    Windows:
        subsystem: [None, cygwin, msys, msys2, wsl]
    WindowsStore:
        version: ["8.1", "10.0"]
    Linux:
    Macos:
        version: [None, "10.6", "10.7", "10.8", "10.9", "10.10", "10.11", "10.12", "10.13", "10.14"]
    Android:
        api_level: ANY
    iOS:
        version: ["7.0", "7.1", "8.0", "8.1", "8.2", "8.3", "9.0", "9.1", "9.2", "9.3", "10.0", "10.1", "10.2", "10.3", "11.0", "11.1", "11.2", "11.3", "11.4", "12.0", "12.1"]
    watchOS:
        version: ["4.0", "4.1", "4.2", "4.3", "5.0", "5.1"]
    tvOS:
        version: ["11.0", "11.1", "11.2", "11.3", "11.4", "12.0", "12.1"]
    FreeBSD:
    SunOS:
    Arduino:
        board: ANY
arch: [x86, x86_64, ppc32, ppc64le, ppc64, armv6, armv7, armv7hf, armv7s, armv7k, armv8, armv8_32, armv8.3, sparc, sparcv9, mips, mips64, avr]
compiler:
    sun-cc:
        version: ["5.10", "5.11", "5.12", "5.13", "5.14"]
        threads: [None, posix]
        libcxx: [libCstd, libstdcxx, libstlport, libstdc++]
    gcc:
        version: ["4.1", "4.4", "4.5", "4.6", "4.7", "4.8", "4.9",
                  "5", "5.1", "5.2", "5.3", "5.4", "5.5",
                  "6", "6.1", "6.2", "6.3", "6.4",
                  "7", "7.1", "7.2", "7.3",
                  "8", "8.1", "8.2"]
        libcxx: [libstdc++, libstdc++11]
        threads: [None, posix, win32] #  Windows MinGW
        exception: [None, dwarf2, sjlj, seh] # Windows MinGW
    Visual Studio:
        runtime: [MD, MT, MTd, MDd]
        version: ["8", "9", "10", "11", "12", "14", "15"]
        toolset: [None, v90, v100, v110, v110_xp, v120, v120_xp,
                  v140, v140_xp, v140_clang_c2, LLVM-vs2012, LLVM-vs2012_xp,
                  LLVM-vs2013, LLVM-vs2013_xp, LLVM-vs2014, LLVM-vs2014_xp,
                  LLVM-vs2017, LLVM-vs2017_xp, v141, v141_xp, v141_clang_c2]
    clang:
        version: ["3.3", "3.4", "3.5", "3.6", "3.7", "3.8", "3.9", "4.0",
                  "5.0", "6.0", "7.0",
                  "8"]
        libcxx: [libstdc++, libstdc++11, libc++]
    apple-clang:
        version: ["5.0", "5.1", "6.0", "6.1", "7.0", "7.3", "8.0", "8.1", "9.0", "9.1", "10.0"]
        libcxx: [libstdc++, libc++]

build_type: [None, Debug, Release, RelWithDebInfo, MinSizeRel]
cppstd: [None, 98, gnu98, 11, gnu11, 14, gnu14, 17, gnu17, 20, gnu20]
"""

settings_1_12_1 = settings_1_12_0
settings_1_12_2 = settings_1_12_1
settings_1_12_3 = settings_1_12_2
settings_1_12_4 = settings_1_12_3
settings_1_13_0 = """
# Only for cross building, 'os_build/arch_build' is the system that runs Conan
os_build: [Windows, WindowsStore, Linux, Macos, FreeBSD, SunOS]
arch_build: [x86, x86_64, ppc32, ppc64le, ppc64, armv5el, armv5hf, armv6, armv7, armv7hf, armv7s, armv7k, armv8, armv8_32, armv8.3, sparc, sparcv9, mips, mips64, avr]

# Only for building cross compilation tools, 'os_target/arch_target' is the system for
# which the tools generate code
os_target: [Windows, Linux, Macos, Android, iOS, watchOS, tvOS, FreeBSD, SunOS, Arduino]
arch_target: [x86, x86_64, ppc32, ppc64le, ppc64, armv5el, armv5hf, armv6, armv7, armv7hf, armv7s, armv7k, armv8, armv8_32, armv8.3, sparc, sparcv9, mips, mips64, avr]

# Rest of the settings are "host" settings:
# - For native building/cross building: Where the library/program will run.
# - For building cross compilation tools: Where the cross compiler will run.
os:
    Windows:
        subsystem: [None, cygwin, msys, msys2, wsl]
    WindowsStore:
        version: ["8.1", "10.0"]
    Linux:
    Macos:
        version: [None, "10.6", "10.7", "10.8", "10.9", "10.10", "10.11", "10.12", "10.13", "10.14"]
    Android:
        api_level: ANY
    iOS:
        version: ["7.0", "7.1", "8.0", "8.1", "8.2", "8.3", "9.0", "9.1", "9.2", "9.3", "10.0", "10.1", "10.2", "10.3", "11.0", "11.1", "11.2", "11.3", "11.4", "12.0", "12.1"]
    watchOS:
        version: ["4.0", "4.1", "4.2", "4.3", "5.0", "5.1"]
    tvOS:
        version: ["11.0", "11.1", "11.2", "11.3", "11.4", "12.0", "12.1"]
    FreeBSD:
    SunOS:
    Arduino:
        board: ANY
arch: [x86, x86_64, ppc32, ppc64le, ppc64, armv5el, armv5hf, armv6, armv7, armv7hf, armv7s, armv7k, armv8, armv8_32, armv8.3, sparc, sparcv9, mips, mips64, avr]
compiler:
    sun-cc:
        version: ["5.10", "5.11", "5.12", "5.13", "5.14"]
        threads: [None, posix]
        libcxx: [libCstd, libstdcxx, libstlport, libstdc++]
    gcc:
        version: ["4.1", "4.4", "4.5", "4.6", "4.7", "4.8", "4.9",
                  "5", "5.1", "5.2", "5.3", "5.4", "5.5",
                  "6", "6.1", "6.2", "6.3", "6.4",
                  "7", "7.1", "7.2", "7.3",
                  "8", "8.1", "8.2"]
        libcxx: [libstdc++, libstdc++11]
        threads: [None, posix, win32] #  Windows MinGW
        exception: [None, dwarf2, sjlj, seh] # Windows MinGW
    Visual Studio:
        runtime: [MD, MT, MTd, MDd]
        version: ["8", "9", "10", "11", "12", "14", "15", "16"]
        toolset: [None, v90, v100, v110, v110_xp, v120, v120_xp,
                  v140, v140_xp, v140_clang_c2, LLVM-vs2012, LLVM-vs2012_xp,
                  LLVM-vs2013, LLVM-vs2013_xp, LLVM-vs2014, LLVM-vs2014_xp,
                  LLVM-vs2017, LLVM-vs2017_xp, v141, v141_xp, v141_clang_c2, v142]
    clang:
        version: ["3.3", "3.4", "3.5", "3.6", "3.7", "3.8", "3.9", "4.0",
                  "5.0", "6.0", "7.0",
                  "8"]
        libcxx: [libstdc++, libstdc++11, libc++]
    apple-clang:
        version: ["5.0", "5.1", "6.0", "6.1", "7.0", "7.3", "8.0", "8.1", "9.0", "9.1", "10.0"]
        libcxx: [libstdc++, libc++]

build_type: [None, Debug, Release, RelWithDebInfo, MinSizeRel]
cppstd: [None, 98, gnu98, 11, gnu11, 14, gnu14, 17, gnu17, 20, gnu20]
"""

settings_1_13_1 = settings_1_13_0
settings_1_13_2 = settings_1_13_1
settings_1_13_3 = settings_1_13_2
settings_1_13_4 = settings_1_13_3
settings_1_14_0 = """
# Only for cross building, 'os_build/arch_build' is the system that runs Conan
os_build: [Windows, WindowsStore, Linux, Macos, FreeBSD, SunOS]
arch_build: [x86, x86_64, ppc32, ppc64le, ppc64, armv5el, armv5hf, armv6, armv7, armv7hf, armv7s, armv7k, armv8, armv8_32, armv8.3, sparc, sparcv9, mips, mips64, avr, s390, s390x]

# Only for building cross compilation tools, 'os_target/arch_target' is the system for
# which the tools generate code
os_target: [Windows, Linux, Macos, Android, iOS, watchOS, tvOS, FreeBSD, SunOS, Arduino]
arch_target: [x86, x86_64, ppc32, ppc64le, ppc64, armv5el, armv5hf, armv6, armv7, armv7hf, armv7s, armv7k, armv8, armv8_32, armv8.3, sparc, sparcv9, mips, mips64, avr, s390, s390x]

# Rest of the settings are "host" settings:
# - For native building/cross building: Where the library/program will run.
# - For building cross compilation tools: Where the cross compiler will run.
os:
    Windows:
        subsystem: [None, cygwin, msys, msys2, wsl]
    WindowsStore:
        version: ["8.1", "10.0"]
    Linux:
    Macos:
        version: [None, "10.6", "10.7", "10.8", "10.9", "10.10", "10.11", "10.12", "10.13", "10.14"]
    Android:
        api_level: ANY
    iOS:
        version: ["7.0", "7.1", "8.0", "8.1", "8.2", "8.3", "9.0", "9.1", "9.2", "9.3", "10.0", "10.1", "10.2", "10.3", "11.0", "11.1", "11.2", "11.3", "11.4", "12.0", "12.1"]
    watchOS:
        version: ["4.0", "4.1", "4.2", "4.3", "5.0", "5.1"]
    tvOS:
        version: ["11.0", "11.1", "11.2", "11.3", "11.4", "12.0", "12.1"]
    FreeBSD:
    SunOS:
    Arduino:
        board: ANY
arch: [x86, x86_64, ppc32, ppc64le, ppc64, armv5el, armv5hf, armv6, armv7, armv7hf, armv7s, armv7k, armv8, armv8_32, armv8.3, sparc, sparcv9, mips, mips64, avr, s390, s390x]
compiler:
    sun-cc:
        version: ["5.10", "5.11", "5.12", "5.13", "5.14"]
        threads: [None, posix]
        libcxx: [libCstd, libstdcxx, libstlport, libstdc++]
    gcc:
        version: ["4.1", "4.4", "4.5", "4.6", "4.7", "4.8", "4.9",
                  "5", "5.1", "5.2", "5.3", "5.4", "5.5",
                  "6", "6.1", "6.2", "6.3", "6.4",
                  "7", "7.1", "7.2", "7.3",
                  "8", "8.1", "8.2"]
        libcxx: [libstdc++, libstdc++11]
        threads: [None, posix, win32] #  Windows MinGW
        exception: [None, dwarf2, sjlj, seh] # Windows MinGW
    Visual Studio:
        runtime: [MD, MT, MTd, MDd]
        version: ["8", "9", "10", "11", "12", "14", "15", "16"]
        toolset: [None, v90, v100, v110, v110_xp, v120, v120_xp,
                  v140, v140_xp, v140_clang_c2, LLVM-vs2012, LLVM-vs2012_xp,
                  LLVM-vs2013, LLVM-vs2013_xp, LLVM-vs2014, LLVM-vs2014_xp,
                  LLVM-vs2017, LLVM-vs2017_xp, v141, v141_xp, v141_clang_c2, v142]
    clang:
        version: ["3.3", "3.4", "3.5", "3.6", "3.7", "3.8", "3.9", "4.0",
                  "5.0", "6.0", "7.0",
                  "8"]
        libcxx: [libstdc++, libstdc++11, libc++]
    apple-clang:
        version: ["5.0", "5.1", "6.0", "6.1", "7.0", "7.3", "8.0", "8.1", "9.0", "9.1", "10.0"]
        libcxx: [libstdc++, libc++]

build_type: [None, Debug, Release, RelWithDebInfo, MinSizeRel]
cppstd: [None, 98, gnu98, 11, gnu11, 14, gnu14, 17, gnu17, 20, gnu20]
"""

settings_1_14_1 = settings_1_14_0
settings_1_14_2 = settings_1_14_1
settings_1_14_3 = settings_1_14_2
settings_1_14_4 = settings_1_14_3
settings_1_14_5 = settings_1_14_4
settings_1_14_6 = settings_1_14_5

settings_1_15_0 = """
# Only for cross building, 'os_build/arch_build' is the system that runs Conan
os_build: [Windows, WindowsStore, Linux, Macos, FreeBSD, SunOS]
arch_build: [x86, x86_64, ppc32, ppc64le, ppc64, armv5el, armv5hf, armv6, armv7, armv7hf, armv7s, armv7k, armv8, armv8_32, armv8.3, sparc, sparcv9, mips, mips64, avr, s390, s390x]

# Only for building cross compilation tools, 'os_target/arch_target' is the system for
# which the tools generate code
os_target: [Windows, Linux, Macos, Android, iOS, watchOS, tvOS, FreeBSD, SunOS, Arduino]
arch_target: [x86, x86_64, ppc32, ppc64le, ppc64, armv5el, armv5hf, armv6, armv7, armv7hf, armv7s, armv7k, armv8, armv8_32, armv8.3, sparc, sparcv9, mips, mips64, avr, s390, s390x, asm.js, wasm]

# Rest of the settings are "host" settings:
# - For native building/cross building: Where the library/program will run.
# - For building cross compilation tools: Where the cross compiler will run.
os:
    Windows:
        subsystem: [None, cygwin, msys, msys2, wsl]
    WindowsStore:
        version: ["8.1", "10.0"]
    WindowsCE:
        platform: ANY
        version: ["5.0", "6.0", "7.0", "8.0"]
    Linux:
    Macos:
        version: [None, "10.6", "10.7", "10.8", "10.9", "10.10", "10.11", "10.12", "10.13", "10.14"]
    Android:
        api_level: ANY
    iOS:
        version: ["7.0", "7.1", "8.0", "8.1", "8.2", "8.3", "9.0", "9.1", "9.2", "9.3", "10.0", "10.1", "10.2", "10.3", "11.0", "11.1", "11.2", "11.3", "11.4", "12.0", "12.1"]
    watchOS:
        version: ["4.0", "4.1", "4.2", "4.3", "5.0", "5.1"]
    tvOS:
        version: ["11.0", "11.1", "11.2", "11.3", "11.4", "12.0", "12.1"]
    FreeBSD:
    SunOS:
    Arduino:
        board: ANY
    Emscripten:
arch: [x86, x86_64, ppc32, ppc64le, ppc64, armv4, armv4i, armv5el, armv5hf, armv6, armv7, armv7hf, armv7s, armv7k, armv8, armv8_32, armv8.3, sparc, sparcv9, mips, mips64, avr, s390, s390x, asm.js, wasm]
compiler:
    sun-cc:
        version: ["5.10", "5.11", "5.12", "5.13", "5.14"]
        threads: [None, posix]
        libcxx: [libCstd, libstdcxx, libstlport, libstdc++]
    gcc:
        version: ["4.1", "4.4", "4.5", "4.6", "4.7", "4.8", "4.9",
                  "5", "5.1", "5.2", "5.3", "5.4", "5.5",
                  "6", "6.1", "6.2", "6.3", "6.4",
                  "7", "7.1", "7.2", "7.3",
                  "8", "8.1", "8.2",
                  "9"]
        libcxx: [libstdc++, libstdc++11]
        threads: [None, posix, win32] #  Windows MinGW
        exception: [None, dwarf2, sjlj, seh] # Windows MinGW
        cppstd: [None, 98, gnu98, 11, gnu11, 14, gnu14, 17, gnu17, 20, gnu20]
    Visual Studio:
        runtime: [MD, MT, MTd, MDd]
        version: ["8", "9", "10", "11", "12", "14", "15", "16"]
        toolset: [None, v90, v100, v110, v110_xp, v120, v120_xp,
                  v140, v140_xp, v140_clang_c2, LLVM-vs2012, LLVM-vs2012_xp,
                  LLVM-vs2013, LLVM-vs2013_xp, LLVM-vs2014, LLVM-vs2014_xp,
                  LLVM-vs2017, LLVM-vs2017_xp, v141, v141_xp, v141_clang_c2, v142]
        cppstd: [None, 14, 17, 20]
    clang:
        version: ["3.3", "3.4", "3.5", "3.6", "3.7", "3.8", "3.9", "4.0",
                  "5.0", "6.0", "7.0",
                  "8"]
        libcxx: [libstdc++, libstdc++11, libc++]
        cppstd: [None, 98, gnu98, 11, gnu11, 14, gnu14, 17, gnu17, 20, gnu20]
    apple-clang:
        version: ["5.0", "5.1", "6.0", "6.1", "7.0", "7.3", "8.0", "8.1", "9.0", "9.1", "10.0"]
        libcxx: [libstdc++, libc++]
        cppstd: [None, 98, gnu98, 11, gnu11, 14, gnu14, 17, gnu17, 20, gnu20]

build_type: [None, Debug, Release, RelWithDebInfo, MinSizeRel]
cppstd: [None, 98, gnu98, 11, gnu11, 14, gnu14, 17, gnu17, 20, gnu20]  # Deprecated, use compiler.cppstd
"""

settings_1_15_1 = settings_1_15_0
settings_1_15_2 = settings_1_15_1
settings_1_15_3 = settings_1_15_2
settings_1_15_4 = settings_1_15_3
settings_1_15_5 = settings_1_15_4

settings_1_16_0 = """
# Only for cross building, 'os_build/arch_build' is the system that runs Conan
os_build: [Windows, WindowsStore, Linux, Macos, FreeBSD, SunOS, AIX]
arch_build: [x86, x86_64, ppc32be, ppc32, ppc64le, ppc64, armv5el, armv5hf, armv6, armv7, armv7hf, armv7s, armv7k, armv8, armv8_32, armv8.3, sparc, sparcv9, mips, mips64, avr, s390, s390x, sh4le]

# Only for building cross compilation tools, 'os_target/arch_target' is the system for
# which the tools generate code
os_target: [Windows, Linux, Macos, Android, iOS, watchOS, tvOS, FreeBSD, SunOS, AIX, Arduino, Neutrino]
arch_target: [x86, x86_64, ppc32be, ppc32, ppc64le, ppc64, armv5el, armv5hf, armv6, armv7, armv7hf, armv7s, armv7k, armv8, armv8_32, armv8.3, sparc, sparcv9, mips, mips64, avr, s390, s390x, asm.js, wasm, sh4le]

# Rest of the settings are "host" settings:
# - For native building/cross building: Where the library/program will run.
# - For building cross compilation tools: Where the cross compiler will run.
os:
    Windows:
        subsystem: [None, cygwin, msys, msys2, wsl]
    WindowsStore:
        version: ["8.1", "10.0"]
    WindowsCE:
        platform: ANY
        version: ["5.0", "6.0", "7.0", "8.0"]
    Linux:
    Macos:
        version: [None, "10.6", "10.7", "10.8", "10.9", "10.10", "10.11", "10.12", "10.13", "10.14"]
    Android:
        api_level: ANY
    iOS:
        version: ["7.0", "7.1", "8.0", "8.1", "8.2", "8.3", "9.0", "9.1", "9.2", "9.3", "10.0", "10.1", "10.2", "10.3", "11.0", "11.1", "11.2", "11.3", "11.4", "12.0", "12.1"]
    watchOS:
        version: ["4.0", "4.1", "4.2", "4.3", "5.0", "5.1"]
    tvOS:
        version: ["11.0", "11.1", "11.2", "11.3", "11.4", "12.0", "12.1"]
    FreeBSD:
    SunOS:
    AIX:
    Arduino:
        board: ANY
    Emscripten:
    Neutrino:
        version: ["6.4", "6.5", "6.6", "7.0"]
arch: [x86, x86_64, ppc32be, ppc32, ppc64le, ppc64, armv4, armv4i, armv5el, armv5hf, armv6, armv7, armv7hf, armv7s, armv7k, armv8, armv8_32, armv8.3, sparc, sparcv9, mips, mips64, avr, s390, s390x, asm.js, wasm, sh4le]
compiler:
    sun-cc:
        version: ["5.10", "5.11", "5.12", "5.13", "5.14"]
        threads: [None, posix]
        libcxx: [libCstd, libstdcxx, libstlport, libstdc++]
    gcc:
        version: ["4.1", "4.4", "4.5", "4.6", "4.7", "4.8", "4.9",
                  "5", "5.1", "5.2", "5.3", "5.4", "5.5",
                  "6", "6.1", "6.2", "6.3", "6.4",
                  "7", "7.1", "7.2", "7.3",
                  "8", "8.1", "8.2", "8.3",
                  "9", "9.1"]
        libcxx: [libstdc++, libstdc++11]
        threads: [None, posix, win32] #  Windows MinGW
        exception: [None, dwarf2, sjlj, seh] # Windows MinGW
        cppstd: [None, 98, gnu98, 11, gnu11, 14, gnu14, 17, gnu17, 20, gnu20]
    Visual Studio:
        runtime: [MD, MT, MTd, MDd]
        version: ["8", "9", "10", "11", "12", "14", "15", "16"]
        toolset: [None, v90, v100, v110, v110_xp, v120, v120_xp,
                  v140, v140_xp, v140_clang_c2, LLVM-vs2012, LLVM-vs2012_xp,
                  LLVM-vs2013, LLVM-vs2013_xp, LLVM-vs2014, LLVM-vs2014_xp,
                  LLVM-vs2017, LLVM-vs2017_xp, v141, v141_xp, v141_clang_c2, v142]
        cppstd: [None, 14, 17, 20]
    clang:
        version: ["3.3", "3.4", "3.5", "3.6", "3.7", "3.8", "3.9", "4.0",
                  "5.0", "6.0", "7.0",
                  "8"]
        libcxx: [libstdc++, libstdc++11, libc++, c++_shared, c++_static]
        cppstd: [None, 98, gnu98, 11, gnu11, 14, gnu14, 17, gnu17, 20, gnu20]
    apple-clang:
        version: ["5.0", "5.1", "6.0", "6.1", "7.0", "7.3", "8.0", "8.1", "9.0", "9.1", "10.0"]
        libcxx: [libstdc++, libc++]
        cppstd: [None, 98, gnu98, 11, gnu11, 14, gnu14, 17, gnu17, 20, gnu20]
    qcc:
        version: ["4.4", "5.4"]
        libcxx: [cxx, gpp, cpp, cpp-ne, accp, acpp-ne, ecpp, ecpp-ne]

build_type: [None, Debug, Release, RelWithDebInfo, MinSizeRel]
cppstd: [None, 98, gnu98, 11, gnu11, 14, gnu14, 17, gnu17, 20, gnu20]  # Deprecated, use compiler.cppstd
"""

settings_1_16_1 = settings_1_16_0
settings_1_17_0 = """
# Only for cross building, 'os_build/arch_build' is the system that runs Conan
os_build: [Windows, WindowsStore, Linux, Macos, FreeBSD, SunOS, AIX]
arch_build: [x86, x86_64, ppc32be, ppc32, ppc64le, ppc64, armv5el, armv5hf, armv6, armv7, armv7hf, armv7s, armv7k, armv8, armv8_32, armv8.3, sparc, sparcv9, mips, mips64, avr, s390, s390x, sh4le]

# Only for building cross compilation tools, 'os_target/arch_target' is the system for
# which the tools generate code
os_target: [Windows, Linux, Macos, Android, iOS, watchOS, tvOS, FreeBSD, SunOS, AIX, Arduino, Neutrino]
arch_target: [x86, x86_64, ppc32be, ppc32, ppc64le, ppc64, armv5el, armv5hf, armv6, armv7, armv7hf, armv7s, armv7k, armv8, armv8_32, armv8.3, sparc, sparcv9, mips, mips64, avr, s390, s390x, asm.js, wasm, sh4le]

# Rest of the settings are "host" settings:
# - For native building/cross building: Where the library/program will run.
# - For building cross compilation tools: Where the cross compiler will run.
os:
    Windows:
        subsystem: [None, cygwin, msys, msys2, wsl]
    WindowsStore:
        version: ["8.1", "10.0"]
    WindowsCE:
        platform: ANY
        version: ["5.0", "6.0", "7.0", "8.0"]
    Linux:
    Macos:
        version: [None, "10.6", "10.7", "10.8", "10.9", "10.10", "10.11", "10.12", "10.13", "10.14"]
    Android:
        api_level: ANY
    iOS:
        version: ["7.0", "7.1", "8.0", "8.1", "8.2", "8.3", "9.0", "9.1", "9.2", "9.3", "10.0", "10.1", "10.2", "10.3", "11.0", "11.1", "11.2", "11.3", "11.4", "12.0", "12.1"]
    watchOS:
        version: ["4.0", "4.1", "4.2", "4.3", "5.0", "5.1"]
    tvOS:
        version: ["11.0", "11.1", "11.2", "11.3", "11.4", "12.0", "12.1"]
    FreeBSD:
    SunOS:
    AIX:
    Arduino:
        board: ANY
    Emscripten:
    Neutrino:
        version: ["6.4", "6.5", "6.6", "7.0"]
arch: [x86, x86_64, ppc32be, ppc32, ppc64le, ppc64, armv4, armv4i, armv5el, armv5hf, armv6, armv7, armv7hf, armv7s, armv7k, armv8, armv8_32, armv8.3, sparc, sparcv9, mips, mips64, avr, s390, s390x, asm.js, wasm, sh4le]
compiler:
    sun-cc:
        version: ["5.10", "5.11", "5.12", "5.13", "5.14"]
        threads: [None, posix]
        libcxx: [libCstd, libstdcxx, libstlport, libstdc++]
    gcc:
        version: ["4.1", "4.4", "4.5", "4.6", "4.7", "4.8", "4.9",
                  "5", "5.1", "5.2", "5.3", "5.4", "5.5",
                  "6", "6.1", "6.2", "6.3", "6.4",
                  "7", "7.1", "7.2", "7.3",
                  "8", "8.1", "8.2", "8.3",
                  "9", "9.1"]
        libcxx: [libstdc++, libstdc++11]
        threads: [None, posix, win32] #  Windows MinGW
        exception: [None, dwarf2, sjlj, seh] # Windows MinGW
        cppstd: [None, 98, gnu98, 11, gnu11, 14, gnu14, 17, gnu17, 20, gnu20]
    Visual Studio:
        runtime: [MD, MT, MTd, MDd]
        version: ["8", "9", "10", "11", "12", "14", "15", "16"]
        toolset: [None, v90, v100, v110, v110_xp, v120, v120_xp,
                  v140, v140_xp, v140_clang_c2, LLVM-vs2012, LLVM-vs2012_xp,
                  LLVM-vs2013, LLVM-vs2013_xp, LLVM-vs2014, LLVM-vs2014_xp,
                  LLVM-vs2017, LLVM-vs2017_xp, v141, v141_xp, v141_clang_c2, v142]
        cppstd: [None, 14, 17, 20]
    clang:
        version: ["3.3", "3.4", "3.5", "3.6", "3.7", "3.8", "3.9", "4.0",
                  "5.0", "6.0", "7.0",
                  "8"]
        libcxx: [libstdc++, libstdc++11, libc++, c++_shared, c++_static]
        cppstd: [None, 98, gnu98, 11, gnu11, 14, gnu14, 17, gnu17, 20, gnu20]
    apple-clang:
        version: ["5.0", "5.1", "6.0", "6.1", "7.0", "7.3", "8.0", "8.1", "9.0", "9.1", "10.0", "11.0"]
        libcxx: [libstdc++, libc++]
        cppstd: [None, 98, gnu98, 11, gnu11, 14, gnu14, 17, gnu17, 20, gnu20]
    qcc:
        version: ["4.4", "5.4"]
        libcxx: [cxx, gpp, cpp, cpp-ne, accp, acpp-ne, ecpp, ecpp-ne]

build_type: [None, Debug, Release, RelWithDebInfo, MinSizeRel]
cppstd: [None, 98, gnu98, 11, gnu11, 14, gnu14, 17, gnu17, 20, gnu20]  # Deprecated, use compiler.cppstd
"""

settings_1_17_1 = """
# Only for cross building, 'os_build/arch_build' is the system that runs Conan
os_build: [Windows, WindowsStore, Linux, Macos, FreeBSD, SunOS, AIX]
arch_build: [x86, x86_64, ppc32be, ppc32, ppc64le, ppc64, armv5el, armv5hf, armv6, armv7, armv7hf, armv7s, armv7k, armv8, armv8_32, armv8.3, sparc, sparcv9, mips, mips64, avr, s390, s390x, sh4le]

# Only for building cross compilation tools, 'os_target/arch_target' is the system for
# which the tools generate code
os_target: [Windows, Linux, Macos, Android, iOS, watchOS, tvOS, FreeBSD, SunOS, AIX, Arduino, Neutrino]
arch_target: [x86, x86_64, ppc32be, ppc32, ppc64le, ppc64, armv5el, armv5hf, armv6, armv7, armv7hf, armv7s, armv7k, armv8, armv8_32, armv8.3, sparc, sparcv9, mips, mips64, avr, s390, s390x, asm.js, wasm, sh4le]

# Rest of the settings are "host" settings:
# - For native building/cross building: Where the library/program will run.
# - For building cross compilation tools: Where the cross compiler will run.
os:
    Windows:
        subsystem: [None, cygwin, msys, msys2, wsl]
    WindowsStore:
        version: ["8.1", "10.0"]
    WindowsCE:
        platform: ANY
        version: ["5.0", "6.0", "7.0", "8.0"]
    Linux:
    Macos:
        version: [None, "10.6", "10.7", "10.8", "10.9", "10.10", "10.11", "10.12", "10.13", "10.14"]
    Android:
        api_level: ANY
    iOS:
        version: ["7.0", "7.1", "8.0", "8.1", "8.2", "8.3", "9.0", "9.1", "9.2", "9.3", "10.0", "10.1", "10.2", "10.3", "11.0", "11.1", "11.2", "11.3", "11.4", "12.0", "12.1"]
    watchOS:
        version: ["4.0", "4.1", "4.2", "4.3", "5.0", "5.1"]
    tvOS:
        version: ["11.0", "11.1", "11.2", "11.3", "11.4", "12.0", "12.1"]
    FreeBSD:
    SunOS:
    AIX:
    Arduino:
        board: ANY
    Emscripten:
    Neutrino:
        version: ["6.4", "6.5", "6.6", "7.0"]
arch: [x86, x86_64, ppc32be, ppc32, ppc64le, ppc64, armv4, armv4i, armv5el, armv5hf, armv6, armv7, armv7hf, armv7s, armv7k, armv8, armv8_32, armv8.3, sparc, sparcv9, mips, mips64, avr, s390, s390x, asm.js, wasm, sh4le]
compiler:
    sun-cc:
        version: ["5.10", "5.11", "5.12", "5.13", "5.14"]
        threads: [None, posix]
        libcxx: [libCstd, libstdcxx, libstlport, libstdc++]
    gcc:
        version: ["4.1", "4.4", "4.5", "4.6", "4.7", "4.8", "4.9",
                  "5", "5.1", "5.2", "5.3", "5.4", "5.5",
                  "6", "6.1", "6.2", "6.3", "6.4",
                  "7", "7.1", "7.2", "7.3",
                  "8", "8.1", "8.2", "8.3",
                  "9", "9.1"]
        libcxx: [libstdc++, libstdc++11]
        threads: [None, posix, win32] #  Windows MinGW
        exception: [None, dwarf2, sjlj, seh] # Windows MinGW
        cppstd: [None, 98, gnu98, 11, gnu11, 14, gnu14, 17, gnu17, 20, gnu20]
    Visual Studio:
        runtime: [MD, MT, MTd, MDd]
        version: ["8", "9", "10", "11", "12", "14", "15", "16"]
        toolset: [None, v90, v100, v110, v110_xp, v120, v120_xp,
                  v140, v140_xp, v140_clang_c2, LLVM-vs2012, LLVM-vs2012_xp,
                  LLVM-vs2013, LLVM-vs2013_xp, LLVM-vs2014, LLVM-vs2014_xp,
                  LLVM-vs2017, LLVM-vs2017_xp, v141, v141_xp, v141_clang_c2, v142]
        cppstd: [None, 14, 17, 20]
    clang:
        version: ["3.3", "3.4", "3.5", "3.6", "3.7", "3.8", "3.9", "4.0",
                  "5.0", "6.0", "7.0", "7.1",
                  "8"]
        libcxx: [libstdc++, libstdc++11, libc++, c++_shared, c++_static]
        cppstd: [None, 98, gnu98, 11, gnu11, 14, gnu14, 17, gnu17, 20, gnu20]
    apple-clang:
        version: ["5.0", "5.1", "6.0", "6.1", "7.0", "7.3", "8.0", "8.1", "9.0", "9.1", "10.0", "11.0"]
        libcxx: [libstdc++, libc++]
        cppstd: [None, 98, gnu98, 11, gnu11, 14, gnu14, 17, gnu17, 20, gnu20]
    qcc:
        version: ["4.4", "5.4"]
        libcxx: [cxx, gpp, cpp, cpp-ne, accp, acpp-ne, ecpp, ecpp-ne]

build_type: [None, Debug, Release, RelWithDebInfo, MinSizeRel]
cppstd: [None, 98, gnu98, 11, gnu11, 14, gnu14, 17, gnu17, 20, gnu20]  # Deprecated, use compiler.cppstd
"""

settings_1_17_2 = settings_1_17_1

settings_1_18_0 = settings_1_17_2
settings_1_18_1 = settings_1_18_0
settings_1_18_2 = settings_1_18_1
settings_1_18_3 = settings_1_18_2
settings_1_18_4 = settings_1_18_3
settings_1_18_5 = settings_1_18_4
settings_1_19_0 = """
# Only for cross building, 'os_build/arch_build' is the system that runs Conan
os_build: [Windows, WindowsStore, Linux, Macos, FreeBSD, SunOS, AIX]
arch_build: [x86, x86_64, ppc32be, ppc32, ppc64le, ppc64, armv5el, armv5hf, armv6, armv7, armv7hf, armv7s, armv7k, armv8, armv8_32, armv8.3, sparc, sparcv9, mips, mips64, avr, s390, s390x, sh4le]

# Only for building cross compilation tools, 'os_target/arch_target' is the system for
# which the tools generate code
os_target: [Windows, Linux, Macos, Android, iOS, watchOS, tvOS, FreeBSD, SunOS, AIX, Arduino, Neutrino]
arch_target: [x86, x86_64, ppc32be, ppc32, ppc64le, ppc64, armv5el, armv5hf, armv6, armv7, armv7hf, armv7s, armv7k, armv8, armv8_32, armv8.3, sparc, sparcv9, mips, mips64, avr, s390, s390x, asm.js, wasm, sh4le]

# Rest of the settings are "host" settings:
# - For native building/cross building: Where the library/program will run.
# - For building cross compilation tools: Where the cross compiler will run.
os:
    Windows:
        subsystem: [None, cygwin, msys, msys2, wsl]
    WindowsStore:
        version: ["8.1", "10.0"]
    WindowsCE:
        platform: ANY
        version: ["5.0", "6.0", "7.0", "8.0"]
    Linux:
    Macos:
        version: [None, "10.6", "10.7", "10.8", "10.9", "10.10", "10.11", "10.12", "10.13", "10.14", "10.15"]
    Android:
        api_level: ANY
    iOS:
        version: ["7.0", "7.1", "8.0", "8.1", "8.2", "8.3", "9.0", "9.1", "9.2", "9.3", "10.0", "10.1", "10.2", "10.3", "11.0", "11.1", "11.2", "11.3", "11.4", "12.0", "12.1", "12.2", "12.3", "12.4", "13.0", "13.1"]
    watchOS:
        version: ["4.0", "4.1", "4.2", "4.3", "5.0", "5.1", "5.2", "5.3", "6.0", "6.1"]
    tvOS:
        version: ["11.0", "11.1", "11.2", "11.3", "11.4", "12.0", "12.1", "12.2", "12.3", "12.4", "13.0"]
    FreeBSD:
    SunOS:
    AIX:
    Arduino:
        board: ANY
    Emscripten:
    Neutrino:
        version: ["6.4", "6.5", "6.6", "7.0"]
arch: [x86, x86_64, ppc32be, ppc32, ppc64le, ppc64, armv4, armv4i, armv5el, armv5hf, armv6, armv7, armv7hf, armv7s, armv7k, armv8, armv8_32, armv8.3, sparc, sparcv9, mips, mips64, avr, s390, s390x, asm.js, wasm, sh4le]
compiler:
    sun-cc:
        version: ["5.10", "5.11", "5.12", "5.13", "5.14"]
        threads: [None, posix]
        libcxx: [libCstd, libstdcxx, libstlport, libstdc++]
    gcc:
        version: ["4.1", "4.4", "4.5", "4.6", "4.7", "4.8", "4.9",
                  "5", "5.1", "5.2", "5.3", "5.4", "5.5",
                  "6", "6.1", "6.2", "6.3", "6.4",
                  "7", "7.1", "7.2", "7.3",
                  "8", "8.1", "8.2", "8.3",
                  "9", "9.1", "9.2"]
        libcxx: [libstdc++, libstdc++11]
        threads: [None, posix, win32] #  Windows MinGW
        exception: [None, dwarf2, sjlj, seh] # Windows MinGW
        cppstd: [None, 98, gnu98, 11, gnu11, 14, gnu14, 17, gnu17, 20, gnu20]
    Visual Studio:
        runtime: [MD, MT, MTd, MDd]
        version: ["8", "9", "10", "11", "12", "14", "15", "16"]
        toolset: [None, v90, v100, v110, v110_xp, v120, v120_xp,
                  v140, v140_xp, v140_clang_c2, LLVM-vs2012, LLVM-vs2012_xp,
                  LLVM-vs2013, LLVM-vs2013_xp, LLVM-vs2014, LLVM-vs2014_xp,
                  LLVM-vs2017, LLVM-vs2017_xp, v141, v141_xp, v141_clang_c2, v142]
        cppstd: [None, 14, 17, 20]
    clang:
        version: ["3.3", "3.4", "3.5", "3.6", "3.7", "3.8", "3.9", "4.0",
                  "5.0", "6.0", "7.0", "7.1",
                  "8", "9"]
        libcxx: [libstdc++, libstdc++11, libc++, c++_shared, c++_static]
        cppstd: [None, 98, gnu98, 11, gnu11, 14, gnu14, 17, gnu17, 20, gnu20]
    apple-clang:
        version: ["5.0", "5.1", "6.0", "6.1", "7.0", "7.3", "8.0", "8.1", "9.0", "9.1", "10.0", "11.0"]
        libcxx: [libstdc++, libc++]
        cppstd: [None, 98, gnu98, 11, gnu11, 14, gnu14, 17, gnu17, 20, gnu20]
    qcc:
        version: ["4.4", "5.4"]
        libcxx: [cxx, gpp, cpp, cpp-ne, accp, acpp-ne, ecpp, ecpp-ne]

build_type: [None, Debug, Release, RelWithDebInfo, MinSizeRel]
cppstd: [None, 98, gnu98, 11, gnu11, 14, gnu14, 17, gnu17, 20, gnu20]  # Deprecated, use compiler.cppstd
"""

settings_1_19_1 = settings_1_19_0
settings_1_19_2 = settings_1_19_1
settings_1_19_3 = settings_1_19_2
settings_1_20_0 = """
# Only for cross building, 'os_build/arch_build' is the system that runs Conan
os_build: [Windows, WindowsStore, Linux, Macos, FreeBSD, SunOS, AIX]
arch_build: [x86, x86_64, ppc32be, ppc32, ppc64le, ppc64, armv5el, armv5hf, armv6, armv7, armv7hf, armv7s, armv7k, armv8, armv8_32, armv8.3, sparc, sparcv9, mips, mips64, avr, s390, s390x, sh4le]

# Only for building cross compilation tools, 'os_target/arch_target' is the system for
# which the tools generate code
os_target: [Windows, Linux, Macos, Android, iOS, watchOS, tvOS, FreeBSD, SunOS, AIX, Arduino, Neutrino]
arch_target: [x86, x86_64, ppc32be, ppc32, ppc64le, ppc64, armv5el, armv5hf, armv6, armv7, armv7hf, armv7s, armv7k, armv8, armv8_32, armv8.3, sparc, sparcv9, mips, mips64, avr, s390, s390x, asm.js, wasm, sh4le]

# Rest of the settings are "host" settings:
# - For native building/cross building: Where the library/program will run.
# - For building cross compilation tools: Where the cross compiler will run.
os:
    Windows:
        subsystem: [None, cygwin, msys, msys2, wsl]
    WindowsStore:
        version: ["8.1", "10.0"]
    WindowsCE:
        platform: ANY
        version: ["5.0", "6.0", "7.0", "8.0"]
    Linux:
    Macos:
        version: [None, "10.6", "10.7", "10.8", "10.9", "10.10", "10.11", "10.12", "10.13", "10.14", "10.15"]
    Android:
        api_level: ANY
    iOS:
        version: ["7.0", "7.1", "8.0", "8.1", "8.2", "8.3", "9.0", "9.1", "9.2", "9.3", "10.0", "10.1", "10.2", "10.3", "11.0", "11.1", "11.2", "11.3", "11.4", "12.0", "12.1", "12.2", "12.3", "12.4", "13.0", "13.1"]
    watchOS:
        version: ["4.0", "4.1", "4.2", "4.3", "5.0", "5.1", "5.2", "5.3", "6.0", "6.1"]
    tvOS:
        version: ["11.0", "11.1", "11.2", "11.3", "11.4", "12.0", "12.1", "12.2", "12.3", "12.4", "13.0"]
    FreeBSD:
    SunOS:
    AIX:
    Arduino:
        board: ANY
    Emscripten:
    Neutrino:
        version: ["6.4", "6.5", "6.6", "7.0"]
arch: [x86, x86_64, ppc32be, ppc32, ppc64le, ppc64, armv4, armv4i, armv5el, armv5hf, armv6, armv7, armv7hf, armv7s, armv7k, armv8, armv8_32, armv8.3, sparc, sparcv9, mips, mips64, avr, s390, s390x, asm.js, wasm, sh4le]
compiler:
    sun-cc:
        version: ["5.10", "5.11", "5.12", "5.13", "5.14"]
        threads: [None, posix]
        libcxx: [libCstd, libstdcxx, libstlport, libstdc++]
    gcc:
        version: ["4.1", "4.4", "4.5", "4.6", "4.7", "4.8", "4.9",
                  "5", "5.1", "5.2", "5.3", "5.4", "5.5",
                  "6", "6.1", "6.2", "6.3", "6.4",
                  "7", "7.1", "7.2", "7.3", "7.4",
                  "8", "8.1", "8.2", "8.3",
                  "9", "9.1", "9.2"]
        libcxx: [libstdc++, libstdc++11]
        threads: [None, posix, win32] #  Windows MinGW
        exception: [None, dwarf2, sjlj, seh] # Windows MinGW
        cppstd: [None, 98, gnu98, 11, gnu11, 14, gnu14, 17, gnu17, 20, gnu20]
    Visual Studio:
        runtime: [MD, MT, MTd, MDd]
        version: ["8", "9", "10", "11", "12", "14", "15", "16"]
        toolset: [None, v90, v100, v110, v110_xp, v120, v120_xp,
                  v140, v140_xp, v140_clang_c2, LLVM-vs2012, LLVM-vs2012_xp,
                  LLVM-vs2013, LLVM-vs2013_xp, LLVM-vs2014, LLVM-vs2014_xp,
                  LLVM-vs2017, LLVM-vs2017_xp, v141, v141_xp, v141_clang_c2, v142]
        cppstd: [None, 14, 17, 20]
    clang:
        version: ["3.3", "3.4", "3.5", "3.6", "3.7", "3.8", "3.9", "4.0",
                  "5.0", "6.0", "7.0", "7.1",
                  "8", "9", "10"]
        libcxx: [libstdc++, libstdc++11, libc++, c++_shared, c++_static]
        cppstd: [None, 98, gnu98, 11, gnu11, 14, gnu14, 17, gnu17, 20, gnu20]
    apple-clang:
        version: ["5.0", "5.1", "6.0", "6.1", "7.0", "7.3", "8.0", "8.1", "9.0", "9.1", "10.0", "11.0"]
        libcxx: [libstdc++, libc++]
        cppstd: [None, 98, gnu98, 11, gnu11, 14, gnu14, 17, gnu17, 20, gnu20]
    qcc:
        version: ["4.4", "5.4"]
        libcxx: [cxx, gpp, cpp, cpp-ne, accp, acpp-ne, ecpp, ecpp-ne]

build_type: [None, Debug, Release, RelWithDebInfo, MinSizeRel]
cppstd: [None, 98, gnu98, 11, gnu11, 14, gnu14, 17, gnu17, 20, gnu20]  # Deprecated, use compiler.cppstd
"""

settings_1_20_1 = settings_1_20_0
settings_1_20_2 = settings_1_20_1
settings_1_20_3 = settings_1_20_2
settings_1_20_4 = settings_1_20_3
settings_1_20_5 = settings_1_20_4
settings_1_21_0 = """
# Only for cross building, 'os_build/arch_build' is the system that runs Conan
os_build: [Windows, WindowsStore, Linux, Macos, FreeBSD, SunOS, AIX]
arch_build: [x86, x86_64, ppc32be, ppc32, ppc64le, ppc64, armv5el, armv5hf, armv6, armv7, armv7hf, armv7s, armv7k, armv8, armv8_32, armv8.3, sparc, sparcv9, mips, mips64, avr, s390, s390x, sh4le]

# Only for building cross compilation tools, 'os_target/arch_target' is the system for
# which the tools generate code
os_target: [Windows, Linux, Macos, Android, iOS, watchOS, tvOS, FreeBSD, SunOS, AIX, Arduino, Neutrino]
arch_target: [x86, x86_64, ppc32be, ppc32, ppc64le, ppc64, armv5el, armv5hf, armv6, armv7, armv7hf, armv7s, armv7k, armv8, armv8_32, armv8.3, sparc, sparcv9, mips, mips64, avr, s390, s390x, asm.js, wasm, sh4le]

# Rest of the settings are "host" settings:
# - For native building/cross building: Where the library/program will run.
# - For building cross compilation tools: Where the cross compiler will run.
os:
    Windows:
        subsystem: [None, cygwin, msys, msys2, wsl]
    WindowsStore:
        version: ["8.1", "10.0"]
    WindowsCE:
        platform: ANY
        version: ["5.0", "6.0", "7.0", "8.0"]
    Linux:
    Macos:
        version: [None, "10.6", "10.7", "10.8", "10.9", "10.10", "10.11", "10.12", "10.13", "10.14", "10.15"]
    Android:
        api_level: ANY
    iOS:
        version: ["7.0", "7.1", "8.0", "8.1", "8.2", "8.3", "9.0", "9.1", "9.2", "9.3", "10.0", "10.1", "10.2", "10.3", "11.0", "11.1", "11.2", "11.3", "11.4", "12.0", "12.1", "12.2", "12.3", "12.4", "13.0", "13.1"]
    watchOS:
        version: ["4.0", "4.1", "4.2", "4.3", "5.0", "5.1", "5.2", "5.3", "6.0", "6.1"]
    tvOS:
        version: ["11.0", "11.1", "11.2", "11.3", "11.4", "12.0", "12.1", "12.2", "12.3", "12.4", "13.0"]
    FreeBSD:
    SunOS:
    AIX:
    Arduino:
        board: ANY
    Emscripten:
    Neutrino:
        version: ["6.4", "6.5", "6.6", "7.0"]
arch: [x86, x86_64, ppc32be, ppc32, ppc64le, ppc64, armv4, armv4i, armv5el, armv5hf, armv6, armv7, armv7hf, armv7s, armv7k, armv8, armv8_32, armv8.3, sparc, sparcv9, mips, mips64, avr, s390, s390x, asm.js, wasm, sh4le]
compiler:
    sun-cc:
        version: ["5.10", "5.11", "5.12", "5.13", "5.14"]
        threads: [None, posix]
        libcxx: [libCstd, libstdcxx, libstlport, libstdc++]
    gcc: &gcc
        version: ["4.1", "4.4", "4.5", "4.6", "4.7", "4.8", "4.9",
                  "5", "5.1", "5.2", "5.3", "5.4", "5.5",
                  "6", "6.1", "6.2", "6.3", "6.4",
                  "7", "7.1", "7.2", "7.3", "7.4",
                  "8", "8.1", "8.2", "8.3",
                  "9", "9.1", "9.2"]
        libcxx: [libstdc++, libstdc++11]
        threads: [None, posix, win32] #  Windows MinGW
        exception: [None, dwarf2, sjlj, seh] # Windows MinGW
        cppstd: [None, 98, gnu98, 11, gnu11, 14, gnu14, 17, gnu17, 20, gnu20]
    Visual Studio: &visual_studio
        runtime: [MD, MT, MTd, MDd]
        version: ["8", "9", "10", "11", "12", "14", "15", "16"]
        toolset: [None, v90, v100, v110, v110_xp, v120, v120_xp,
                  v140, v140_xp, v140_clang_c2, LLVM-vs2012, LLVM-vs2012_xp,
                  LLVM-vs2013, LLVM-vs2013_xp, LLVM-vs2014, LLVM-vs2014_xp,
                  LLVM-vs2017, LLVM-vs2017_xp, v141, v141_xp, v141_clang_c2, v142]
        cppstd: [None, 14, 17, 20]
    clang:
        version: ["3.3", "3.4", "3.5", "3.6", "3.7", "3.8", "3.9", "4.0",
                  "5.0", "6.0", "7.0", "7.1",
                  "8", "9", "10"]
        libcxx: [libstdc++, libstdc++11, libc++, c++_shared, c++_static]
        cppstd: [None, 98, gnu98, 11, gnu11, 14, gnu14, 17, gnu17, 20, gnu20]
    apple-clang:
        version: ["5.0", "5.1", "6.0", "6.1", "7.0", "7.3", "8.0", "8.1", "9.0", "9.1", "10.0", "11.0"]
        libcxx: [libstdc++, libc++]
        cppstd: [None, 98, gnu98, 11, gnu11, 14, gnu14, 17, gnu17, 20, gnu20]
    intel:
        version: ["11", "12", "13", "14", "15", "16", "17", "18", "19"]
        base:
            gcc:
                <<: *gcc
                threads: [None]
                exception: [None]
            Visual Studio:
                <<: *visual_studio
    qcc:
        version: ["4.4", "5.4"]
        libcxx: [cxx, gpp, cpp, cpp-ne, accp, acpp-ne, ecpp, ecpp-ne]

build_type: [None, Debug, Release, RelWithDebInfo, MinSizeRel]
cppstd: [None, 98, gnu98, 11, gnu11, 14, gnu14, 17, gnu17, 20, gnu20]  # Deprecated, use compiler.cppstd
"""

settings_1_21_1 = settings_1_21_0
settings_1_21_2 = settings_1_21_1
settings_1_21_3 = settings_1_21_2

settings_1_22_0 = settings_1_21_2
settings_1_22_1 = settings_1_22_0
settings_1_22_2 = settings_1_22_1
settings_1_22_3 = settings_1_22_2

settings_1_23_0 = """
# Only for cross building, 'os_build/arch_build' is the system that runs Conan
os_build: [Windows, WindowsStore, Linux, Macos, FreeBSD, SunOS, AIX]
arch_build: [x86, x86_64, ppc32be, ppc32, ppc64le, ppc64, armv5el, armv5hf, armv6, armv7, armv7hf, armv7s, armv7k, armv8, armv8_32, armv8.3, sparc, sparcv9, mips, mips64, avr, s390, s390x, sh4le]

# Only for building cross compilation tools, 'os_target/arch_target' is the system for
# which the tools generate code
os_target: [Windows, Linux, Macos, Android, iOS, watchOS, tvOS, FreeBSD, SunOS, AIX, Arduino, Neutrino]
arch_target: [x86, x86_64, ppc32be, ppc32, ppc64le, ppc64, armv5el, armv5hf, armv6, armv7, armv7hf, armv7s, armv7k, armv8, armv8_32, armv8.3, sparc, sparcv9, mips, mips64, avr, s390, s390x, asm.js, wasm, sh4le]

# Rest of the settings are "host" settings:
# - For native building/cross building: Where the library/program will run.
# - For building cross compilation tools: Where the cross compiler will run.
os:
    Windows:
        subsystem: [None, cygwin, msys, msys2, wsl]
    WindowsStore:
        version: ["8.1", "10.0"]
    WindowsCE:
        platform: ANY
        version: ["5.0", "6.0", "7.0", "8.0"]
    Linux:
    Macos:
        version: [None, "10.6", "10.7", "10.8", "10.9", "10.10", "10.11", "10.12", "10.13", "10.14", "10.15"]
    Android:
        api_level: ANY
    iOS:
        version: ["7.0", "7.1", "8.0", "8.1", "8.2", "8.3", "9.0", "9.1", "9.2", "9.3", "10.0", "10.1", "10.2", "10.3", "11.0", "11.1", "11.2", "11.3", "11.4", "12.0", "12.1", "12.2", "12.3", "12.4", "13.0", "13.1"]
    watchOS:
        version: ["4.0", "4.1", "4.2", "4.3", "5.0", "5.1", "5.2", "5.3", "6.0", "6.1"]
    tvOS:
        version: ["11.0", "11.1", "11.2", "11.3", "11.4", "12.0", "12.1", "12.2", "12.3", "12.4", "13.0"]
    FreeBSD:
    SunOS:
    AIX:
    Arduino:
        board: ANY
    Emscripten:
    Neutrino:
        version: ["6.4", "6.5", "6.6", "7.0"]
arch: [x86, x86_64, ppc32be, ppc32, ppc64le, ppc64, armv4, armv4i, armv5el, armv5hf, armv6, armv7, armv7hf, armv7s, armv7k, armv8, armv8_32, armv8.3, sparc, sparcv9, mips, mips64, avr, s390, s390x, asm.js, wasm, sh4le]
compiler:
    sun-cc:
        version: ["5.10", "5.11", "5.12", "5.13", "5.14"]
        threads: [None, posix]
        libcxx: [libCstd, libstdcxx, libstlport, libstdc++]
    gcc: &gcc
        version: ["4.1", "4.4", "4.5", "4.6", "4.7", "4.8", "4.9",
                  "5", "5.1", "5.2", "5.3", "5.4", "5.5",
                  "6", "6.1", "6.2", "6.3", "6.4",
                  "7", "7.1", "7.2", "7.3", "7.4",
                  "8", "8.1", "8.2", "8.3",
                  "9", "9.1", "9.2"]
        libcxx: [libstdc++, libstdc++11]
        threads: [None, posix, win32] #  Windows MinGW
        exception: [None, dwarf2, sjlj, seh] # Windows MinGW
        cppstd: [None, 98, gnu98, 11, gnu11, 14, gnu14, 17, gnu17, 20, gnu20]
    Visual Studio: &visual_studio
        runtime: [MD, MT, MTd, MDd]
        version: ["8", "9", "10", "11", "12", "14", "15", "16"]
        toolset: [None, v90, v100, v110, v110_xp, v120, v120_xp,
                  v140, v140_xp, v140_clang_c2, LLVM-vs2012, LLVM-vs2012_xp,
                  LLVM-vs2013, LLVM-vs2013_xp, LLVM-vs2014, LLVM-vs2014_xp,
                  LLVM-vs2017, LLVM-vs2017_xp, v141, v141_xp, v141_clang_c2, v142]
        cppstd: [None, 14, 17, 20]
    clang:
        version: ["3.3", "3.4", "3.5", "3.6", "3.7", "3.8", "3.9", "4.0",
                  "5.0", "6.0", "7.0", "7.1",
                  "8", "9", "10"]
        libcxx: [libstdc++, libstdc++11, libc++, c++_shared, c++_static]
        cppstd: [None, 98, gnu98, 11, gnu11, 14, gnu14, 17, gnu17, 20, gnu20]
    apple-clang:
        version: ["5.0", "5.1", "6.0", "6.1", "7.0", "7.3", "8.0", "8.1", "9.0", "9.1", "10.0", "11.0"]
        libcxx: [libstdc++, libc++]
        cppstd: [None, 98, gnu98, 11, gnu11, 14, gnu14, 17, gnu17, 20, gnu20]
    intel:
        version: ["11", "12", "13", "14", "15", "16", "17", "18", "19"]
        base:
            gcc:
                <<: *gcc
                threads: [None]
                exception: [None]
            Visual Studio:
                <<: *visual_studio
    qcc:
        version: ["4.4", "5.4"]
        libcxx: [cxx, gpp, cpp, cpp-ne, accp, acpp-ne, ecpp, ecpp-ne]

build_type: [None, Debug, Release, RelWithDebInfo, MinSizeRel]


cppstd: [None, 98, gnu98, 11, gnu11, 14, gnu14, 17, gnu17, 20, gnu20]  # Deprecated, use compiler.cppstd
"""

settings_1_24_0 = """
# Only for cross building, 'os_build/arch_build' is the system that runs Conan
os_build: [Windows, WindowsStore, Linux, Macos, FreeBSD, SunOS, AIX]
arch_build: [x86, x86_64, ppc32be, ppc32, ppc64le, ppc64, armv5el, armv5hf, armv6, armv7, armv7hf, armv7s, armv7k, armv8, armv8_32, armv8.3, sparc, sparcv9, mips, mips64, avr, s390, s390x, sh4le]

# Only for building cross compilation tools, 'os_target/arch_target' is the system for
# which the tools generate code
os_target: [Windows, Linux, Macos, Android, iOS, watchOS, tvOS, FreeBSD, SunOS, AIX, Arduino, Neutrino]
arch_target: [x86, x86_64, ppc32be, ppc32, ppc64le, ppc64, armv5el, armv5hf, armv6, armv7, armv7hf, armv7s, armv7k, armv8, armv8_32, armv8.3, sparc, sparcv9, mips, mips64, avr, s390, s390x, asm.js, wasm, sh4le]

# Rest of the settings are "host" settings:
# - For native building/cross building: Where the library/program will run.
# - For building cross compilation tools: Where the cross compiler will run.
os:
    Windows:
        subsystem: [None, cygwin, msys, msys2, wsl]
    WindowsStore:
        version: ["8.1", "10.0"]
    WindowsCE:
        platform: ANY
        version: ["5.0", "6.0", "7.0", "8.0"]
    Linux:
    Macos:
        version: [None, "10.6", "10.7", "10.8", "10.9", "10.10", "10.11", "10.12", "10.13", "10.14", "10.15"]
    Android:
        api_level: ANY
    iOS:
        version: ["7.0", "7.1", "8.0", "8.1", "8.2", "8.3", "9.0", "9.1", "9.2", "9.3", "10.0", "10.1", "10.2", "10.3", "11.0", "11.1", "11.2", "11.3", "11.4", "12.0", "12.1", "12.2", "12.3", "12.4", "13.0", "13.1"]
    watchOS:
        version: ["4.0", "4.1", "4.2", "4.3", "5.0", "5.1", "5.2", "5.3", "6.0", "6.1"]
    tvOS:
        version: ["11.0", "11.1", "11.2", "11.3", "11.4", "12.0", "12.1", "12.2", "12.3", "12.4", "13.0"]
    FreeBSD:
    SunOS:
    AIX:
    Arduino:
        board: ANY
    Emscripten:
    Neutrino:
        version: ["6.4", "6.5", "6.6", "7.0"]
arch: [x86, x86_64, ppc32be, ppc32, ppc64le, ppc64, armv4, armv4i, armv5el, armv5hf, armv6, armv7, armv7hf, armv7s, armv7k, armv8, armv8_32, armv8.3, sparc, sparcv9, mips, mips64, avr, s390, s390x, asm.js, wasm, sh4le]
compiler:
    sun-cc:
        version: ["5.10", "5.11", "5.12", "5.13", "5.14", "5.15"]
        threads: [None, posix]
        libcxx: [libCstd, libstdcxx, libstlport, libstdc++]
    gcc: &gcc
        version: ["4.1", "4.4", "4.5", "4.6", "4.7", "4.8", "4.9",
                  "5", "5.1", "5.2", "5.3", "5.4", "5.5",
                  "6", "6.1", "6.2", "6.3", "6.4",
                  "7", "7.1", "7.2", "7.3", "7.4",
                  "8", "8.1", "8.2", "8.3",
                  "9", "9.1", "9.2"]
        libcxx: [libstdc++, libstdc++11]
        threads: [None, posix, win32] #  Windows MinGW
        exception: [None, dwarf2, sjlj, seh] # Windows MinGW
        cppstd: [None, 98, gnu98, 11, gnu11, 14, gnu14, 17, gnu17, 20, gnu20]
    Visual Studio: &visual_studio
        runtime: [MD, MT, MTd, MDd]
        version: ["8", "9", "10", "11", "12", "14", "15", "16"]
        toolset: [None, v90, v100, v110, v110_xp, v120, v120_xp,
                  v140, v140_xp, v140_clang_c2, LLVM-vs2012, LLVM-vs2012_xp,
                  LLVM-vs2013, LLVM-vs2013_xp, LLVM-vs2014, LLVM-vs2014_xp,
                  LLVM-vs2017, LLVM-vs2017_xp, v141, v141_xp, v141_clang_c2, v142]
        cppstd: [None, 14, 17, 20]
    clang:
        version: ["3.3", "3.4", "3.5", "3.6", "3.7", "3.8", "3.9", "4.0",
                  "5.0", "6.0", "7.0", "7.1",
                  "8", "9", "10"]
        libcxx: [libstdc++, libstdc++11, libc++, c++_shared, c++_static]
        cppstd: [None, 98, gnu98, 11, gnu11, 14, gnu14, 17, gnu17, 20, gnu20]
    apple-clang: &apple_clang
        version: ["5.0", "5.1", "6.0", "6.1", "7.0", "7.3", "8.0", "8.1", "9.0", "9.1", "10.0", "11.0"]
        libcxx: [libstdc++, libc++]
        cppstd: [None, 98, gnu98, 11, gnu11, 14, gnu14, 17, gnu17, 20, gnu20]
    intel:
        version: ["11", "12", "13", "14", "15", "16", "17", "18", "19"]
        base:
            gcc:
                <<: *gcc
                threads: [None]
                exception: [None]
            Visual Studio:
                <<: *visual_studio
            apple-clang:
                <<: *apple_clang
    qcc:
        version: ["4.4", "5.4"]
        libcxx: [cxx, gpp, cpp, cpp-ne, accp, acpp-ne, ecpp, ecpp-ne]

build_type: [None, Debug, Release, RelWithDebInfo, MinSizeRel]


cppstd: [None, 98, gnu98, 11, gnu11, 14, gnu14, 17, gnu17, 20, gnu20]  # Deprecated, use compiler.cppstd
"""

settings_1_24_1 = settings_1_24_0

settings_1_25_0 = """
# Only for cross building, 'os_build/arch_build' is the system that runs Conan
os_build: [Windows, WindowsStore, Linux, Macos, FreeBSD, SunOS, AIX]
arch_build: [x86, x86_64, ppc32be, ppc32, ppc64le, ppc64, armv5el, armv5hf, armv6, armv7, armv7hf, armv7s, armv7k, armv8, armv8_32, armv8.3, sparc, sparcv9, mips, mips64, avr, s390, s390x, sh4le]

# Only for building cross compilation tools, 'os_target/arch_target' is the system for
# which the tools generate code
os_target: [Windows, Linux, Macos, Android, iOS, watchOS, tvOS, FreeBSD, SunOS, AIX, Arduino, Neutrino]
arch_target: [x86, x86_64, ppc32be, ppc32, ppc64le, ppc64, armv5el, armv5hf, armv6, armv7, armv7hf, armv7s, armv7k, armv8, armv8_32, armv8.3, sparc, sparcv9, mips, mips64, avr, s390, s390x, asm.js, wasm, sh4le]

# Rest of the settings are "host" settings:
# - For native building/cross building: Where the library/program will run.
# - For building cross compilation tools: Where the cross compiler will run.
os:
    Windows:
        subsystem: [None, cygwin, msys, msys2, wsl]
    WindowsStore:
        version: ["8.1", "10.0"]
    WindowsCE:
        platform: ANY
        version: ["5.0", "6.0", "7.0", "8.0"]
    Linux:
    Macos:
        version: [None, "10.6", "10.7", "10.8", "10.9", "10.10", "10.11", "10.12", "10.13", "10.14", "10.15"]
    Android:
        api_level: ANY
    iOS:
        version: ["7.0", "7.1", "8.0", "8.1", "8.2", "8.3", "9.0", "9.1", "9.2", "9.3", "10.0", "10.1", "10.2", "10.3", "11.0", "11.1", "11.2", "11.3", "11.4", "12.0", "12.1", "12.2", "12.3", "12.4", "13.0", "13.1"]
    watchOS:
        version: ["4.0", "4.1", "4.2", "4.3", "5.0", "5.1", "5.2", "5.3", "6.0", "6.1"]
    tvOS:
        version: ["11.0", "11.1", "11.2", "11.3", "11.4", "12.0", "12.1", "12.2", "12.3", "12.4", "13.0"]
    FreeBSD:
    SunOS:
    AIX:
    Arduino:
        board: ANY
    Emscripten:
    Neutrino:
        version: ["6.4", "6.5", "6.6", "7.0"]
arch: [x86, x86_64, ppc32be, ppc32, ppc64le, ppc64, armv4, armv4i, armv5el, armv5hf, armv6, armv7, armv7hf, armv7s, armv7k, armv8, armv8_32, armv8.3, sparc, sparcv9, mips, mips64, avr, s390, s390x, asm.js, wasm, sh4le]
compiler:
    sun-cc:
        version: ["5.10", "5.11", "5.12", "5.13", "5.14", "5.15"]
        threads: [None, posix]
        libcxx: [libCstd, libstdcxx, libstlport, libstdc++]
    gcc: &gcc
        version: ["4.1", "4.4", "4.5", "4.6", "4.7", "4.8", "4.9",
                  "5", "5.1", "5.2", "5.3", "5.4", "5.5",
                  "6", "6.1", "6.2", "6.3", "6.4",
                  "7", "7.1", "7.2", "7.3", "7.4",
                  "8", "8.1", "8.2", "8.3",
                  "9", "9.1", "9.2", "9.3",
                  "10"]
        libcxx: [libstdc++, libstdc++11]
        threads: [None, posix, win32] #  Windows MinGW
        exception: [None, dwarf2, sjlj, seh] # Windows MinGW
        cppstd: [None, 98, gnu98, 11, gnu11, 14, gnu14, 17, gnu17, 20, gnu20]
    Visual Studio: &visual_studio
        runtime: [MD, MT, MTd, MDd]
        version: ["8", "9", "10", "11", "12", "14", "15", "16"]
        toolset: [None, v90, v100, v110, v110_xp, v120, v120_xp,
                  v140, v140_xp, v140_clang_c2, LLVM-vs2012, LLVM-vs2012_xp,
                  LLVM-vs2013, LLVM-vs2013_xp, LLVM-vs2014, LLVM-vs2014_xp,
                  LLVM-vs2017, LLVM-vs2017_xp, v141, v141_xp, v141_clang_c2, v142]
        cppstd: [None, 14, 17, 20]
    clang:
        version: ["3.3", "3.4", "3.5", "3.6", "3.7", "3.8", "3.9", "4.0",
                  "5.0", "6.0", "7.0", "7.1",
                  "8", "9", "10"]
        libcxx: [libstdc++, libstdc++11, libc++, c++_shared, c++_static]
        cppstd: [None, 98, gnu98, 11, gnu11, 14, gnu14, 17, gnu17, 20, gnu20]
    apple-clang: &apple_clang
        version: ["5.0", "5.1", "6.0", "6.1", "7.0", "7.3", "8.0", "8.1", "9.0", "9.1", "10.0", "11.0"]
        libcxx: [libstdc++, libc++]
        cppstd: [None, 98, gnu98, 11, gnu11, 14, gnu14, 17, gnu17, 20, gnu20]
    intel:
        version: ["11", "12", "13", "14", "15", "16", "17", "18", "19", "19.1"]
        base:
            gcc:
                <<: *gcc
                threads: [None]
                exception: [None]
            Visual Studio:
                <<: *visual_studio
            apple-clang:
                <<: *apple_clang
    qcc:
        version: ["4.4", "5.4"]
        libcxx: [cxx, gpp, cpp, cpp-ne, accp, acpp-ne, ecpp, ecpp-ne]

build_type: [None, Debug, Release, RelWithDebInfo, MinSizeRel]


cppstd: [None, 98, gnu98, 11, gnu11, 14, gnu14, 17, gnu17, 20, gnu20]  # Deprecated, use compiler.cppstd
"""

settings_1_25_1 = """
# Only for cross building, 'os_build/arch_build' is the system that runs Conan
os_build: [Windows, WindowsStore, Linux, Macos, FreeBSD, SunOS, AIX]
arch_build: [x86, x86_64, ppc32be, ppc32, ppc64le, ppc64, armv5el, armv5hf, armv6, armv7, armv7hf, armv7s, armv7k, armv8, armv8_32, armv8.3, sparc, sparcv9, mips, mips64, avr, s390, s390x, sh4le]

# Only for building cross compilation tools, 'os_target/arch_target' is the system for
# which the tools generate code
os_target: [Windows, Linux, Macos, Android, iOS, watchOS, tvOS, FreeBSD, SunOS, AIX, Arduino, Neutrino]
arch_target: [x86, x86_64, ppc32be, ppc32, ppc64le, ppc64, armv5el, armv5hf, armv6, armv7, armv7hf, armv7s, armv7k, armv8, armv8_32, armv8.3, sparc, sparcv9, mips, mips64, avr, s390, s390x, asm.js, wasm, sh4le]

# Rest of the settings are "host" settings:
# - For native building/cross building: Where the library/program will run.
# - For building cross compilation tools: Where the cross compiler will run.
os:
    Windows:
        subsystem: [None, cygwin, msys, msys2, wsl]
    WindowsStore:
        version: ["8.1", "10.0"]
    WindowsCE:
        platform: ANY
        version: ["5.0", "6.0", "7.0", "8.0"]
    Linux:
    Macos:
        version: [None, "10.6", "10.7", "10.8", "10.9", "10.10", "10.11", "10.12", "10.13", "10.14", "10.15"]
    Android:
        api_level: ANY
    iOS:
        version: ["7.0", "7.1", "8.0", "8.1", "8.2", "8.3", "9.0", "9.1", "9.2", "9.3", "10.0", "10.1", "10.2", "10.3", "11.0", "11.1", "11.2", "11.3", "11.4", "12.0", "12.1", "12.2", "12.3", "12.4", "13.0", "13.1"]
    watchOS:
        version: ["4.0", "4.1", "4.2", "4.3", "5.0", "5.1", "5.2", "5.3", "6.0", "6.1"]
    tvOS:
        version: ["11.0", "11.1", "11.2", "11.3", "11.4", "12.0", "12.1", "12.2", "12.3", "12.4", "13.0"]
    FreeBSD:
    SunOS:
    AIX:
    Arduino:
        board: ANY
    Emscripten:
    Neutrino:
        version: ["6.4", "6.5", "6.6", "7.0"]
arch: [x86, x86_64, ppc32be, ppc32, ppc64le, ppc64, armv4, armv4i, armv5el, armv5hf, armv6, armv7, armv7hf, armv7s, armv7k, armv8, armv8_32, armv8.3, sparc, sparcv9, mips, mips64, avr, s390, s390x, asm.js, wasm, sh4le]
compiler:
    sun-cc:
        version: ["5.10", "5.11", "5.12", "5.13", "5.14", "5.15"]
        threads: [None, posix]
        libcxx: [libCstd, libstdcxx, libstlport, libstdc++]
    gcc: &gcc
        version: ["4.1", "4.4", "4.5", "4.6", "4.7", "4.8", "4.9",
                  "5", "5.1", "5.2", "5.3", "5.4", "5.5",
                  "6", "6.1", "6.2", "6.3", "6.4", "6.5",
                  "7", "7.1", "7.2", "7.3", "7.4", "7.5",
                  "8", "8.1", "8.2", "8.3", "8.4",
                  "9", "9.1", "9.2", "9.3",
                  "10", "10.1"]
        libcxx: [libstdc++, libstdc++11]
        threads: [None, posix, win32] #  Windows MinGW
        exception: [None, dwarf2, sjlj, seh] # Windows MinGW
        cppstd: [None, 98, gnu98, 11, gnu11, 14, gnu14, 17, gnu17, 20, gnu20]
    Visual Studio: &visual_studio
        runtime: [MD, MT, MTd, MDd]
        version: ["8", "9", "10", "11", "12", "14", "15", "16"]
        toolset: [None, v90, v100, v110, v110_xp, v120, v120_xp,
                  v140, v140_xp, v140_clang_c2, LLVM-vs2012, LLVM-vs2012_xp,
                  LLVM-vs2013, LLVM-vs2013_xp, LLVM-vs2014, LLVM-vs2014_xp,
                  LLVM-vs2017, LLVM-vs2017_xp, v141, v141_xp, v141_clang_c2, v142]
        cppstd: [None, 14, 17, 20]
    clang:
        version: ["3.3", "3.4", "3.5", "3.6", "3.7", "3.8", "3.9", "4.0",
                  "5.0", "6.0", "7.0", "7.1",
                  "8", "9", "10"]
        libcxx: [libstdc++, libstdc++11, libc++, c++_shared, c++_static]
        cppstd: [None, 98, gnu98, 11, gnu11, 14, gnu14, 17, gnu17, 20, gnu20]
    apple-clang: &apple_clang
        version: ["5.0", "5.1", "6.0", "6.1", "7.0", "7.3", "8.0", "8.1", "9.0", "9.1", "10.0", "11.0"]
        libcxx: [libstdc++, libc++]
        cppstd: [None, 98, gnu98, 11, gnu11, 14, gnu14, 17, gnu17, 20, gnu20]
    intel:
        version: ["11", "12", "13", "14", "15", "16", "17", "18", "19", "19.1"]
        base:
            gcc:
                <<: *gcc
                threads: [None]
                exception: [None]
            Visual Studio:
                <<: *visual_studio
            apple-clang:
                <<: *apple_clang
    qcc:
        version: ["4.4", "5.4"]
        libcxx: [cxx, gpp, cpp, cpp-ne, accp, acpp-ne, ecpp, ecpp-ne]

build_type: [None, Debug, Release, RelWithDebInfo, MinSizeRel]


cppstd: [None, 98, gnu98, 11, gnu11, 14, gnu14, 17, gnu17, 20, gnu20]  # Deprecated, use compiler.cppstd
"""

settings_1_25_2 = settings_1_25_1

settings_1_26_0 = settings_1_25_2
settings_1_26_1 = settings_1_26_0

settings_1_27_0 = settings_1_26_1
settings_1_27_1 = settings_1_27_0

settings_1_28_0 = """
# Only for cross building, 'os_build/arch_build' is the system that runs Conan
os_build: [Windows, WindowsStore, Linux, Macos, FreeBSD, SunOS, AIX]
arch_build: [x86, x86_64, ppc32be, ppc32, ppc64le, ppc64, armv5el, armv5hf, armv6, armv7, armv7hf, armv7s, armv7k, armv8, armv8_32, armv8.3, sparc, sparcv9, mips, mips64, avr, s390, s390x, sh4le]

# Only for building cross compilation tools, 'os_target/arch_target' is the system for
# which the tools generate code
os_target: [Windows, Linux, Macos, Android, iOS, watchOS, tvOS, FreeBSD, SunOS, AIX, Arduino, Neutrino]
arch_target: [x86, x86_64, ppc32be, ppc32, ppc64le, ppc64, armv5el, armv5hf, armv6, armv7, armv7hf, armv7s, armv7k, armv8, armv8_32, armv8.3, sparc, sparcv9, mips, mips64, avr, s390, s390x, asm.js, wasm, sh4le]

# Rest of the settings are "host" settings:
# - For native building/cross building: Where the library/program will run.
# - For building cross compilation tools: Where the cross compiler will run.
os:
    Windows:
        subsystem: [None, cygwin, msys, msys2, wsl]
    WindowsStore:
        version: ["8.1", "10.0"]
    WindowsCE:
        platform: ANY
        version: ["5.0", "6.0", "7.0", "8.0"]
    Linux:
    Macos:
        version: [None, "10.6", "10.7", "10.8", "10.9", "10.10", "10.11", "10.12", "10.13", "10.14", "10.15"]
    Android:
        api_level: ANY
    iOS:
        version: ["7.0", "7.1", "8.0", "8.1", "8.2", "8.3", "9.0", "9.1", "9.2", "9.3", "10.0", "10.1", "10.2", "10.3", "11.0", "11.1", "11.2", "11.3", "11.4", "12.0", "12.1", "12.2", "12.3", "12.4", "13.0", "13.1"]
    watchOS:
        version: ["4.0", "4.1", "4.2", "4.3", "5.0", "5.1", "5.2", "5.3", "6.0", "6.1"]
    tvOS:
        version: ["11.0", "11.1", "11.2", "11.3", "11.4", "12.0", "12.1", "12.2", "12.3", "12.4", "13.0"]
    FreeBSD:
    SunOS:
    AIX:
    Arduino:
        board: ANY
    Emscripten:
    Neutrino:
        version: ["6.4", "6.5", "6.6", "7.0"]
arch: [x86, x86_64, ppc32be, ppc32, ppc64le, ppc64, armv4, armv4i, armv5el, armv5hf, armv6, armv7, armv7hf, armv7s, armv7k, armv8, armv8_32, armv8.3, sparc, sparcv9, mips, mips64, avr, s390, s390x, asm.js, wasm, sh4le]
compiler:
    sun-cc:
        version: ["5.10", "5.11", "5.12", "5.13", "5.14", "5.15"]
        threads: [None, posix]
        libcxx: [libCstd, libstdcxx, libstlport, libstdc++]
    gcc: &gcc
        version: ["4.1", "4.4", "4.5", "4.6", "4.7", "4.8", "4.9",
                  "5", "5.1", "5.2", "5.3", "5.4", "5.5",
                  "6", "6.1", "6.2", "6.3", "6.4", "6.5",
                  "7", "7.1", "7.2", "7.3", "7.4", "7.5",
                  "8", "8.1", "8.2", "8.3", "8.4",
                  "9", "9.1", "9.2", "9.3",
                  "10", "10.1"]
        libcxx: [libstdc++, libstdc++11]
        threads: [None, posix, win32] #  Windows MinGW
        exception: [None, dwarf2, sjlj, seh] # Windows MinGW
        cppstd: [None, 98, gnu98, 11, gnu11, 14, gnu14, 17, gnu17, 20, gnu20]
    Visual Studio: &visual_studio
        runtime: [MD, MT, MTd, MDd]
        version: ["8", "9", "10", "11", "12", "14", "15", "16"]
        toolset: [None, v90, v100, v110, v110_xp, v120, v120_xp,
                  v140, v140_xp, v140_clang_c2, LLVM-vs2012, LLVM-vs2012_xp,
                  LLVM-vs2013, LLVM-vs2013_xp, LLVM-vs2014, LLVM-vs2014_xp,
                  LLVM-vs2017, LLVM-vs2017_xp, v141, v141_xp, v141_clang_c2, v142,
                  llvm, ClangCL]
        cppstd: [None, 14, 17, 20]
    clang:
        version: ["3.3", "3.4", "3.5", "3.6", "3.7", "3.8", "3.9", "4.0",
                  "5.0", "6.0", "7.0", "7.1",
                  "8", "9", "10"]
        libcxx: [None, libstdc++, libstdc++11, libc++, c++_shared, c++_static]
        cppstd: [None, 98, gnu98, 11, gnu11, 14, gnu14, 17, gnu17, 20, gnu20]
        runtime: [None, MD, MT, MTd, MDd]
    apple-clang: &apple_clang
        version: ["5.0", "5.1", "6.0", "6.1", "7.0", "7.3", "8.0", "8.1", "9.0", "9.1", "10.0", "11.0"]
        libcxx: [libstdc++, libc++]
        cppstd: [None, 98, gnu98, 11, gnu11, 14, gnu14, 17, gnu17, 20, gnu20]
    intel:
        version: ["11", "12", "13", "14", "15", "16", "17", "18", "19", "19.1"]
        base:
            gcc:
                <<: *gcc
                threads: [None]
                exception: [None]
            Visual Studio:
                <<: *visual_studio
            apple-clang:
                <<: *apple_clang
    qcc:
        version: ["4.4", "5.4", "8.3"]
        libcxx: [cxx, gpp, cpp, cpp-ne, accp, acpp-ne, ecpp, ecpp-ne]
        cppstd: [None, 98, gnu98, 11, gnu11, 14, gnu14, 17, gnu17]

build_type: [None, Debug, Release, RelWithDebInfo, MinSizeRel]


cppstd: [None, 98, gnu98, 11, gnu11, 14, gnu14, 17, gnu17, 20, gnu20]  # Deprecated, use compiler.cppstd
"""

settings_1_28_1 = settings_1_28_0
settings_1_28_2 = settings_1_28_1

settings_1_29_0 = """
# Only for cross building, 'os_build/arch_build' is the system that runs Conan
os_build: [Windows, WindowsStore, Linux, Macos, FreeBSD, SunOS, AIX]
arch_build: [x86, x86_64, ppc32be, ppc32, ppc64le, ppc64, armv5el, armv5hf, armv6, armv7, armv7hf, armv7s, armv7k, armv8, armv8_32, armv8.3, sparc, sparcv9, mips, mips64, avr, s390, s390x, sh4le]

# Only for building cross compilation tools, 'os_target/arch_target' is the system for
# which the tools generate code
os_target: [Windows, Linux, Macos, Android, iOS, watchOS, tvOS, FreeBSD, SunOS, AIX, Arduino, Neutrino]
arch_target: [x86, x86_64, ppc32be, ppc32, ppc64le, ppc64, armv5el, armv5hf, armv6, armv7, armv7hf, armv7s, armv7k, armv8, armv8_32, armv8.3, sparc, sparcv9, mips, mips64, avr, s390, s390x, asm.js, wasm, sh4le]

# Rest of the settings are "host" settings:
# - For native building/cross building: Where the library/program will run.
# - For building cross compilation tools: Where the cross compiler will run.
os:
    Windows:
        subsystem: [None, cygwin, msys, msys2, wsl]
    WindowsStore:
        version: ["8.1", "10.0"]
    WindowsCE:
        platform: ANY
        version: ["5.0", "6.0", "7.0", "8.0"]
    Linux:
    Macos:
        version: [None, "10.6", "10.7", "10.8", "10.9", "10.10", "10.11", "10.12", "10.13", "10.14", "10.15"]
    Android:
        api_level: ANY
    iOS:
        version: ["7.0", "7.1", "8.0", "8.1", "8.2", "8.3", "9.0", "9.1", "9.2", "9.3", "10.0", "10.1", "10.2", "10.3", "11.0", "11.1", "11.2", "11.3", "11.4", "12.0", "12.1", "12.2", "12.3", "12.4", "13.0", "13.1", "13.2", "13.3", "13.4", "13.5", "13.6"]
    watchOS:
        version: ["4.0", "4.1", "4.2", "4.3", "5.0", "5.1", "5.2", "5.3", "6.0", "6.1"]
    tvOS:
        version: ["11.0", "11.1", "11.2", "11.3", "11.4", "12.0", "12.1", "12.2", "12.3", "12.4", "13.0"]
    FreeBSD:
    SunOS:
    AIX:
    Arduino:
        board: ANY
    Emscripten:
    Neutrino:
        version: ["6.4", "6.5", "6.6", "7.0", "7.1"]
arch: [x86, x86_64, ppc32be, ppc32, ppc64le, ppc64, armv4, armv4i, armv5el, armv5hf, armv6, armv7, armv7hf, armv7s, armv7k, armv8, armv8_32, armv8.3, sparc, sparcv9, mips, mips64, avr, s390, s390x, asm.js, wasm, sh4le]
compiler:
    sun-cc:
        version: ["5.10", "5.11", "5.12", "5.13", "5.14", "5.15"]
        threads: [None, posix]
        libcxx: [libCstd, libstdcxx, libstlport, libstdc++]
    gcc: &gcc
        version: ["4.1", "4.4", "4.5", "4.6", "4.7", "4.8", "4.9",
                  "5", "5.1", "5.2", "5.3", "5.4", "5.5",
                  "6", "6.1", "6.2", "6.3", "6.4", "6.5",
                  "7", "7.1", "7.2", "7.3", "7.4", "7.5",
                  "8", "8.1", "8.2", "8.3", "8.4",
                  "9", "9.1", "9.2", "9.3",
                  "10", "10.1"]
        libcxx: [libstdc++, libstdc++11]
        threads: [None, posix, win32] #  Windows MinGW
        exception: [None, dwarf2, sjlj, seh] # Windows MinGW
        cppstd: [None, 98, gnu98, 11, gnu11, 14, gnu14, 17, gnu17, 20, gnu20]
    Visual Studio: &visual_studio
        runtime: [MD, MT, MTd, MDd]
        version: ["8", "9", "10", "11", "12", "14", "15", "16"]
        toolset: [None, v90, v100, v110, v110_xp, v120, v120_xp,
                  v140, v140_xp, v140_clang_c2, LLVM-vs2012, LLVM-vs2012_xp,
                  LLVM-vs2013, LLVM-vs2013_xp, LLVM-vs2014, LLVM-vs2014_xp,
                  LLVM-vs2017, LLVM-vs2017_xp, v141, v141_xp, v141_clang_c2, v142,
                  llvm, ClangCL]
        cppstd: [None, 14, 17, 20]
    clang:
        version: ["3.3", "3.4", "3.5", "3.6", "3.7", "3.8", "3.9", "4.0",
                  "5.0", "6.0", "7.0", "7.1",
                  "8", "9", "10"]
        libcxx: [None, libstdc++, libstdc++11, libc++, c++_shared, c++_static]
        cppstd: [None, 98, gnu98, 11, gnu11, 14, gnu14, 17, gnu17, 20, gnu20]
        runtime: [None, MD, MT, MTd, MDd]
    apple-clang: &apple_clang
        version: ["5.0", "5.1", "6.0", "6.1", "7.0", "7.3", "8.0", "8.1", "9.0", "9.1", "10.0", "11.0"]
        libcxx: [libstdc++, libc++]
        cppstd: [None, 98, gnu98, 11, gnu11, 14, gnu14, 17, gnu17, 20, gnu20]
    intel:
        version: ["11", "12", "13", "14", "15", "16", "17", "18", "19", "19.1"]
        base:
            gcc:
                <<: *gcc
                threads: [None]
                exception: [None]
            Visual Studio:
                <<: *visual_studio
            apple-clang:
                <<: *apple_clang
    qcc:
        version: ["4.4", "5.4", "8.3"]
        libcxx: [cxx, gpp, cpp, cpp-ne, accp, acpp-ne, ecpp, ecpp-ne]
        cppstd: [None, 98, gnu98, 11, gnu11, 14, gnu14, 17, gnu17]

build_type: [None, Debug, Release, RelWithDebInfo, MinSizeRel]


cppstd: [None, 98, gnu98, 11, gnu11, 14, gnu14, 17, gnu17, 20, gnu20]  # Deprecated, use compiler.cppstd
"""

settings_1_29_1 = settings_1_29_0

settings_1_29_2 = """
# Only for cross building, 'os_build/arch_build' is the system that runs Conan
os_build: [Windows, WindowsStore, Linux, Macos, FreeBSD, SunOS, AIX]
arch_build: [x86, x86_64, ppc32be, ppc32, ppc64le, ppc64, armv5el, armv5hf, armv6, armv7, armv7hf, armv7s, armv7k, armv8, armv8_32, armv8.3, sparc, sparcv9, mips, mips64, avr, s390, s390x, sh4le]

# Only for building cross compilation tools, 'os_target/arch_target' is the system for
# which the tools generate code
os_target: [Windows, Linux, Macos, Android, iOS, watchOS, tvOS, FreeBSD, SunOS, AIX, Arduino, Neutrino]
arch_target: [x86, x86_64, ppc32be, ppc32, ppc64le, ppc64, armv5el, armv5hf, armv6, armv7, armv7hf, armv7s, armv7k, armv8, armv8_32, armv8.3, sparc, sparcv9, mips, mips64, avr, s390, s390x, asm.js, wasm, sh4le]

# Rest of the settings are "host" settings:
# - For native building/cross building: Where the library/program will run.
# - For building cross compilation tools: Where the cross compiler will run.
os:
    Windows:
        subsystem: [None, cygwin, msys, msys2, wsl]
    WindowsStore:
        version: ["8.1", "10.0"]
    WindowsCE:
        platform: ANY
        version: ["5.0", "6.0", "7.0", "8.0"]
    Linux:
    Macos:
        version: [None, "10.6", "10.7", "10.8", "10.9", "10.10", "10.11", "10.12", "10.13", "10.14", "10.15"]
    Android:
        api_level: ANY
    iOS:
        version: ["7.0", "7.1", "8.0", "8.1", "8.2", "8.3", "9.0", "9.1", "9.2", "9.3", "10.0", "10.1", "10.2", "10.3", "11.0", "11.1", "11.2", "11.3", "11.4", "12.0", "12.1", "12.2", "12.3", "12.4", "13.0", "13.1", "13.2", "13.3", "13.4", "13.5", "13.6"]
    watchOS:
        version: ["4.0", "4.1", "4.2", "4.3", "5.0", "5.1", "5.2", "5.3", "6.0", "6.1"]
    tvOS:
        version: ["11.0", "11.1", "11.2", "11.3", "11.4", "12.0", "12.1", "12.2", "12.3", "12.4", "13.0"]
    FreeBSD:
    SunOS:
    AIX:
    Arduino:
        board: ANY
    Emscripten:
    Neutrino:
        version: ["6.4", "6.5", "6.6", "7.0", "7.1"]
arch: [x86, x86_64, ppc32be, ppc32, ppc64le, ppc64, armv4, armv4i, armv5el, armv5hf, armv6, armv7, armv7hf, armv7s, armv7k, armv8, armv8_32, armv8.3, sparc, sparcv9, mips, mips64, avr, s390, s390x, asm.js, wasm, sh4le]
compiler:
    sun-cc:
        version: ["5.10", "5.11", "5.12", "5.13", "5.14", "5.15"]
        threads: [None, posix]
        libcxx: [libCstd, libstdcxx, libstlport, libstdc++]
    gcc: &gcc
        version: ["4.1", "4.4", "4.5", "4.6", "4.7", "4.8", "4.9",
                  "5", "5.1", "5.2", "5.3", "5.4", "5.5",
                  "6", "6.1", "6.2", "6.3", "6.4", "6.5",
                  "7", "7.1", "7.2", "7.3", "7.4", "7.5",
                  "8", "8.1", "8.2", "8.3", "8.4",
                  "9", "9.1", "9.2", "9.3",
                  "10", "10.1"]
        libcxx: [libstdc++, libstdc++11]
        threads: [None, posix, win32] #  Windows MinGW
        exception: [None, dwarf2, sjlj, seh] # Windows MinGW
        cppstd: [None, 98, gnu98, 11, gnu11, 14, gnu14, 17, gnu17, 20, gnu20]
    Visual Studio: &visual_studio
        runtime: [MD, MT, MTd, MDd]
        version: ["8", "9", "10", "11", "12", "14", "15", "16"]
        toolset: [None, v90, v100, v110, v110_xp, v120, v120_xp,
                  v140, v140_xp, v140_clang_c2, LLVM-vs2012, LLVM-vs2012_xp,
                  LLVM-vs2013, LLVM-vs2013_xp, LLVM-vs2014, LLVM-vs2014_xp,
                  LLVM-vs2017, LLVM-vs2017_xp, v141, v141_xp, v141_clang_c2, v142,
                  llvm, ClangCL]
        cppstd: [None, 14, 17, 20]
    clang:
        version: ["3.3", "3.4", "3.5", "3.6", "3.7", "3.8", "3.9", "4.0",
                  "5.0", "6.0", "7.0", "7.1",
                  "8", "9", "10"]
        libcxx: [None, libstdc++, libstdc++11, libc++, c++_shared, c++_static]
        cppstd: [None, 98, gnu98, 11, gnu11, 14, gnu14, 17, gnu17, 20, gnu20]
        runtime: [None, MD, MT, MTd, MDd]
    apple-clang: &apple_clang
        version: ["5.0", "5.1", "6.0", "6.1", "7.0", "7.3", "8.0", "8.1", "9.0", "9.1", "10.0", "11.0", "12.0"]
        libcxx: [libstdc++, libc++]
        cppstd: [None, 98, gnu98, 11, gnu11, 14, gnu14, 17, gnu17, 20, gnu20]
    intel:
        version: ["11", "12", "13", "14", "15", "16", "17", "18", "19", "19.1"]
        base:
            gcc:
                <<: *gcc
                threads: [None]
                exception: [None]
            Visual Studio:
                <<: *visual_studio
            apple-clang:
                <<: *apple_clang
    qcc:
        version: ["4.4", "5.4", "8.3"]
        libcxx: [cxx, gpp, cpp, cpp-ne, accp, acpp-ne, ecpp, ecpp-ne]
        cppstd: [None, 98, gnu98, 11, gnu11, 14, gnu14, 17, gnu17]

build_type: [None, Debug, Release, RelWithDebInfo, MinSizeRel]


cppstd: [None, 98, gnu98, 11, gnu11, 14, gnu14, 17, gnu17, 20, gnu20]  # Deprecated, use compiler.cppstd
"""

settings_1_30_0 = """
# Only for cross building, 'os_build/arch_build' is the system that runs Conan
os_build: [Windows, WindowsStore, Linux, Macos, FreeBSD, SunOS, AIX]
arch_build: [x86, x86_64, ppc32be, ppc32, ppc64le, ppc64, armv5el, armv5hf, armv6, armv7, armv7hf, armv7s, armv7k, armv8, armv8_32, armv8.3, sparc, sparcv9, mips, mips64, avr, s390, s390x, sh4le]

# Only for building cross compilation tools, 'os_target/arch_target' is the system for
# which the tools generate code
os_target: [Windows, Linux, Macos, Android, iOS, watchOS, tvOS, FreeBSD, SunOS, AIX, Arduino, Neutrino]
arch_target: [x86, x86_64, ppc32be, ppc32, ppc64le, ppc64, armv5el, armv5hf, armv6, armv7, armv7hf, armv7s, armv7k, armv8, armv8_32, armv8.3, sparc, sparcv9, mips, mips64, avr, s390, s390x, asm.js, wasm, sh4le]

# Rest of the settings are "host" settings:
# - For native building/cross building: Where the library/program will run.
# - For building cross compilation tools: Where the cross compiler will run.
os:
    Windows:
        subsystem: [None, cygwin, msys, msys2, wsl]
    WindowsStore:
        version: ["8.1", "10.0"]
    WindowsCE:
        platform: ANY
        version: ["5.0", "6.0", "7.0", "8.0"]
    Linux:
    Macos:
        version: [None, "10.6", "10.7", "10.8", "10.9", "10.10", "10.11", "10.12", "10.13", "10.14", "10.15", "11.0"]
    Android:
        api_level: ANY
    iOS:
        version: ["7.0", "7.1", "8.0", "8.1", "8.2", "8.3", "9.0", "9.1", "9.2", "9.3", "10.0", "10.1", "10.2", "10.3", "11.0", "11.1", "11.2", "11.3", "11.4", "12.0", "12.1", "12.2", "12.3", "12.4", "13.0", "13.1", "13.2", "13.3", "13.4", "13.5", "13.6"]
    watchOS:
        version: ["4.0", "4.1", "4.2", "4.3", "5.0", "5.1", "5.2", "5.3", "6.0", "6.1"]
    tvOS:
        version: ["11.0", "11.1", "11.2", "11.3", "11.4", "12.0", "12.1", "12.2", "12.3", "12.4", "13.0"]
    FreeBSD:
    SunOS:
    AIX:
    Arduino:
        board: ANY
    Emscripten:
    Neutrino:
        version: ["6.4", "6.5", "6.6", "7.0", "7.1"]
arch: [x86, x86_64, ppc32be, ppc32, ppc64le, ppc64, armv4, armv4i, armv5el, armv5hf, armv6, armv7, armv7hf, armv7s, armv7k, armv8, armv8_32, armv8.3, sparc, sparcv9, mips, mips64, avr, s390, s390x, asm.js, wasm, sh4le]
compiler:
    sun-cc:
        version: ["5.10", "5.11", "5.12", "5.13", "5.14", "5.15"]
        threads: [None, posix]
        libcxx: [libCstd, libstdcxx, libstlport, libstdc++]
    gcc: &gcc
        version: ["4.1", "4.4", "4.5", "4.6", "4.7", "4.8", "4.9",
                  "5", "5.1", "5.2", "5.3", "5.4", "5.5",
                  "6", "6.1", "6.2", "6.3", "6.4", "6.5",
                  "7", "7.1", "7.2", "7.3", "7.4", "7.5",
                  "8", "8.1", "8.2", "8.3", "8.4",
                  "9", "9.1", "9.2", "9.3",
                  "10", "10.1"]
        libcxx: [libstdc++, libstdc++11]
        threads: [None, posix, win32] #  Windows MinGW
        exception: [None, dwarf2, sjlj, seh] # Windows MinGW
        cppstd: [None, 98, gnu98, 11, gnu11, 14, gnu14, 17, gnu17, 20, gnu20]
    Visual Studio: &visual_studio
        runtime: [MD, MT, MTd, MDd]
        version: ["8", "9", "10", "11", "12", "14", "15", "16"]
        toolset: [None, v90, v100, v110, v110_xp, v120, v120_xp,
                  v140, v140_xp, v140_clang_c2, LLVM-vs2012, LLVM-vs2012_xp,
                  LLVM-vs2013, LLVM-vs2013_xp, LLVM-vs2014, LLVM-vs2014_xp,
                  LLVM-vs2017, LLVM-vs2017_xp, v141, v141_xp, v141_clang_c2, v142,
                  llvm, ClangCL]
        cppstd: [None, 14, 17, 20]
    clang:
        version: ["3.3", "3.4", "3.5", "3.6", "3.7", "3.8", "3.9", "4.0",
                  "5.0", "6.0", "7.0", "7.1",
                  "8", "9", "10"]
        libcxx: [None, libstdc++, libstdc++11, libc++, c++_shared, c++_static]
        cppstd: [None, 98, gnu98, 11, gnu11, 14, gnu14, 17, gnu17, 20, gnu20]
        runtime: [None, MD, MT, MTd, MDd]
    apple-clang: &apple_clang
        version: ["5.0", "5.1", "6.0", "6.1", "7.0", "7.3", "8.0", "8.1", "9.0", "9.1", "10.0", "11.0", "12.0"]
        libcxx: [libstdc++, libc++]
        cppstd: [None, 98, gnu98, 11, gnu11, 14, gnu14, 17, gnu17, 20, gnu20]
    intel:
        version: ["11", "12", "13", "14", "15", "16", "17", "18", "19", "19.1"]
        base:
            gcc:
                <<: *gcc
                threads: [None]
                exception: [None]
            Visual Studio:
                <<: *visual_studio
            apple-clang:
                <<: *apple_clang
    qcc:
        version: ["4.4", "5.4", "8.3"]
        libcxx: [cxx, gpp, cpp, cpp-ne, accp, acpp-ne, ecpp, ecpp-ne]
        cppstd: [None, 98, gnu98, 11, gnu11, 14, gnu14, 17, gnu17]

build_type: [None, Debug, Release, RelWithDebInfo, MinSizeRel]


cppstd: [None, 98, gnu98, 11, gnu11, 14, gnu14, 17, gnu17, 20, gnu20]  # Deprecated, use compiler.cppstd
"""

settings_1_30_1 = settings_1_30_0

settings_1_30_2 = """
# Only for cross building, 'os_build/arch_build' is the system that runs Conan
os_build: [Windows, WindowsStore, Linux, Macos, FreeBSD, SunOS, AIX]
arch_build: [x86, x86_64, ppc32be, ppc32, ppc64le, ppc64, armv5el, armv5hf, armv6, armv7, armv7hf, armv7s, armv7k, armv8, armv8_32, armv8.3, sparc, sparcv9, mips, mips64, avr, s390, s390x, sh4le]

# Only for building cross compilation tools, 'os_target/arch_target' is the system for
# which the tools generate code
os_target: [Windows, Linux, Macos, Android, iOS, watchOS, tvOS, FreeBSD, SunOS, AIX, Arduino, Neutrino]
arch_target: [x86, x86_64, ppc32be, ppc32, ppc64le, ppc64, armv5el, armv5hf, armv6, armv7, armv7hf, armv7s, armv7k, armv8, armv8_32, armv8.3, sparc, sparcv9, mips, mips64, avr, s390, s390x, asm.js, wasm, sh4le]

# Rest of the settings are "host" settings:
# - For native building/cross building: Where the library/program will run.
# - For building cross compilation tools: Where the cross compiler will run.
os:
    Windows:
        subsystem: [None, cygwin, msys, msys2, wsl]
    WindowsStore:
        version: ["8.1", "10.0"]
    WindowsCE:
        platform: ANY
        version: ["5.0", "6.0", "7.0", "8.0"]
    Linux:
    Macos:
        version: [None, "10.6", "10.7", "10.8", "10.9", "10.10", "10.11", "10.12", "10.13", "10.14", "10.15", "11.0"]
    Android:
        api_level: ANY
    iOS:
        version: ["7.0", "7.1", "8.0", "8.1", "8.2", "8.3", "9.0", "9.1", "9.2", "9.3", "10.0", "10.1", "10.2", "10.3", "11.0", "11.1", "11.2", "11.3", "11.4", "12.0", "12.1", "12.2", "12.3", "12.4", "13.0", "13.1", "13.2", "13.3", "13.4", "13.5", "13.6"]
    watchOS:
        version: ["4.0", "4.1", "4.2", "4.3", "5.0", "5.1", "5.2", "5.3", "6.0", "6.1"]
    tvOS:
        version: ["11.0", "11.1", "11.2", "11.3", "11.4", "12.0", "12.1", "12.2", "12.3", "12.4", "13.0"]
    FreeBSD:
    SunOS:
    AIX:
    Arduino:
        board: ANY
    Emscripten:
    Neutrino:
        version: ["6.4", "6.5", "6.6", "7.0", "7.1"]
arch: [x86, x86_64, ppc32be, ppc32, ppc64le, ppc64, armv4, armv4i, armv5el, armv5hf, armv6, armv7, armv7hf, armv7s, armv7k, armv8, armv8_32, armv8.3, sparc, sparcv9, mips, mips64, avr, s390, s390x, asm.js, wasm, sh4le]
compiler:
    sun-cc:
        version: ["5.10", "5.11", "5.12", "5.13", "5.14", "5.15"]
        threads: [None, posix]
        libcxx: [libCstd, libstdcxx, libstlport, libstdc++]
    gcc: &gcc
        version: ["4.1", "4.4", "4.5", "4.6", "4.7", "4.8", "4.9",
                  "5", "5.1", "5.2", "5.3", "5.4", "5.5",
                  "6", "6.1", "6.2", "6.3", "6.4", "6.5",
                  "7", "7.1", "7.2", "7.3", "7.4", "7.5",
                  "8", "8.1", "8.2", "8.3", "8.4",
                  "9", "9.1", "9.2", "9.3",
                  "10", "10.1"]
        libcxx: [libstdc++, libstdc++11]
        threads: [None, posix, win32] #  Windows MinGW
        exception: [None, dwarf2, sjlj, seh] # Windows MinGW
        cppstd: [None, 98, gnu98, 11, gnu11, 14, gnu14, 17, gnu17, 20, gnu20]
    Visual Studio: &visual_studio
        runtime: [MD, MT, MTd, MDd]
        version: ["8", "9", "10", "11", "12", "14", "15", "16"]
        toolset: [None, v90, v100, v110, v110_xp, v120, v120_xp,
                  v140, v140_xp, v140_clang_c2, LLVM-vs2012, LLVM-vs2012_xp,
                  LLVM-vs2013, LLVM-vs2013_xp, LLVM-vs2014, LLVM-vs2014_xp,
                  LLVM-vs2017, LLVM-vs2017_xp, v141, v141_xp, v141_clang_c2, v142,
                  llvm, ClangCL]
        cppstd: [None, 14, 17, 20]
    clang:
        version: ["3.3", "3.4", "3.5", "3.6", "3.7", "3.8", "3.9", "4.0",
                  "5.0", "6.0", "7.0", "7.1",
                  "8", "9", "10", "11"]
        libcxx: [None, libstdc++, libstdc++11, libc++, c++_shared, c++_static]
        cppstd: [None, 98, gnu98, 11, gnu11, 14, gnu14, 17, gnu17, 20, gnu20]
        runtime: [None, MD, MT, MTd, MDd]
    apple-clang: &apple_clang
        version: ["5.0", "5.1", "6.0", "6.1", "7.0", "7.3", "8.0", "8.1", "9.0", "9.1", "10.0", "11.0", "12.0"]
        libcxx: [libstdc++, libc++]
        cppstd: [None, 98, gnu98, 11, gnu11, 14, gnu14, 17, gnu17, 20, gnu20]
    intel:
        version: ["11", "12", "13", "14", "15", "16", "17", "18", "19", "19.1"]
        base:
            gcc:
                <<: *gcc
                threads: [None]
                exception: [None]
            Visual Studio:
                <<: *visual_studio
            apple-clang:
                <<: *apple_clang
    qcc:
        version: ["4.4", "5.4", "8.3"]
        libcxx: [cxx, gpp, cpp, cpp-ne, accp, acpp-ne, ecpp, ecpp-ne]
        cppstd: [None, 98, gnu98, 11, gnu11, 14, gnu14, 17, gnu17]

build_type: [None, Debug, Release, RelWithDebInfo, MinSizeRel]


cppstd: [None, 98, gnu98, 11, gnu11, 14, gnu14, 17, gnu17, 20, gnu20]  # Deprecated, use compiler.cppstd
"""

settings_1_31_0 = settings_1_30_2
settings_1_31_1 = settings_1_31_0
settings_1_31_2 = settings_1_31_1
settings_1_31_3 = settings_1_31_2
settings_1_31_4 = settings_1_31_3
settings_1_32_0 = settings_1_31_4
settings_1_32_1 = settings_1_32_0
settings_1_33_0 = """
# Only for cross building, 'os_build/arch_build' is the system that runs Conan
os_build: [Windows, WindowsStore, Linux, Macos, FreeBSD, SunOS, AIX]
arch_build: [x86, x86_64, ppc32be, ppc32, ppc64le, ppc64, armv5el, armv5hf, armv6, armv7, armv7hf, armv7s, armv7k, armv8, armv8_32, armv8.3, sparc, sparcv9, mips, mips64, avr, s390, s390x, sh4le, e2k-v2, e2k-v3, e2k-v4, e2k-v5, e2k-v6, e2k-v7]

# Only for building cross compilation tools, 'os_target/arch_target' is the system for
# which the tools generate code
os_target: [Windows, Linux, Macos, Android, iOS, watchOS, tvOS, FreeBSD, SunOS, AIX, Arduino, Neutrino]
arch_target: [x86, x86_64, ppc32be, ppc32, ppc64le, ppc64, armv5el, armv5hf, armv6, armv7, armv7hf, armv7s, armv7k, armv8, armv8_32, armv8.3, sparc, sparcv9, mips, mips64, avr, s390, s390x, asm.js, wasm, sh4le, e2k-v2, e2k-v3, e2k-v4, e2k-v5, e2k-v6, e2k-v7]

<<<<<<< HEAD
settings_1_33_0 = """
# Only for cross building, 'os_build/arch_build' is the system that runs Conan
os_build: [Windows, WindowsStore, Linux, Macos, FreeBSD, SunOS, AIX]
arch_build: [x86, x86_64, ppc32be, ppc32, ppc64le, ppc64, armv5el, armv5hf, armv6, armv7, armv7hf, armv7s, armv7k, armv8, armv8_32, armv8.3, sparc, sparcv9, mips, mips64, avr, s390, s390x, sh4le]

# Only for building cross compilation tools, 'os_target/arch_target' is the system for
# which the tools generate code
os_target: [Windows, Linux, Macos, Android, iOS, watchOS, tvOS, FreeBSD, SunOS, AIX, Arduino, Neutrino]
arch_target: [x86, x86_64, ppc32be, ppc32, ppc64le, ppc64, armv5el, armv5hf, armv6, armv7, armv7hf, armv7s, armv7k, armv8, armv8_32, armv8.3, sparc, sparcv9, mips, mips64, avr, s390, s390x, asm.js, wasm, sh4le]

=======
>>>>>>> da8de696
# Rest of the settings are "host" settings:
# - For native building/cross building: Where the library/program will run.
# - For building cross compilation tools: Where the cross compiler will run.
os:
    Windows:
        subsystem: [None, cygwin, msys, msys2, wsl]
    WindowsStore:
        version: ["8.1", "10.0"]
    WindowsCE:
        platform: ANY
        version: ["5.0", "6.0", "7.0", "8.0"]
    Linux:
    Macos:
        version: [None, "10.6", "10.7", "10.8", "10.9", "10.10", "10.11", "10.12", "10.13", "10.14", "10.15", "11.0"]
<<<<<<< HEAD
        sdk: [None, "MacOSX"]
=======
>>>>>>> da8de696
    Android:
        api_level: ANY
    iOS:
        version: ["7.0", "7.1", "8.0", "8.1", "8.2", "8.3", "9.0", "9.1", "9.2", "9.3", "10.0", "10.1", "10.2", "10.3", "11.0", "11.1", "11.2", "11.3", "11.4", "12.0", "12.1", "12.2", "12.3", "12.4", "13.0", "13.1", "13.2", "13.3", "13.4", "13.5", "13.6"]
<<<<<<< HEAD
        sdk: [None, "iPhoneOS", "iPhoneSimulator"]
    watchOS:
        version: ["4.0", "4.1", "4.2", "4.3", "5.0", "5.1", "5.2", "5.3", "6.0", "6.1"]
        sdk: [None, "watchOS", "watchSimulator"]
    tvOS:
        version: ["11.0", "11.1", "11.2", "11.3", "11.4", "12.0", "12.1", "12.2", "12.3", "12.4", "13.0"]
        sdk: [None, "AppleTVOS", "AppleTVSimulator"]
=======
    watchOS:
        version: ["4.0", "4.1", "4.2", "4.3", "5.0", "5.1", "5.2", "5.3", "6.0", "6.1"]
    tvOS:
        version: ["11.0", "11.1", "11.2", "11.3", "11.4", "12.0", "12.1", "12.2", "12.3", "12.4", "13.0"]
>>>>>>> da8de696
    FreeBSD:
    SunOS:
    AIX:
    Arduino:
        board: ANY
    Emscripten:
    Neutrino:
        version: ["6.4", "6.5", "6.6", "7.0", "7.1"]
<<<<<<< HEAD
arch: [x86, x86_64, ppc32be, ppc32, ppc64le, ppc64, armv4, armv4i, armv5el, armv5hf, armv6, armv7, armv7hf, armv7s, armv7k, armv8, armv8_32, armv8.3, sparc, sparcv9, mips, mips64, avr, s390, s390x, asm.js, wasm, sh4le]
=======
arch: [x86, x86_64, ppc32be, ppc32, ppc64le, ppc64, armv4, armv4i, armv5el, armv5hf, armv6, armv7, armv7hf, armv7s, armv7k, armv8, armv8_32, armv8.3, sparc, sparcv9, mips, mips64, avr, s390, s390x, asm.js, wasm, sh4le, e2k-v2, e2k-v3, e2k-v4, e2k-v5, e2k-v6, e2k-v7]
>>>>>>> da8de696
compiler:
    sun-cc:
        version: ["5.10", "5.11", "5.12", "5.13", "5.14", "5.15"]
        threads: [None, posix]
        libcxx: [libCstd, libstdcxx, libstlport, libstdc++]
    gcc: &gcc
        version: ["4.1", "4.4", "4.5", "4.6", "4.7", "4.8", "4.9",
                  "5", "5.1", "5.2", "5.3", "5.4", "5.5",
                  "6", "6.1", "6.2", "6.3", "6.4", "6.5",
                  "7", "7.1", "7.2", "7.3", "7.4", "7.5",
                  "8", "8.1", "8.2", "8.3", "8.4",
                  "9", "9.1", "9.2", "9.3",
                  "10", "10.1"]
        libcxx: [libstdc++, libstdc++11]
        threads: [None, posix, win32] #  Windows MinGW
        exception: [None, dwarf2, sjlj, seh] # Windows MinGW
        cppstd: [None, 98, gnu98, 11, gnu11, 14, gnu14, 17, gnu17, 20, gnu20]
    Visual Studio: &visual_studio
        runtime: [MD, MT, MTd, MDd]
        version: ["8", "9", "10", "11", "12", "14", "15", "16"]
        toolset: [None, v90, v100, v110, v110_xp, v120, v120_xp,
                  v140, v140_xp, v140_clang_c2, LLVM-vs2012, LLVM-vs2012_xp,
                  LLVM-vs2013, LLVM-vs2013_xp, LLVM-vs2014, LLVM-vs2014_xp,
                  LLVM-vs2017, LLVM-vs2017_xp, v141, v141_xp, v141_clang_c2, v142,
                  llvm, ClangCL]
        cppstd: [None, 14, 17, 20]
    clang:
        version: ["3.3", "3.4", "3.5", "3.6", "3.7", "3.8", "3.9", "4.0",
                  "5.0", "6.0", "7.0", "7.1",
                  "8", "9", "10", "11"]
        libcxx: [None, libstdc++, libstdc++11, libc++, c++_shared, c++_static]
        cppstd: [None, 98, gnu98, 11, gnu11, 14, gnu14, 17, gnu17, 20, gnu20]
        runtime: [None, MD, MT, MTd, MDd]
    apple-clang: &apple_clang
        version: ["5.0", "5.1", "6.0", "6.1", "7.0", "7.3", "8.0", "8.1", "9.0", "9.1", "10.0", "11.0", "12.0"]
        libcxx: [libstdc++, libc++]
        cppstd: [None, 98, gnu98, 11, gnu11, 14, gnu14, 17, gnu17, 20, gnu20]
    intel:
        version: ["11", "12", "13", "14", "15", "16", "17", "18", "19", "19.1"]
        base:
            gcc:
                <<: *gcc
                threads: [None]
                exception: [None]
            Visual Studio:
                <<: *visual_studio
            apple-clang:
                <<: *apple_clang
    qcc:
        version: ["4.4", "5.4", "8.3"]
        libcxx: [cxx, gpp, cpp, cpp-ne, accp, acpp-ne, ecpp, ecpp-ne]
        cppstd: [None, 98, gnu98, 11, gnu11, 14, gnu14, 17, gnu17]
<<<<<<< HEAD
=======
    mcst-lcc:
        version: ["1.19", "1.20", "1.21", "1.22", "1.23", "1.24", "1.25"]
        base:
            gcc:
                <<: *gcc
                threads: [None]
                exceptions: [None]
>>>>>>> da8de696

build_type: [None, Debug, Release, RelWithDebInfo, MinSizeRel]


cppstd: [None, 98, gnu98, 11, gnu11, 14, gnu14, 17, gnu17, 20, gnu20]  # Deprecated, use compiler.cppstd
<<<<<<< HEAD
"""
=======
"""
>>>>>>> da8de696
<|MERGE_RESOLUTION|>--- conflicted
+++ resolved
@@ -1828,19 +1828,6 @@
 os_target: [Windows, Linux, Macos, Android, iOS, watchOS, tvOS, FreeBSD, SunOS, AIX, Arduino, Neutrino]
 arch_target: [x86, x86_64, ppc32be, ppc32, ppc64le, ppc64, armv5el, armv5hf, armv6, armv7, armv7hf, armv7s, armv7k, armv8, armv8_32, armv8.3, sparc, sparcv9, mips, mips64, avr, s390, s390x, asm.js, wasm, sh4le, e2k-v2, e2k-v3, e2k-v4, e2k-v5, e2k-v6, e2k-v7]
 
-<<<<<<< HEAD
-settings_1_33_0 = """
-# Only for cross building, 'os_build/arch_build' is the system that runs Conan
-os_build: [Windows, WindowsStore, Linux, Macos, FreeBSD, SunOS, AIX]
-arch_build: [x86, x86_64, ppc32be, ppc32, ppc64le, ppc64, armv5el, armv5hf, armv6, armv7, armv7hf, armv7s, armv7k, armv8, armv8_32, armv8.3, sparc, sparcv9, mips, mips64, avr, s390, s390x, sh4le]
-
-# Only for building cross compilation tools, 'os_target/arch_target' is the system for
-# which the tools generate code
-os_target: [Windows, Linux, Macos, Android, iOS, watchOS, tvOS, FreeBSD, SunOS, AIX, Arduino, Neutrino]
-arch_target: [x86, x86_64, ppc32be, ppc32, ppc64le, ppc64, armv5el, armv5hf, armv6, armv7, armv7hf, armv7s, armv7k, armv8, armv8_32, armv8.3, sparc, sparcv9, mips, mips64, avr, s390, s390x, asm.js, wasm, sh4le]
-
-=======
->>>>>>> da8de696
 # Rest of the settings are "host" settings:
 # - For native building/cross building: Where the library/program will run.
 # - For building cross compilation tools: Where the cross compiler will run.
@@ -1855,15 +1842,11 @@
     Linux:
     Macos:
         version: [None, "10.6", "10.7", "10.8", "10.9", "10.10", "10.11", "10.12", "10.13", "10.14", "10.15", "11.0"]
-<<<<<<< HEAD
         sdk: [None, "MacOSX"]
-=======
->>>>>>> da8de696
     Android:
         api_level: ANY
     iOS:
         version: ["7.0", "7.1", "8.0", "8.1", "8.2", "8.3", "9.0", "9.1", "9.2", "9.3", "10.0", "10.1", "10.2", "10.3", "11.0", "11.1", "11.2", "11.3", "11.4", "12.0", "12.1", "12.2", "12.3", "12.4", "13.0", "13.1", "13.2", "13.3", "13.4", "13.5", "13.6"]
-<<<<<<< HEAD
         sdk: [None, "iPhoneOS", "iPhoneSimulator"]
     watchOS:
         version: ["4.0", "4.1", "4.2", "4.3", "5.0", "5.1", "5.2", "5.3", "6.0", "6.1"]
@@ -1871,12 +1854,6 @@
     tvOS:
         version: ["11.0", "11.1", "11.2", "11.3", "11.4", "12.0", "12.1", "12.2", "12.3", "12.4", "13.0"]
         sdk: [None, "AppleTVOS", "AppleTVSimulator"]
-=======
-    watchOS:
-        version: ["4.0", "4.1", "4.2", "4.3", "5.0", "5.1", "5.2", "5.3", "6.0", "6.1"]
-    tvOS:
-        version: ["11.0", "11.1", "11.2", "11.3", "11.4", "12.0", "12.1", "12.2", "12.3", "12.4", "13.0"]
->>>>>>> da8de696
     FreeBSD:
     SunOS:
     AIX:
@@ -1885,11 +1862,7 @@
     Emscripten:
     Neutrino:
         version: ["6.4", "6.5", "6.6", "7.0", "7.1"]
-<<<<<<< HEAD
-arch: [x86, x86_64, ppc32be, ppc32, ppc64le, ppc64, armv4, armv4i, armv5el, armv5hf, armv6, armv7, armv7hf, armv7s, armv7k, armv8, armv8_32, armv8.3, sparc, sparcv9, mips, mips64, avr, s390, s390x, asm.js, wasm, sh4le]
-=======
 arch: [x86, x86_64, ppc32be, ppc32, ppc64le, ppc64, armv4, armv4i, armv5el, armv5hf, armv6, armv7, armv7hf, armv7s, armv7k, armv8, armv8_32, armv8.3, sparc, sparcv9, mips, mips64, avr, s390, s390x, asm.js, wasm, sh4le, e2k-v2, e2k-v3, e2k-v4, e2k-v5, e2k-v6, e2k-v7]
->>>>>>> da8de696
 compiler:
     sun-cc:
         version: ["5.10", "5.11", "5.12", "5.13", "5.14", "5.15"]
@@ -1942,8 +1915,6 @@
         version: ["4.4", "5.4", "8.3"]
         libcxx: [cxx, gpp, cpp, cpp-ne, accp, acpp-ne, ecpp, ecpp-ne]
         cppstd: [None, 98, gnu98, 11, gnu11, 14, gnu14, 17, gnu17]
-<<<<<<< HEAD
-=======
     mcst-lcc:
         version: ["1.19", "1.20", "1.21", "1.22", "1.23", "1.24", "1.25"]
         base:
@@ -1951,14 +1922,9 @@
                 <<: *gcc
                 threads: [None]
                 exceptions: [None]
->>>>>>> da8de696
 
 build_type: [None, Debug, Release, RelWithDebInfo, MinSizeRel]
 
 
 cppstd: [None, 98, gnu98, 11, gnu11, 14, gnu14, 17, gnu17, 20, gnu20]  # Deprecated, use compiler.cppstd
-<<<<<<< HEAD
-"""
-=======
-"""
->>>>>>> da8de696
+"""
