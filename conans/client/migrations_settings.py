settings_1_9_0 = """
# Only for cross building, 'os_build/arch_build' is the system that runs Conan
os_build: [Windows, WindowsStore, Linux, Macos, FreeBSD, SunOS]
arch_build: [x86, x86_64, ppc64le, ppc64, armv6, armv7, armv7hf, armv8, sparc, sparcv9, mips, mips64, avr, armv7s, armv7k]

# Only for building cross compilation tools, 'os_target/arch_target' is the system for
# which the tools generate code
os_target: [Windows, Linux, Macos, Android, iOS, watchOS, tvOS, FreeBSD, SunOS, Arduino]
arch_target: [x86, x86_64, ppc64le, ppc64, armv6, armv7, armv7hf, armv8, sparc, sparcv9, mips, mips64, avr, armv7s, armv7k]

# Rest of the settings are "host" settings:
# - For native building/cross building: Where the library/program will run.
# - For building cross compilation tools: Where the cross compiler will run.
os:
    Windows:
        subsystem: [None, cygwin, msys, msys2, wsl]
    WindowsStore:
        version: ["8.1", "10.0"]
    Linux:
    Macos:
        version: [None, "10.6", "10.7", "10.8", "10.9", "10.10", "10.11", "10.12", "10.13", "10.14"]
    Android:
        api_level: ANY
    iOS:
        version: ["7.0", "7.1", "8.0", "8.1", "8.2", "8.3", "9.0", "9.1", "9.2", "9.3", "10.0", "10.1", "10.2", "10.3", "11.0"]
    watchOS:
        version: ["4.0"]
    tvOS:
        version: ["11.0"]
    FreeBSD:
    SunOS:
    Arduino:
        board: ANY
arch: [x86, x86_64, ppc64le, ppc64, armv6, armv7, armv7hf, armv8, sparc, sparcv9, mips, mips64, avr, armv7s, armv7k]
compiler:
    sun-cc:
        version: ["5.10", "5.11", "5.12", "5.13", "5.14"]
        threads: [None, posix]
        libcxx: [libCstd, libstdcxx, libstlport, libstdc++]
    gcc:
        version: ["4.1", "4.4", "4.5", "4.6", "4.7", "4.8", "4.9",
                  "5", "5.1", "5.2", "5.3", "5.4", "5.5",
                  "6", "6.1", "6.2", "6.3", "6.4",
                  "7", "7.1", "7.2", "7.3",
                  "8", "8.1", "8.2"]
        libcxx: [libstdc++, libstdc++11]
        threads: [None, posix, win32] #  Windows MinGW
        exception: [None, dwarf2, sjlj, seh] # Windows MinGW
    Visual Studio:
        runtime: [MD, MT, MTd, MDd]
        version: ["8", "9", "10", "11", "12", "14", "15"]
        toolset: [None, v90, v100, v110, v110_xp, v120, v120_xp,
                  v140, v140_xp, v140_clang_c2, LLVM-vs2012, LLVM-vs2012_xp,
                  LLVM-vs2013, LLVM-vs2013_xp, LLVM-vs2014, LLVM-vs2014_xp,
                  LLVM-vs2017, LLVM-vs2017_xp, v141, v141_xp, v141_clang_c2]
    clang:
        version: ["3.3", "3.4", "3.5", "3.6", "3.7", "3.8", "3.9", "4.0",
                  "5.0", "6.0", "7.0",
                  "8"]
        libcxx: [libstdc++, libstdc++11, libc++]
    apple-clang:
        version: ["5.0", "5.1", "6.0", "6.1", "7.0", "7.3", "8.0", "8.1", "9.0", "9.1", "10.0"]
        libcxx: [libstdc++, libc++]

build_type: [None, Debug, Release, RelWithDebInfo, MinSizeRel]
cppstd: [None, 98, gnu98, 11, gnu11, 14, gnu14, 17, gnu17, 20, gnu20]
"""

settings_1_9_1 = settings_1_9_0
settings_1_9_2 = settings_1_9_1
settings_1_10_0 = settings_1_9_2
settings_1_10_1 = settings_1_10_0
settings_1_10_2 = settings_1_10_1
settings_1_11_0 = settings_1_10_2
settings_1_11_1 = settings_1_11_0
settings_1_11_2 = settings_1_11_1
settings_1_11_3 = settings_1_11_2
settings_1_12_0 = """
# Only for cross building, 'os_build/arch_build' is the system that runs Conan
os_build: [Windows, WindowsStore, Linux, Macos, FreeBSD, SunOS]
arch_build: [x86, x86_64, ppc32, ppc64le, ppc64, armv6, armv7, armv7hf, armv7s, armv7k, armv8, armv8_32, armv8.3, sparc, sparcv9, mips, mips64, avr]

# Only for building cross compilation tools, 'os_target/arch_target' is the system for
# which the tools generate code
os_target: [Windows, Linux, Macos, Android, iOS, watchOS, tvOS, FreeBSD, SunOS, Arduino]
arch_target: [x86, x86_64, ppc32, ppc64le, ppc64, armv6, armv7, armv7hf, armv7s, armv7k, armv8, armv8_32, armv8.3, sparc, sparcv9, mips, mips64, avr]

# Rest of the settings are "host" settings:
# - For native building/cross building: Where the library/program will run.
# - For building cross compilation tools: Where the cross compiler will run.
os:
    Windows:
        subsystem: [None, cygwin, msys, msys2, wsl]
    WindowsStore:
        version: ["8.1", "10.0"]
    Linux:
    Macos:
        version: [None, "10.6", "10.7", "10.8", "10.9", "10.10", "10.11", "10.12", "10.13", "10.14"]
    Android:
        api_level: ANY
    iOS:
        version: ["7.0", "7.1", "8.0", "8.1", "8.2", "8.3", "9.0", "9.1", "9.2", "9.3", "10.0", "10.1", "10.2", "10.3", "11.0", "11.1", "11.2", "11.3", "11.4", "12.0", "12.1"]
    watchOS:
        version: ["4.0", "4.1", "4.2", "4.3", "5.0", "5.1"]
    tvOS:
        version: ["11.0", "11.1", "11.2", "11.3", "11.4", "12.0", "12.1"]
    FreeBSD:
    SunOS:
    Arduino:
        board: ANY
arch: [x86, x86_64, ppc32, ppc64le, ppc64, armv6, armv7, armv7hf, armv7s, armv7k, armv8, armv8_32, armv8.3, sparc, sparcv9, mips, mips64, avr]
compiler:
    sun-cc:
        version: ["5.10", "5.11", "5.12", "5.13", "5.14"]
        threads: [None, posix]
        libcxx: [libCstd, libstdcxx, libstlport, libstdc++]
    gcc:
        version: ["4.1", "4.4", "4.5", "4.6", "4.7", "4.8", "4.9",
                  "5", "5.1", "5.2", "5.3", "5.4", "5.5",
                  "6", "6.1", "6.2", "6.3", "6.4",
                  "7", "7.1", "7.2", "7.3",
                  "8", "8.1", "8.2"]
        libcxx: [libstdc++, libstdc++11]
        threads: [None, posix, win32] #  Windows MinGW
        exception: [None, dwarf2, sjlj, seh] # Windows MinGW
    Visual Studio:
        runtime: [MD, MT, MTd, MDd]
        version: ["8", "9", "10", "11", "12", "14", "15"]
        toolset: [None, v90, v100, v110, v110_xp, v120, v120_xp,
                  v140, v140_xp, v140_clang_c2, LLVM-vs2012, LLVM-vs2012_xp,
                  LLVM-vs2013, LLVM-vs2013_xp, LLVM-vs2014, LLVM-vs2014_xp,
                  LLVM-vs2017, LLVM-vs2017_xp, v141, v141_xp, v141_clang_c2]
    clang:
        version: ["3.3", "3.4", "3.5", "3.6", "3.7", "3.8", "3.9", "4.0",
                  "5.0", "6.0", "7.0",
                  "8"]
        libcxx: [libstdc++, libstdc++11, libc++]
    apple-clang:
        version: ["5.0", "5.1", "6.0", "6.1", "7.0", "7.3", "8.0", "8.1", "9.0", "9.1", "10.0"]
        libcxx: [libstdc++, libc++]

build_type: [None, Debug, Release, RelWithDebInfo, MinSizeRel]
cppstd: [None, 98, gnu98, 11, gnu11, 14, gnu14, 17, gnu17, 20, gnu20]
"""

settings_1_12_1 = settings_1_12_0
settings_1_12_2 = settings_1_12_1
settings_1_12_3 = settings_1_12_2
settings_1_12_4 = settings_1_12_3
settings_1_13_0 = """
# Only for cross building, 'os_build/arch_build' is the system that runs Conan
os_build: [Windows, WindowsStore, Linux, Macos, FreeBSD, SunOS]
arch_build: [x86, x86_64, ppc32, ppc64le, ppc64, armv5el, armv5hf, armv6, armv7, armv7hf, armv7s, armv7k, armv8, armv8_32, armv8.3, sparc, sparcv9, mips, mips64, avr]

# Only for building cross compilation tools, 'os_target/arch_target' is the system for
# which the tools generate code
os_target: [Windows, Linux, Macos, Android, iOS, watchOS, tvOS, FreeBSD, SunOS, Arduino]
arch_target: [x86, x86_64, ppc32, ppc64le, ppc64, armv5el, armv5hf, armv6, armv7, armv7hf, armv7s, armv7k, armv8, armv8_32, armv8.3, sparc, sparcv9, mips, mips64, avr]

# Rest of the settings are "host" settings:
# - For native building/cross building: Where the library/program will run.
# - For building cross compilation tools: Where the cross compiler will run.
os:
    Windows:
        subsystem: [None, cygwin, msys, msys2, wsl]
    WindowsStore:
        version: ["8.1", "10.0"]
    Linux:
    Macos:
        version: [None, "10.6", "10.7", "10.8", "10.9", "10.10", "10.11", "10.12", "10.13", "10.14"]
    Android:
        api_level: ANY
    iOS:
        version: ["7.0", "7.1", "8.0", "8.1", "8.2", "8.3", "9.0", "9.1", "9.2", "9.3", "10.0", "10.1", "10.2", "10.3", "11.0", "11.1", "11.2", "11.3", "11.4", "12.0", "12.1"]
    watchOS:
        version: ["4.0", "4.1", "4.2", "4.3", "5.0", "5.1"]
    tvOS:
        version: ["11.0", "11.1", "11.2", "11.3", "11.4", "12.0", "12.1"]
    FreeBSD:
    SunOS:
    Arduino:
        board: ANY
arch: [x86, x86_64, ppc32, ppc64le, ppc64, armv5el, armv5hf, armv6, armv7, armv7hf, armv7s, armv7k, armv8, armv8_32, armv8.3, sparc, sparcv9, mips, mips64, avr]
compiler:
    sun-cc:
        version: ["5.10", "5.11", "5.12", "5.13", "5.14"]
        threads: [None, posix]
        libcxx: [libCstd, libstdcxx, libstlport, libstdc++]
    gcc:
        version: ["4.1", "4.4", "4.5", "4.6", "4.7", "4.8", "4.9",
                  "5", "5.1", "5.2", "5.3", "5.4", "5.5",
                  "6", "6.1", "6.2", "6.3", "6.4",
                  "7", "7.1", "7.2", "7.3",
                  "8", "8.1", "8.2"]
        libcxx: [libstdc++, libstdc++11]
        threads: [None, posix, win32] #  Windows MinGW
        exception: [None, dwarf2, sjlj, seh] # Windows MinGW
    Visual Studio:
        runtime: [MD, MT, MTd, MDd]
        version: ["8", "9", "10", "11", "12", "14", "15", "16"]
        toolset: [None, v90, v100, v110, v110_xp, v120, v120_xp,
                  v140, v140_xp, v140_clang_c2, LLVM-vs2012, LLVM-vs2012_xp,
                  LLVM-vs2013, LLVM-vs2013_xp, LLVM-vs2014, LLVM-vs2014_xp,
                  LLVM-vs2017, LLVM-vs2017_xp, v141, v141_xp, v141_clang_c2, v142]
    clang:
        version: ["3.3", "3.4", "3.5", "3.6", "3.7", "3.8", "3.9", "4.0",
                  "5.0", "6.0", "7.0",
                  "8"]
        libcxx: [libstdc++, libstdc++11, libc++]
    apple-clang:
        version: ["5.0", "5.1", "6.0", "6.1", "7.0", "7.3", "8.0", "8.1", "9.0", "9.1", "10.0"]
        libcxx: [libstdc++, libc++]

build_type: [None, Debug, Release, RelWithDebInfo, MinSizeRel]
cppstd: [None, 98, gnu98, 11, gnu11, 14, gnu14, 17, gnu17, 20, gnu20]
"""

settings_1_13_1 = settings_1_13_0
settings_1_13_2 = settings_1_13_1
settings_1_13_3 = settings_1_13_2
settings_1_13_4 = settings_1_13_3
settings_1_14_0 = """
# Only for cross building, 'os_build/arch_build' is the system that runs Conan
os_build: [Windows, WindowsStore, Linux, Macos, FreeBSD, SunOS]
arch_build: [x86, x86_64, ppc32, ppc64le, ppc64, armv5el, armv5hf, armv6, armv7, armv7hf, armv7s, armv7k, armv8, armv8_32, armv8.3, sparc, sparcv9, mips, mips64, avr, s390, s390x]

# Only for building cross compilation tools, 'os_target/arch_target' is the system for
# which the tools generate code
os_target: [Windows, Linux, Macos, Android, iOS, watchOS, tvOS, FreeBSD, SunOS, Arduino]
arch_target: [x86, x86_64, ppc32, ppc64le, ppc64, armv5el, armv5hf, armv6, armv7, armv7hf, armv7s, armv7k, armv8, armv8_32, armv8.3, sparc, sparcv9, mips, mips64, avr, s390, s390x]

# Rest of the settings are "host" settings:
# - For native building/cross building: Where the library/program will run.
# - For building cross compilation tools: Where the cross compiler will run.
os:
    Windows:
        subsystem: [None, cygwin, msys, msys2, wsl]
    WindowsStore:
        version: ["8.1", "10.0"]
    Linux:
    Macos:
        version: [None, "10.6", "10.7", "10.8", "10.9", "10.10", "10.11", "10.12", "10.13", "10.14"]
    Android:
        api_level: ANY
    iOS:
        version: ["7.0", "7.1", "8.0", "8.1", "8.2", "8.3", "9.0", "9.1", "9.2", "9.3", "10.0", "10.1", "10.2", "10.3", "11.0", "11.1", "11.2", "11.3", "11.4", "12.0", "12.1"]
    watchOS:
        version: ["4.0", "4.1", "4.2", "4.3", "5.0", "5.1"]
    tvOS:
        version: ["11.0", "11.1", "11.2", "11.3", "11.4", "12.0", "12.1"]
    FreeBSD:
    SunOS:
    Arduino:
        board: ANY
arch: [x86, x86_64, ppc32, ppc64le, ppc64, armv5el, armv5hf, armv6, armv7, armv7hf, armv7s, armv7k, armv8, armv8_32, armv8.3, sparc, sparcv9, mips, mips64, avr, s390, s390x]
compiler:
    sun-cc:
        version: ["5.10", "5.11", "5.12", "5.13", "5.14"]
        threads: [None, posix]
        libcxx: [libCstd, libstdcxx, libstlport, libstdc++]
    gcc:
        version: ["4.1", "4.4", "4.5", "4.6", "4.7", "4.8", "4.9",
                  "5", "5.1", "5.2", "5.3", "5.4", "5.5",
                  "6", "6.1", "6.2", "6.3", "6.4",
                  "7", "7.1", "7.2", "7.3",
                  "8", "8.1", "8.2"]
        libcxx: [libstdc++, libstdc++11]
        threads: [None, posix, win32] #  Windows MinGW
        exception: [None, dwarf2, sjlj, seh] # Windows MinGW
    Visual Studio:
        runtime: [MD, MT, MTd, MDd]
        version: ["8", "9", "10", "11", "12", "14", "15", "16"]
        toolset: [None, v90, v100, v110, v110_xp, v120, v120_xp,
                  v140, v140_xp, v140_clang_c2, LLVM-vs2012, LLVM-vs2012_xp,
                  LLVM-vs2013, LLVM-vs2013_xp, LLVM-vs2014, LLVM-vs2014_xp,
                  LLVM-vs2017, LLVM-vs2017_xp, v141, v141_xp, v141_clang_c2, v142]
    clang:
        version: ["3.3", "3.4", "3.5", "3.6", "3.7", "3.8", "3.9", "4.0",
                  "5.0", "6.0", "7.0",
                  "8"]
        libcxx: [libstdc++, libstdc++11, libc++]
    apple-clang:
        version: ["5.0", "5.1", "6.0", "6.1", "7.0", "7.3", "8.0", "8.1", "9.0", "9.1", "10.0"]
        libcxx: [libstdc++, libc++]

build_type: [None, Debug, Release, RelWithDebInfo, MinSizeRel]
cppstd: [None, 98, gnu98, 11, gnu11, 14, gnu14, 17, gnu17, 20, gnu20]
"""

settings_1_14_1 = settings_1_14_0
settings_1_14_2 = settings_1_14_1
settings_1_14_3 = settings_1_14_2
settings_1_14_4 = settings_1_14_3
settings_1_14_5 = settings_1_14_4
settings_1_14_6 = settings_1_14_5

settings_1_15_0 = """
# Only for cross building, 'os_build/arch_build' is the system that runs Conan
os_build: [Windows, WindowsStore, Linux, Macos, FreeBSD, SunOS]
arch_build: [x86, x86_64, ppc32, ppc64le, ppc64, armv5el, armv5hf, armv6, armv7, armv7hf, armv7s, armv7k, armv8, armv8_32, armv8.3, sparc, sparcv9, mips, mips64, avr, s390, s390x]

# Only for building cross compilation tools, 'os_target/arch_target' is the system for
# which the tools generate code
os_target: [Windows, Linux, Macos, Android, iOS, watchOS, tvOS, FreeBSD, SunOS, Arduino]
arch_target: [x86, x86_64, ppc32, ppc64le, ppc64, armv5el, armv5hf, armv6, armv7, armv7hf, armv7s, armv7k, armv8, armv8_32, armv8.3, sparc, sparcv9, mips, mips64, avr, s390, s390x, asm.js, wasm]

# Rest of the settings are "host" settings:
# - For native building/cross building: Where the library/program will run.
# - For building cross compilation tools: Where the cross compiler will run.
os:
    Windows:
        subsystem: [None, cygwin, msys, msys2, wsl]
    WindowsStore:
        version: ["8.1", "10.0"]
    WindowsCE:
        platform: ANY
        version: ["5.0", "6.0", "7.0", "8.0"]
    Linux:
    Macos:
        version: [None, "10.6", "10.7", "10.8", "10.9", "10.10", "10.11", "10.12", "10.13", "10.14"]
    Android:
        api_level: ANY
    iOS:
        version: ["7.0", "7.1", "8.0", "8.1", "8.2", "8.3", "9.0", "9.1", "9.2", "9.3", "10.0", "10.1", "10.2", "10.3", "11.0", "11.1", "11.2", "11.3", "11.4", "12.0", "12.1"]
    watchOS:
        version: ["4.0", "4.1", "4.2", "4.3", "5.0", "5.1"]
    tvOS:
        version: ["11.0", "11.1", "11.2", "11.3", "11.4", "12.0", "12.1"]
    FreeBSD:
    SunOS:
    Arduino:
        board: ANY
    Emscripten:
arch: [x86, x86_64, ppc32, ppc64le, ppc64, armv4, armv4i, armv5el, armv5hf, armv6, armv7, armv7hf, armv7s, armv7k, armv8, armv8_32, armv8.3, sparc, sparcv9, mips, mips64, avr, s390, s390x, asm.js, wasm]
compiler:
    sun-cc:
        version: ["5.10", "5.11", "5.12", "5.13", "5.14"]
        threads: [None, posix]
        libcxx: [libCstd, libstdcxx, libstlport, libstdc++]
    gcc:
        version: ["4.1", "4.4", "4.5", "4.6", "4.7", "4.8", "4.9",
                  "5", "5.1", "5.2", "5.3", "5.4", "5.5",
                  "6", "6.1", "6.2", "6.3", "6.4",
                  "7", "7.1", "7.2", "7.3",
                  "8", "8.1", "8.2",
                  "9"]
        libcxx: [libstdc++, libstdc++11]
        threads: [None, posix, win32] #  Windows MinGW
        exception: [None, dwarf2, sjlj, seh] # Windows MinGW
        cppstd: [None, 98, gnu98, 11, gnu11, 14, gnu14, 17, gnu17, 20, gnu20]
    Visual Studio:
        runtime: [MD, MT, MTd, MDd]
        version: ["8", "9", "10", "11", "12", "14", "15", "16"]
        toolset: [None, v90, v100, v110, v110_xp, v120, v120_xp,
                  v140, v140_xp, v140_clang_c2, LLVM-vs2012, LLVM-vs2012_xp,
                  LLVM-vs2013, LLVM-vs2013_xp, LLVM-vs2014, LLVM-vs2014_xp,
                  LLVM-vs2017, LLVM-vs2017_xp, v141, v141_xp, v141_clang_c2, v142]
        cppstd: [None, 14, 17, 20]
    clang:
        version: ["3.3", "3.4", "3.5", "3.6", "3.7", "3.8", "3.9", "4.0",
                  "5.0", "6.0", "7.0",
                  "8"]
        libcxx: [libstdc++, libstdc++11, libc++]
        cppstd: [None, 98, gnu98, 11, gnu11, 14, gnu14, 17, gnu17, 20, gnu20]
    apple-clang:
        version: ["5.0", "5.1", "6.0", "6.1", "7.0", "7.3", "8.0", "8.1", "9.0", "9.1", "10.0"]
        libcxx: [libstdc++, libc++]
        cppstd: [None, 98, gnu98, 11, gnu11, 14, gnu14, 17, gnu17, 20, gnu20]

build_type: [None, Debug, Release, RelWithDebInfo, MinSizeRel]
cppstd: [None, 98, gnu98, 11, gnu11, 14, gnu14, 17, gnu17, 20, gnu20]  # Deprecated, use compiler.cppstd
"""

settings_1_15_1 = settings_1_15_0
settings_1_15_2 = settings_1_15_1
settings_1_15_3 = settings_1_15_2
settings_1_15_4 = settings_1_15_3
settings_1_15_5 = settings_1_15_4

settings_1_16_0 = """
# Only for cross building, 'os_build/arch_build' is the system that runs Conan
os_build: [Windows, WindowsStore, Linux, Macos, FreeBSD, SunOS, AIX]
arch_build: [x86, x86_64, ppc32be, ppc32, ppc64le, ppc64, armv5el, armv5hf, armv6, armv7, armv7hf, armv7s, armv7k, armv8, armv8_32, armv8.3, sparc, sparcv9, mips, mips64, avr, s390, s390x, sh4le]

# Only for building cross compilation tools, 'os_target/arch_target' is the system for
# which the tools generate code
os_target: [Windows, Linux, Macos, Android, iOS, watchOS, tvOS, FreeBSD, SunOS, AIX, Arduino, Neutrino]
arch_target: [x86, x86_64, ppc32be, ppc32, ppc64le, ppc64, armv5el, armv5hf, armv6, armv7, armv7hf, armv7s, armv7k, armv8, armv8_32, armv8.3, sparc, sparcv9, mips, mips64, avr, s390, s390x, asm.js, wasm, sh4le]

# Rest of the settings are "host" settings:
# - For native building/cross building: Where the library/program will run.
# - For building cross compilation tools: Where the cross compiler will run.
os:
    Windows:
        subsystem: [None, cygwin, msys, msys2, wsl]
    WindowsStore:
        version: ["8.1", "10.0"]
    WindowsCE:
        platform: ANY
        version: ["5.0", "6.0", "7.0", "8.0"]
    Linux:
    Macos:
        version: [None, "10.6", "10.7", "10.8", "10.9", "10.10", "10.11", "10.12", "10.13", "10.14"]
    Android:
        api_level: ANY
    iOS:
        version: ["7.0", "7.1", "8.0", "8.1", "8.2", "8.3", "9.0", "9.1", "9.2", "9.3", "10.0", "10.1", "10.2", "10.3", "11.0", "11.1", "11.2", "11.3", "11.4", "12.0", "12.1"]
    watchOS:
        version: ["4.0", "4.1", "4.2", "4.3", "5.0", "5.1"]
    tvOS:
        version: ["11.0", "11.1", "11.2", "11.3", "11.4", "12.0", "12.1"]
    FreeBSD:
    SunOS:
    AIX:
    Arduino:
        board: ANY
    Emscripten:
    Neutrino:
        version: ["6.4", "6.5", "6.6", "7.0"]
arch: [x86, x86_64, ppc32be, ppc32, ppc64le, ppc64, armv4, armv4i, armv5el, armv5hf, armv6, armv7, armv7hf, armv7s, armv7k, armv8, armv8_32, armv8.3, sparc, sparcv9, mips, mips64, avr, s390, s390x, asm.js, wasm, sh4le]
compiler:
    sun-cc:
        version: ["5.10", "5.11", "5.12", "5.13", "5.14"]
        threads: [None, posix]
        libcxx: [libCstd, libstdcxx, libstlport, libstdc++]
    gcc:
        version: ["4.1", "4.4", "4.5", "4.6", "4.7", "4.8", "4.9",
                  "5", "5.1", "5.2", "5.3", "5.4", "5.5",
                  "6", "6.1", "6.2", "6.3", "6.4",
                  "7", "7.1", "7.2", "7.3",
                  "8", "8.1", "8.2", "8.3",
                  "9", "9.1"]
        libcxx: [libstdc++, libstdc++11]
        threads: [None, posix, win32] #  Windows MinGW
        exception: [None, dwarf2, sjlj, seh] # Windows MinGW
        cppstd: [None, 98, gnu98, 11, gnu11, 14, gnu14, 17, gnu17, 20, gnu20]
    Visual Studio:
        runtime: [MD, MT, MTd, MDd]
        version: ["8", "9", "10", "11", "12", "14", "15", "16"]
        toolset: [None, v90, v100, v110, v110_xp, v120, v120_xp,
                  v140, v140_xp, v140_clang_c2, LLVM-vs2012, LLVM-vs2012_xp,
                  LLVM-vs2013, LLVM-vs2013_xp, LLVM-vs2014, LLVM-vs2014_xp,
                  LLVM-vs2017, LLVM-vs2017_xp, v141, v141_xp, v141_clang_c2, v142]
        cppstd: [None, 14, 17, 20]
    clang:
        version: ["3.3", "3.4", "3.5", "3.6", "3.7", "3.8", "3.9", "4.0",
                  "5.0", "6.0", "7.0",
                  "8"]
        libcxx: [libstdc++, libstdc++11, libc++, c++_shared, c++_static]
        cppstd: [None, 98, gnu98, 11, gnu11, 14, gnu14, 17, gnu17, 20, gnu20]
    apple-clang:
        version: ["5.0", "5.1", "6.0", "6.1", "7.0", "7.3", "8.0", "8.1", "9.0", "9.1", "10.0"]
        libcxx: [libstdc++, libc++]
        cppstd: [None, 98, gnu98, 11, gnu11, 14, gnu14, 17, gnu17, 20, gnu20]
    qcc:
        version: ["4.4", "5.4"]
        libcxx: [cxx, gpp, cpp, cpp-ne, accp, acpp-ne, ecpp, ecpp-ne]

build_type: [None, Debug, Release, RelWithDebInfo, MinSizeRel]
cppstd: [None, 98, gnu98, 11, gnu11, 14, gnu14, 17, gnu17, 20, gnu20]  # Deprecated, use compiler.cppstd
"""

settings_1_16_1 = settings_1_16_0
settings_1_17_0 = """
# Only for cross building, 'os_build/arch_build' is the system that runs Conan
os_build: [Windows, WindowsStore, Linux, Macos, FreeBSD, SunOS, AIX]
arch_build: [x86, x86_64, ppc32be, ppc32, ppc64le, ppc64, armv5el, armv5hf, armv6, armv7, armv7hf, armv7s, armv7k, armv8, armv8_32, armv8.3, sparc, sparcv9, mips, mips64, avr, s390, s390x, sh4le]

# Only for building cross compilation tools, 'os_target/arch_target' is the system for
# which the tools generate code
os_target: [Windows, Linux, Macos, Android, iOS, watchOS, tvOS, FreeBSD, SunOS, AIX, Arduino, Neutrino]
arch_target: [x86, x86_64, ppc32be, ppc32, ppc64le, ppc64, armv5el, armv5hf, armv6, armv7, armv7hf, armv7s, armv7k, armv8, armv8_32, armv8.3, sparc, sparcv9, mips, mips64, avr, s390, s390x, asm.js, wasm, sh4le]

# Rest of the settings are "host" settings:
# - For native building/cross building: Where the library/program will run.
# - For building cross compilation tools: Where the cross compiler will run.
os:
    Windows:
        subsystem: [None, cygwin, msys, msys2, wsl]
    WindowsStore:
        version: ["8.1", "10.0"]
    WindowsCE:
        platform: ANY
        version: ["5.0", "6.0", "7.0", "8.0"]
    Linux:
    Macos:
        version: [None, "10.6", "10.7", "10.8", "10.9", "10.10", "10.11", "10.12", "10.13", "10.14"]
    Android:
        api_level: ANY
    iOS:
        version: ["7.0", "7.1", "8.0", "8.1", "8.2", "8.3", "9.0", "9.1", "9.2", "9.3", "10.0", "10.1", "10.2", "10.3", "11.0", "11.1", "11.2", "11.3", "11.4", "12.0", "12.1"]
    watchOS:
        version: ["4.0", "4.1", "4.2", "4.3", "5.0", "5.1"]
    tvOS:
        version: ["11.0", "11.1", "11.2", "11.3", "11.4", "12.0", "12.1"]
    FreeBSD:
    SunOS:
    AIX:
    Arduino:
        board: ANY
    Emscripten:
    Neutrino:
        version: ["6.4", "6.5", "6.6", "7.0"]
arch: [x86, x86_64, ppc32be, ppc32, ppc64le, ppc64, armv4, armv4i, armv5el, armv5hf, armv6, armv7, armv7hf, armv7s, armv7k, armv8, armv8_32, armv8.3, sparc, sparcv9, mips, mips64, avr, s390, s390x, asm.js, wasm, sh4le]
compiler:
    sun-cc:
        version: ["5.10", "5.11", "5.12", "5.13", "5.14"]
        threads: [None, posix]
        libcxx: [libCstd, libstdcxx, libstlport, libstdc++]
    gcc:
        version: ["4.1", "4.4", "4.5", "4.6", "4.7", "4.8", "4.9",
                  "5", "5.1", "5.2", "5.3", "5.4", "5.5",
                  "6", "6.1", "6.2", "6.3", "6.4",
                  "7", "7.1", "7.2", "7.3",
                  "8", "8.1", "8.2", "8.3",
                  "9", "9.1"]
        libcxx: [libstdc++, libstdc++11]
        threads: [None, posix, win32] #  Windows MinGW
        exception: [None, dwarf2, sjlj, seh] # Windows MinGW
        cppstd: [None, 98, gnu98, 11, gnu11, 14, gnu14, 17, gnu17, 20, gnu20]
    Visual Studio:
        runtime: [MD, MT, MTd, MDd]
        version: ["8", "9", "10", "11", "12", "14", "15", "16"]
        toolset: [None, v90, v100, v110, v110_xp, v120, v120_xp,
                  v140, v140_xp, v140_clang_c2, LLVM-vs2012, LLVM-vs2012_xp,
                  LLVM-vs2013, LLVM-vs2013_xp, LLVM-vs2014, LLVM-vs2014_xp,
                  LLVM-vs2017, LLVM-vs2017_xp, v141, v141_xp, v141_clang_c2, v142]
        cppstd: [None, 14, 17, 20]
    clang:
        version: ["3.3", "3.4", "3.5", "3.6", "3.7", "3.8", "3.9", "4.0",
                  "5.0", "6.0", "7.0",
                  "8"]
        libcxx: [libstdc++, libstdc++11, libc++, c++_shared, c++_static]
        cppstd: [None, 98, gnu98, 11, gnu11, 14, gnu14, 17, gnu17, 20, gnu20]
    apple-clang:
        version: ["5.0", "5.1", "6.0", "6.1", "7.0", "7.3", "8.0", "8.1", "9.0", "9.1", "10.0", "11.0"]
        libcxx: [libstdc++, libc++]
        cppstd: [None, 98, gnu98, 11, gnu11, 14, gnu14, 17, gnu17, 20, gnu20]
    qcc:
        version: ["4.4", "5.4"]
        libcxx: [cxx, gpp, cpp, cpp-ne, accp, acpp-ne, ecpp, ecpp-ne]

build_type: [None, Debug, Release, RelWithDebInfo, MinSizeRel]
cppstd: [None, 98, gnu98, 11, gnu11, 14, gnu14, 17, gnu17, 20, gnu20]  # Deprecated, use compiler.cppstd
"""

settings_1_17_1 = """
# Only for cross building, 'os_build/arch_build' is the system that runs Conan
os_build: [Windows, WindowsStore, Linux, Macos, FreeBSD, SunOS, AIX]
arch_build: [x86, x86_64, ppc32be, ppc32, ppc64le, ppc64, armv5el, armv5hf, armv6, armv7, armv7hf, armv7s, armv7k, armv8, armv8_32, armv8.3, sparc, sparcv9, mips, mips64, avr, s390, s390x, sh4le]

# Only for building cross compilation tools, 'os_target/arch_target' is the system for
# which the tools generate code
os_target: [Windows, Linux, Macos, Android, iOS, watchOS, tvOS, FreeBSD, SunOS, AIX, Arduino, Neutrino]
arch_target: [x86, x86_64, ppc32be, ppc32, ppc64le, ppc64, armv5el, armv5hf, armv6, armv7, armv7hf, armv7s, armv7k, armv8, armv8_32, armv8.3, sparc, sparcv9, mips, mips64, avr, s390, s390x, asm.js, wasm, sh4le]

# Rest of the settings are "host" settings:
# - For native building/cross building: Where the library/program will run.
# - For building cross compilation tools: Where the cross compiler will run.
os:
    Windows:
        subsystem: [None, cygwin, msys, msys2, wsl]
    WindowsStore:
        version: ["8.1", "10.0"]
    WindowsCE:
        platform: ANY
        version: ["5.0", "6.0", "7.0", "8.0"]
    Linux:
    Macos:
        version: [None, "10.6", "10.7", "10.8", "10.9", "10.10", "10.11", "10.12", "10.13", "10.14"]
    Android:
        api_level: ANY
    iOS:
        version: ["7.0", "7.1", "8.0", "8.1", "8.2", "8.3", "9.0", "9.1", "9.2", "9.3", "10.0", "10.1", "10.2", "10.3", "11.0", "11.1", "11.2", "11.3", "11.4", "12.0", "12.1"]
    watchOS:
        version: ["4.0", "4.1", "4.2", "4.3", "5.0", "5.1"]
    tvOS:
        version: ["11.0", "11.1", "11.2", "11.3", "11.4", "12.0", "12.1"]
    FreeBSD:
    SunOS:
    AIX:
    Arduino:
        board: ANY
    Emscripten:
    Neutrino:
        version: ["6.4", "6.5", "6.6", "7.0"]
arch: [x86, x86_64, ppc32be, ppc32, ppc64le, ppc64, armv4, armv4i, armv5el, armv5hf, armv6, armv7, armv7hf, armv7s, armv7k, armv8, armv8_32, armv8.3, sparc, sparcv9, mips, mips64, avr, s390, s390x, asm.js, wasm, sh4le]
compiler:
    sun-cc:
        version: ["5.10", "5.11", "5.12", "5.13", "5.14"]
        threads: [None, posix]
        libcxx: [libCstd, libstdcxx, libstlport, libstdc++]
    gcc:
        version: ["4.1", "4.4", "4.5", "4.6", "4.7", "4.8", "4.9",
                  "5", "5.1", "5.2", "5.3", "5.4", "5.5",
                  "6", "6.1", "6.2", "6.3", "6.4",
                  "7", "7.1", "7.2", "7.3",
                  "8", "8.1", "8.2", "8.3",
                  "9", "9.1"]
        libcxx: [libstdc++, libstdc++11]
        threads: [None, posix, win32] #  Windows MinGW
        exception: [None, dwarf2, sjlj, seh] # Windows MinGW
        cppstd: [None, 98, gnu98, 11, gnu11, 14, gnu14, 17, gnu17, 20, gnu20]
    Visual Studio:
        runtime: [MD, MT, MTd, MDd]
        version: ["8", "9", "10", "11", "12", "14", "15", "16"]
        toolset: [None, v90, v100, v110, v110_xp, v120, v120_xp,
                  v140, v140_xp, v140_clang_c2, LLVM-vs2012, LLVM-vs2012_xp,
                  LLVM-vs2013, LLVM-vs2013_xp, LLVM-vs2014, LLVM-vs2014_xp,
                  LLVM-vs2017, LLVM-vs2017_xp, v141, v141_xp, v141_clang_c2, v142]
        cppstd: [None, 14, 17, 20]
    clang:
        version: ["3.3", "3.4", "3.5", "3.6", "3.7", "3.8", "3.9", "4.0",
                  "5.0", "6.0", "7.0", "7.1",
                  "8"]
        libcxx: [libstdc++, libstdc++11, libc++, c++_shared, c++_static]
        cppstd: [None, 98, gnu98, 11, gnu11, 14, gnu14, 17, gnu17, 20, gnu20]
    apple-clang:
        version: ["5.0", "5.1", "6.0", "6.1", "7.0", "7.3", "8.0", "8.1", "9.0", "9.1", "10.0", "11.0"]
        libcxx: [libstdc++, libc++]
        cppstd: [None, 98, gnu98, 11, gnu11, 14, gnu14, 17, gnu17, 20, gnu20]
    qcc:
        version: ["4.4", "5.4"]
        libcxx: [cxx, gpp, cpp, cpp-ne, accp, acpp-ne, ecpp, ecpp-ne]

build_type: [None, Debug, Release, RelWithDebInfo, MinSizeRel]
cppstd: [None, 98, gnu98, 11, gnu11, 14, gnu14, 17, gnu17, 20, gnu20]  # Deprecated, use compiler.cppstd
"""

settings_1_17_2 = settings_1_17_1

settings_1_18_0 = settings_1_17_2
settings_1_18_1 = settings_1_18_0
settings_1_18_2 = settings_1_18_1
settings_1_18_3 = settings_1_18_2
settings_1_18_4 = settings_1_18_3
settings_1_18_5 = settings_1_18_4
settings_1_19_0 = """
# Only for cross building, 'os_build/arch_build' is the system that runs Conan
os_build: [Windows, WindowsStore, Linux, Macos, FreeBSD, SunOS, AIX]
arch_build: [x86, x86_64, ppc32be, ppc32, ppc64le, ppc64, armv5el, armv5hf, armv6, armv7, armv7hf, armv7s, armv7k, armv8, armv8_32, armv8.3, sparc, sparcv9, mips, mips64, avr, s390, s390x, sh4le]

# Only for building cross compilation tools, 'os_target/arch_target' is the system for
# which the tools generate code
os_target: [Windows, Linux, Macos, Android, iOS, watchOS, tvOS, FreeBSD, SunOS, AIX, Arduino, Neutrino]
arch_target: [x86, x86_64, ppc32be, ppc32, ppc64le, ppc64, armv5el, armv5hf, armv6, armv7, armv7hf, armv7s, armv7k, armv8, armv8_32, armv8.3, sparc, sparcv9, mips, mips64, avr, s390, s390x, asm.js, wasm, sh4le]

# Rest of the settings are "host" settings:
# - For native building/cross building: Where the library/program will run.
# - For building cross compilation tools: Where the cross compiler will run.
os:
    Windows:
        subsystem: [None, cygwin, msys, msys2, wsl]
    WindowsStore:
        version: ["8.1", "10.0"]
    WindowsCE:
        platform: ANY
        version: ["5.0", "6.0", "7.0", "8.0"]
    Linux:
    Macos:
        version: [None, "10.6", "10.7", "10.8", "10.9", "10.10", "10.11", "10.12", "10.13", "10.14", "10.15"]
    Android:
        api_level: ANY
    iOS:
        version: ["7.0", "7.1", "8.0", "8.1", "8.2", "8.3", "9.0", "9.1", "9.2", "9.3", "10.0", "10.1", "10.2", "10.3", "11.0", "11.1", "11.2", "11.3", "11.4", "12.0", "12.1", "12.2", "12.3", "12.4", "13.0", "13.1"]
    watchOS:
        version: ["4.0", "4.1", "4.2", "4.3", "5.0", "5.1", "5.2", "5.3", "6.0", "6.1"]
    tvOS:
        version: ["11.0", "11.1", "11.2", "11.3", "11.4", "12.0", "12.1", "12.2", "12.3", "12.4", "13.0"]
    FreeBSD:
    SunOS:
    AIX:
    Arduino:
        board: ANY
    Emscripten:
    Neutrino:
        version: ["6.4", "6.5", "6.6", "7.0"]
arch: [x86, x86_64, ppc32be, ppc32, ppc64le, ppc64, armv4, armv4i, armv5el, armv5hf, armv6, armv7, armv7hf, armv7s, armv7k, armv8, armv8_32, armv8.3, sparc, sparcv9, mips, mips64, avr, s390, s390x, asm.js, wasm, sh4le]
compiler:
    sun-cc:
        version: ["5.10", "5.11", "5.12", "5.13", "5.14"]
        threads: [None, posix]
        libcxx: [libCstd, libstdcxx, libstlport, libstdc++]
    gcc:
        version: ["4.1", "4.4", "4.5", "4.6", "4.7", "4.8", "4.9",
                  "5", "5.1", "5.2", "5.3", "5.4", "5.5",
                  "6", "6.1", "6.2", "6.3", "6.4",
                  "7", "7.1", "7.2", "7.3",
                  "8", "8.1", "8.2", "8.3",
                  "9", "9.1", "9.2"]
        libcxx: [libstdc++, libstdc++11]
        threads: [None, posix, win32] #  Windows MinGW
        exception: [None, dwarf2, sjlj, seh] # Windows MinGW
        cppstd: [None, 98, gnu98, 11, gnu11, 14, gnu14, 17, gnu17, 20, gnu20]
    Visual Studio:
        runtime: [MD, MT, MTd, MDd]
        version: ["8", "9", "10", "11", "12", "14", "15", "16"]
        toolset: [None, v90, v100, v110, v110_xp, v120, v120_xp,
                  v140, v140_xp, v140_clang_c2, LLVM-vs2012, LLVM-vs2012_xp,
                  LLVM-vs2013, LLVM-vs2013_xp, LLVM-vs2014, LLVM-vs2014_xp,
                  LLVM-vs2017, LLVM-vs2017_xp, v141, v141_xp, v141_clang_c2, v142]
        cppstd: [None, 14, 17, 20]
    clang:
        version: ["3.3", "3.4", "3.5", "3.6", "3.7", "3.8", "3.9", "4.0",
                  "5.0", "6.0", "7.0", "7.1",
                  "8", "9"]
        libcxx: [libstdc++, libstdc++11, libc++, c++_shared, c++_static]
        cppstd: [None, 98, gnu98, 11, gnu11, 14, gnu14, 17, gnu17, 20, gnu20]
    apple-clang:
        version: ["5.0", "5.1", "6.0", "6.1", "7.0", "7.3", "8.0", "8.1", "9.0", "9.1", "10.0", "11.0"]
        libcxx: [libstdc++, libc++]
        cppstd: [None, 98, gnu98, 11, gnu11, 14, gnu14, 17, gnu17, 20, gnu20]
    qcc:
        version: ["4.4", "5.4"]
        libcxx: [cxx, gpp, cpp, cpp-ne, accp, acpp-ne, ecpp, ecpp-ne]

build_type: [None, Debug, Release, RelWithDebInfo, MinSizeRel]
cppstd: [None, 98, gnu98, 11, gnu11, 14, gnu14, 17, gnu17, 20, gnu20]  # Deprecated, use compiler.cppstd
"""

settings_1_19_1 = settings_1_19_0
settings_1_19_2 = settings_1_19_1
settings_1_19_3 = settings_1_19_2
settings_1_20_0 = """
# Only for cross building, 'os_build/arch_build' is the system that runs Conan
os_build: [Windows, WindowsStore, Linux, Macos, FreeBSD, SunOS, AIX]
arch_build: [x86, x86_64, ppc32be, ppc32, ppc64le, ppc64, armv5el, armv5hf, armv6, armv7, armv7hf, armv7s, armv7k, armv8, armv8_32, armv8.3, sparc, sparcv9, mips, mips64, avr, s390, s390x, sh4le]

# Only for building cross compilation tools, 'os_target/arch_target' is the system for
# which the tools generate code
os_target: [Windows, Linux, Macos, Android, iOS, watchOS, tvOS, FreeBSD, SunOS, AIX, Arduino, Neutrino]
arch_target: [x86, x86_64, ppc32be, ppc32, ppc64le, ppc64, armv5el, armv5hf, armv6, armv7, armv7hf, armv7s, armv7k, armv8, armv8_32, armv8.3, sparc, sparcv9, mips, mips64, avr, s390, s390x, asm.js, wasm, sh4le]

# Rest of the settings are "host" settings:
# - For native building/cross building: Where the library/program will run.
# - For building cross compilation tools: Where the cross compiler will run.
os:
    Windows:
        subsystem: [None, cygwin, msys, msys2, wsl]
    WindowsStore:
        version: ["8.1", "10.0"]
    WindowsCE:
        platform: ANY
        version: ["5.0", "6.0", "7.0", "8.0"]
    Linux:
    Macos:
        version: [None, "10.6", "10.7", "10.8", "10.9", "10.10", "10.11", "10.12", "10.13", "10.14", "10.15"]
    Android:
        api_level: ANY
    iOS:
        version: ["7.0", "7.1", "8.0", "8.1", "8.2", "8.3", "9.0", "9.1", "9.2", "9.3", "10.0", "10.1", "10.2", "10.3", "11.0", "11.1", "11.2", "11.3", "11.4", "12.0", "12.1", "12.2", "12.3", "12.4", "13.0", "13.1"]
    watchOS:
        version: ["4.0", "4.1", "4.2", "4.3", "5.0", "5.1", "5.2", "5.3", "6.0", "6.1"]
    tvOS:
        version: ["11.0", "11.1", "11.2", "11.3", "11.4", "12.0", "12.1", "12.2", "12.3", "12.4", "13.0"]
    FreeBSD:
    SunOS:
    AIX:
    Arduino:
        board: ANY
    Emscripten:
    Neutrino:
        version: ["6.4", "6.5", "6.6", "7.0"]
arch: [x86, x86_64, ppc32be, ppc32, ppc64le, ppc64, armv4, armv4i, armv5el, armv5hf, armv6, armv7, armv7hf, armv7s, armv7k, armv8, armv8_32, armv8.3, sparc, sparcv9, mips, mips64, avr, s390, s390x, asm.js, wasm, sh4le]
compiler:
    sun-cc:
        version: ["5.10", "5.11", "5.12", "5.13", "5.14"]
        threads: [None, posix]
        libcxx: [libCstd, libstdcxx, libstlport, libstdc++]
    gcc:
        version: ["4.1", "4.4", "4.5", "4.6", "4.7", "4.8", "4.9",
                  "5", "5.1", "5.2", "5.3", "5.4", "5.5",
                  "6", "6.1", "6.2", "6.3", "6.4",
                  "7", "7.1", "7.2", "7.3", "7.4",
                  "8", "8.1", "8.2", "8.3",
                  "9", "9.1", "9.2"]
        libcxx: [libstdc++, libstdc++11]
        threads: [None, posix, win32] #  Windows MinGW
        exception: [None, dwarf2, sjlj, seh] # Windows MinGW
        cppstd: [None, 98, gnu98, 11, gnu11, 14, gnu14, 17, gnu17, 20, gnu20]
    Visual Studio:
        runtime: [MD, MT, MTd, MDd]
        version: ["8", "9", "10", "11", "12", "14", "15", "16"]
        toolset: [None, v90, v100, v110, v110_xp, v120, v120_xp,
                  v140, v140_xp, v140_clang_c2, LLVM-vs2012, LLVM-vs2012_xp,
                  LLVM-vs2013, LLVM-vs2013_xp, LLVM-vs2014, LLVM-vs2014_xp,
                  LLVM-vs2017, LLVM-vs2017_xp, v141, v141_xp, v141_clang_c2, v142]
        cppstd: [None, 14, 17, 20]
    clang:
        version: ["3.3", "3.4", "3.5", "3.6", "3.7", "3.8", "3.9", "4.0",
                  "5.0", "6.0", "7.0", "7.1",
                  "8", "9", "10"]
        libcxx: [libstdc++, libstdc++11, libc++, c++_shared, c++_static]
        cppstd: [None, 98, gnu98, 11, gnu11, 14, gnu14, 17, gnu17, 20, gnu20]
    apple-clang:
        version: ["5.0", "5.1", "6.0", "6.1", "7.0", "7.3", "8.0", "8.1", "9.0", "9.1", "10.0", "11.0"]
        libcxx: [libstdc++, libc++]
        cppstd: [None, 98, gnu98, 11, gnu11, 14, gnu14, 17, gnu17, 20, gnu20]
    qcc:
        version: ["4.4", "5.4"]
        libcxx: [cxx, gpp, cpp, cpp-ne, accp, acpp-ne, ecpp, ecpp-ne]

build_type: [None, Debug, Release, RelWithDebInfo, MinSizeRel]
cppstd: [None, 98, gnu98, 11, gnu11, 14, gnu14, 17, gnu17, 20, gnu20]  # Deprecated, use compiler.cppstd
"""

settings_1_20_1 = settings_1_20_0
settings_1_20_2 = settings_1_20_1
settings_1_20_3 = settings_1_20_2
settings_1_20_4 = settings_1_20_3
settings_1_20_5 = settings_1_20_4
settings_1_21_0 = """
# Only for cross building, 'os_build/arch_build' is the system that runs Conan
os_build: [Windows, WindowsStore, Linux, Macos, FreeBSD, SunOS, AIX]
arch_build: [x86, x86_64, ppc32be, ppc32, ppc64le, ppc64, armv5el, armv5hf, armv6, armv7, armv7hf, armv7s, armv7k, armv8, armv8_32, armv8.3, sparc, sparcv9, mips, mips64, avr, s390, s390x, sh4le]

# Only for building cross compilation tools, 'os_target/arch_target' is the system for
# which the tools generate code
os_target: [Windows, Linux, Macos, Android, iOS, watchOS, tvOS, FreeBSD, SunOS, AIX, Arduino, Neutrino]
arch_target: [x86, x86_64, ppc32be, ppc32, ppc64le, ppc64, armv5el, armv5hf, armv6, armv7, armv7hf, armv7s, armv7k, armv8, armv8_32, armv8.3, sparc, sparcv9, mips, mips64, avr, s390, s390x, asm.js, wasm, sh4le]

# Rest of the settings are "host" settings:
# - For native building/cross building: Where the library/program will run.
# - For building cross compilation tools: Where the cross compiler will run.
os:
    Windows:
        subsystem: [None, cygwin, msys, msys2, wsl]
    WindowsStore:
        version: ["8.1", "10.0"]
    WindowsCE:
        platform: ANY
        version: ["5.0", "6.0", "7.0", "8.0"]
    Linux:
    Macos:
        version: [None, "10.6", "10.7", "10.8", "10.9", "10.10", "10.11", "10.12", "10.13", "10.14", "10.15"]
    Android:
        api_level: ANY
    iOS:
        version: ["7.0", "7.1", "8.0", "8.1", "8.2", "8.3", "9.0", "9.1", "9.2", "9.3", "10.0", "10.1", "10.2", "10.3", "11.0", "11.1", "11.2", "11.3", "11.4", "12.0", "12.1", "12.2", "12.3", "12.4", "13.0", "13.1"]
    watchOS:
        version: ["4.0", "4.1", "4.2", "4.3", "5.0", "5.1", "5.2", "5.3", "6.0", "6.1"]
    tvOS:
        version: ["11.0", "11.1", "11.2", "11.3", "11.4", "12.0", "12.1", "12.2", "12.3", "12.4", "13.0"]
    FreeBSD:
    SunOS:
    AIX:
    Arduino:
        board: ANY
    Emscripten:
    Neutrino:
        version: ["6.4", "6.5", "6.6", "7.0"]
arch: [x86, x86_64, ppc32be, ppc32, ppc64le, ppc64, armv4, armv4i, armv5el, armv5hf, armv6, armv7, armv7hf, armv7s, armv7k, armv8, armv8_32, armv8.3, sparc, sparcv9, mips, mips64, avr, s390, s390x, asm.js, wasm, sh4le]
compiler:
    sun-cc:
        version: ["5.10", "5.11", "5.12", "5.13", "5.14"]
        threads: [None, posix]
        libcxx: [libCstd, libstdcxx, libstlport, libstdc++]
    gcc: &gcc
        version: ["4.1", "4.4", "4.5", "4.6", "4.7", "4.8", "4.9",
                  "5", "5.1", "5.2", "5.3", "5.4", "5.5",
                  "6", "6.1", "6.2", "6.3", "6.4",
                  "7", "7.1", "7.2", "7.3", "7.4",
                  "8", "8.1", "8.2", "8.3",
                  "9", "9.1", "9.2"]
        libcxx: [libstdc++, libstdc++11]
        threads: [None, posix, win32] #  Windows MinGW
        exception: [None, dwarf2, sjlj, seh] # Windows MinGW
        cppstd: [None, 98, gnu98, 11, gnu11, 14, gnu14, 17, gnu17, 20, gnu20]
    Visual Studio: &visual_studio
        runtime: [MD, MT, MTd, MDd]
        version: ["8", "9", "10", "11", "12", "14", "15", "16"]
        toolset: [None, v90, v100, v110, v110_xp, v120, v120_xp,
                  v140, v140_xp, v140_clang_c2, LLVM-vs2012, LLVM-vs2012_xp,
                  LLVM-vs2013, LLVM-vs2013_xp, LLVM-vs2014, LLVM-vs2014_xp,
                  LLVM-vs2017, LLVM-vs2017_xp, v141, v141_xp, v141_clang_c2, v142]
        cppstd: [None, 14, 17, 20]
    clang:
        version: ["3.3", "3.4", "3.5", "3.6", "3.7", "3.8", "3.9", "4.0",
                  "5.0", "6.0", "7.0", "7.1",
                  "8", "9", "10"]
        libcxx: [libstdc++, libstdc++11, libc++, c++_shared, c++_static]
        cppstd: [None, 98, gnu98, 11, gnu11, 14, gnu14, 17, gnu17, 20, gnu20]
    apple-clang:
        version: ["5.0", "5.1", "6.0", "6.1", "7.0", "7.3", "8.0", "8.1", "9.0", "9.1", "10.0", "11.0"]
        libcxx: [libstdc++, libc++]
        cppstd: [None, 98, gnu98, 11, gnu11, 14, gnu14, 17, gnu17, 20, gnu20]
    intel:
        version: ["11", "12", "13", "14", "15", "16", "17", "18", "19"]
        base:
            gcc:
                <<: *gcc
                threads: [None]
                exception: [None]
            Visual Studio:
                <<: *visual_studio
    qcc:
        version: ["4.4", "5.4"]
        libcxx: [cxx, gpp, cpp, cpp-ne, accp, acpp-ne, ecpp, ecpp-ne]

build_type: [None, Debug, Release, RelWithDebInfo, MinSizeRel]
cppstd: [None, 98, gnu98, 11, gnu11, 14, gnu14, 17, gnu17, 20, gnu20]  # Deprecated, use compiler.cppstd
"""

settings_1_21_1 = settings_1_21_0
settings_1_21_2 = settings_1_21_1
settings_1_21_3 = settings_1_21_2

settings_1_22_0 = settings_1_21_2
settings_1_22_1 = settings_1_22_0
settings_1_22_2 = settings_1_22_1
settings_1_22_3 = settings_1_22_2

settings_1_23_0 = """
# Only for cross building, 'os_build/arch_build' is the system that runs Conan
os_build: [Windows, WindowsStore, Linux, Macos, FreeBSD, SunOS, AIX]
arch_build: [x86, x86_64, ppc32be, ppc32, ppc64le, ppc64, armv5el, armv5hf, armv6, armv7, armv7hf, armv7s, armv7k, armv8, armv8_32, armv8.3, sparc, sparcv9, mips, mips64, avr, s390, s390x, sh4le]

# Only for building cross compilation tools, 'os_target/arch_target' is the system for
# which the tools generate code
os_target: [Windows, Linux, Macos, Android, iOS, watchOS, tvOS, FreeBSD, SunOS, AIX, Arduino, Neutrino]
arch_target: [x86, x86_64, ppc32be, ppc32, ppc64le, ppc64, armv5el, armv5hf, armv6, armv7, armv7hf, armv7s, armv7k, armv8, armv8_32, armv8.3, sparc, sparcv9, mips, mips64, avr, s390, s390x, asm.js, wasm, sh4le]

# Rest of the settings are "host" settings:
# - For native building/cross building: Where the library/program will run.
# - For building cross compilation tools: Where the cross compiler will run.
os:
    Windows:
        subsystem: [None, cygwin, msys, msys2, wsl]
    WindowsStore:
        version: ["8.1", "10.0"]
    WindowsCE:
        platform: ANY
        version: ["5.0", "6.0", "7.0", "8.0"]
    Linux:
    Macos:
        version: [None, "10.6", "10.7", "10.8", "10.9", "10.10", "10.11", "10.12", "10.13", "10.14", "10.15"]
    Android:
        api_level: ANY
    iOS:
        version: ["7.0", "7.1", "8.0", "8.1", "8.2", "8.3", "9.0", "9.1", "9.2", "9.3", "10.0", "10.1", "10.2", "10.3", "11.0", "11.1", "11.2", "11.3", "11.4", "12.0", "12.1", "12.2", "12.3", "12.4", "13.0", "13.1"]
    watchOS:
        version: ["4.0", "4.1", "4.2", "4.3", "5.0", "5.1", "5.2", "5.3", "6.0", "6.1"]
    tvOS:
        version: ["11.0", "11.1", "11.2", "11.3", "11.4", "12.0", "12.1", "12.2", "12.3", "12.4", "13.0"]
    FreeBSD:
    SunOS:
    AIX:
    Arduino:
        board: ANY
    Emscripten:
    Neutrino:
        version: ["6.4", "6.5", "6.6", "7.0"]
arch: [x86, x86_64, ppc32be, ppc32, ppc64le, ppc64, armv4, armv4i, armv5el, armv5hf, armv6, armv7, armv7hf, armv7s, armv7k, armv8, armv8_32, armv8.3, sparc, sparcv9, mips, mips64, avr, s390, s390x, asm.js, wasm, sh4le]
compiler:
    sun-cc:
        version: ["5.10", "5.11", "5.12", "5.13", "5.14"]
        threads: [None, posix]
        libcxx: [libCstd, libstdcxx, libstlport, libstdc++]
    gcc: &gcc
        version: ["4.1", "4.4", "4.5", "4.6", "4.7", "4.8", "4.9",
                  "5", "5.1", "5.2", "5.3", "5.4", "5.5",
                  "6", "6.1", "6.2", "6.3", "6.4",
                  "7", "7.1", "7.2", "7.3", "7.4",
                  "8", "8.1", "8.2", "8.3",
                  "9", "9.1", "9.2"]
        libcxx: [libstdc++, libstdc++11]
        threads: [None, posix, win32] #  Windows MinGW
        exception: [None, dwarf2, sjlj, seh] # Windows MinGW
        cppstd: [None, 98, gnu98, 11, gnu11, 14, gnu14, 17, gnu17, 20, gnu20]
    Visual Studio: &visual_studio
        runtime: [MD, MT, MTd, MDd]
        version: ["8", "9", "10", "11", "12", "14", "15", "16"]
        toolset: [None, v90, v100, v110, v110_xp, v120, v120_xp,
                  v140, v140_xp, v140_clang_c2, LLVM-vs2012, LLVM-vs2012_xp,
                  LLVM-vs2013, LLVM-vs2013_xp, LLVM-vs2014, LLVM-vs2014_xp,
                  LLVM-vs2017, LLVM-vs2017_xp, v141, v141_xp, v141_clang_c2, v142]
        cppstd: [None, 14, 17, 20]
    clang:
        version: ["3.3", "3.4", "3.5", "3.6", "3.7", "3.8", "3.9", "4.0",
                  "5.0", "6.0", "7.0", "7.1",
                  "8", "9", "10"]
        libcxx: [libstdc++, libstdc++11, libc++, c++_shared, c++_static]
        cppstd: [None, 98, gnu98, 11, gnu11, 14, gnu14, 17, gnu17, 20, gnu20]
    apple-clang:
        version: ["5.0", "5.1", "6.0", "6.1", "7.0", "7.3", "8.0", "8.1", "9.0", "9.1", "10.0", "11.0"]
        libcxx: [libstdc++, libc++]
        cppstd: [None, 98, gnu98, 11, gnu11, 14, gnu14, 17, gnu17, 20, gnu20]
    intel:
        version: ["11", "12", "13", "14", "15", "16", "17", "18", "19"]
        base:
            gcc:
                <<: *gcc
                threads: [None]
                exception: [None]
            Visual Studio:
                <<: *visual_studio
    qcc:
        version: ["4.4", "5.4"]
        libcxx: [cxx, gpp, cpp, cpp-ne, accp, acpp-ne, ecpp, ecpp-ne]

build_type: [None, Debug, Release, RelWithDebInfo, MinSizeRel]


cppstd: [None, 98, gnu98, 11, gnu11, 14, gnu14, 17, gnu17, 20, gnu20]  # Deprecated, use compiler.cppstd
"""

settings_1_24_0 = """
# Only for cross building, 'os_build/arch_build' is the system that runs Conan
os_build: [Windows, WindowsStore, Linux, Macos, FreeBSD, SunOS, AIX]
arch_build: [x86, x86_64, ppc32be, ppc32, ppc64le, ppc64, armv5el, armv5hf, armv6, armv7, armv7hf, armv7s, armv7k, armv8, armv8_32, armv8.3, sparc, sparcv9, mips, mips64, avr, s390, s390x, sh4le]

# Only for building cross compilation tools, 'os_target/arch_target' is the system for
# which the tools generate code
os_target: [Windows, Linux, Macos, Android, iOS, watchOS, tvOS, FreeBSD, SunOS, AIX, Arduino, Neutrino]
arch_target: [x86, x86_64, ppc32be, ppc32, ppc64le, ppc64, armv5el, armv5hf, armv6, armv7, armv7hf, armv7s, armv7k, armv8, armv8_32, armv8.3, sparc, sparcv9, mips, mips64, avr, s390, s390x, asm.js, wasm, sh4le]

# Rest of the settings are "host" settings:
# - For native building/cross building: Where the library/program will run.
# - For building cross compilation tools: Where the cross compiler will run.
os:
    Windows:
        subsystem: [None, cygwin, msys, msys2, wsl]
    WindowsStore:
        version: ["8.1", "10.0"]
    WindowsCE:
        platform: ANY
        version: ["5.0", "6.0", "7.0", "8.0"]
    Linux:
    Macos:
        version: [None, "10.6", "10.7", "10.8", "10.9", "10.10", "10.11", "10.12", "10.13", "10.14", "10.15"]
    Android:
        api_level: ANY
    iOS:
        version: ["7.0", "7.1", "8.0", "8.1", "8.2", "8.3", "9.0", "9.1", "9.2", "9.3", "10.0", "10.1", "10.2", "10.3", "11.0", "11.1", "11.2", "11.3", "11.4", "12.0", "12.1", "12.2", "12.3", "12.4", "13.0", "13.1"]
    watchOS:
        version: ["4.0", "4.1", "4.2", "4.3", "5.0", "5.1", "5.2", "5.3", "6.0", "6.1"]
    tvOS:
        version: ["11.0", "11.1", "11.2", "11.3", "11.4", "12.0", "12.1", "12.2", "12.3", "12.4", "13.0"]
    FreeBSD:
    SunOS:
    AIX:
    Arduino:
        board: ANY
    Emscripten:
    Neutrino:
        version: ["6.4", "6.5", "6.6", "7.0"]
arch: [x86, x86_64, ppc32be, ppc32, ppc64le, ppc64, armv4, armv4i, armv5el, armv5hf, armv6, armv7, armv7hf, armv7s, armv7k, armv8, armv8_32, armv8.3, sparc, sparcv9, mips, mips64, avr, s390, s390x, asm.js, wasm, sh4le]
compiler:
    sun-cc:
        version: ["5.10", "5.11", "5.12", "5.13", "5.14", "5.15"]
        threads: [None, posix]
        libcxx: [libCstd, libstdcxx, libstlport, libstdc++]
    gcc: &gcc
        version: ["4.1", "4.4", "4.5", "4.6", "4.7", "4.8", "4.9",
                  "5", "5.1", "5.2", "5.3", "5.4", "5.5",
                  "6", "6.1", "6.2", "6.3", "6.4",
                  "7", "7.1", "7.2", "7.3", "7.4",
                  "8", "8.1", "8.2", "8.3",
                  "9", "9.1", "9.2"]
        libcxx: [libstdc++, libstdc++11]
        threads: [None, posix, win32] #  Windows MinGW
        exception: [None, dwarf2, sjlj, seh] # Windows MinGW
        cppstd: [None, 98, gnu98, 11, gnu11, 14, gnu14, 17, gnu17, 20, gnu20]
    Visual Studio: &visual_studio
        runtime: [MD, MT, MTd, MDd]
        version: ["8", "9", "10", "11", "12", "14", "15", "16"]
        toolset: [None, v90, v100, v110, v110_xp, v120, v120_xp,
                  v140, v140_xp, v140_clang_c2, LLVM-vs2012, LLVM-vs2012_xp,
                  LLVM-vs2013, LLVM-vs2013_xp, LLVM-vs2014, LLVM-vs2014_xp,
                  LLVM-vs2017, LLVM-vs2017_xp, v141, v141_xp, v141_clang_c2, v142]
        cppstd: [None, 14, 17, 20]
    clang:
        version: ["3.3", "3.4", "3.5", "3.6", "3.7", "3.8", "3.9", "4.0",
                  "5.0", "6.0", "7.0", "7.1",
                  "8", "9", "10"]
        libcxx: [libstdc++, libstdc++11, libc++, c++_shared, c++_static]
        cppstd: [None, 98, gnu98, 11, gnu11, 14, gnu14, 17, gnu17, 20, gnu20]
    apple-clang: &apple_clang
        version: ["5.0", "5.1", "6.0", "6.1", "7.0", "7.3", "8.0", "8.1", "9.0", "9.1", "10.0", "11.0"]
        libcxx: [libstdc++, libc++]
        cppstd: [None, 98, gnu98, 11, gnu11, 14, gnu14, 17, gnu17, 20, gnu20]
    intel:
        version: ["11", "12", "13", "14", "15", "16", "17", "18", "19"]
        base:
            gcc:
                <<: *gcc
                threads: [None]
                exception: [None]
            Visual Studio:
                <<: *visual_studio
            apple-clang:
                <<: *apple_clang
    qcc:
        version: ["4.4", "5.4"]
        libcxx: [cxx, gpp, cpp, cpp-ne, accp, acpp-ne, ecpp, ecpp-ne]

build_type: [None, Debug, Release, RelWithDebInfo, MinSizeRel]


cppstd: [None, 98, gnu98, 11, gnu11, 14, gnu14, 17, gnu17, 20, gnu20]  # Deprecated, use compiler.cppstd
"""

settings_1_24_1 = settings_1_24_0

settings_1_25_0 = """
# Only for cross building, 'os_build/arch_build' is the system that runs Conan
os_build: [Windows, WindowsStore, Linux, Macos, FreeBSD, SunOS, AIX]
arch_build: [x86, x86_64, ppc32be, ppc32, ppc64le, ppc64, armv5el, armv5hf, armv6, armv7, armv7hf, armv7s, armv7k, armv8, armv8_32, armv8.3, sparc, sparcv9, mips, mips64, avr, s390, s390x, sh4le]

# Only for building cross compilation tools, 'os_target/arch_target' is the system for
# which the tools generate code
os_target: [Windows, Linux, Macos, Android, iOS, watchOS, tvOS, FreeBSD, SunOS, AIX, Arduino, Neutrino]
arch_target: [x86, x86_64, ppc32be, ppc32, ppc64le, ppc64, armv5el, armv5hf, armv6, armv7, armv7hf, armv7s, armv7k, armv8, armv8_32, armv8.3, sparc, sparcv9, mips, mips64, avr, s390, s390x, asm.js, wasm, sh4le]

# Rest of the settings are "host" settings:
# - For native building/cross building: Where the library/program will run.
# - For building cross compilation tools: Where the cross compiler will run.
os:
    Windows:
        subsystem: [None, cygwin, msys, msys2, wsl]
    WindowsStore:
        version: ["8.1", "10.0"]
    WindowsCE:
        platform: ANY
        version: ["5.0", "6.0", "7.0", "8.0"]
    Linux:
    Macos:
        version: [None, "10.6", "10.7", "10.8", "10.9", "10.10", "10.11", "10.12", "10.13", "10.14", "10.15"]
    Android:
        api_level: ANY
    iOS:
        version: ["7.0", "7.1", "8.0", "8.1", "8.2", "8.3", "9.0", "9.1", "9.2", "9.3", "10.0", "10.1", "10.2", "10.3", "11.0", "11.1", "11.2", "11.3", "11.4", "12.0", "12.1", "12.2", "12.3", "12.4", "13.0", "13.1"]
    watchOS:
        version: ["4.0", "4.1", "4.2", "4.3", "5.0", "5.1", "5.2", "5.3", "6.0", "6.1"]
    tvOS:
        version: ["11.0", "11.1", "11.2", "11.3", "11.4", "12.0", "12.1", "12.2", "12.3", "12.4", "13.0"]
    FreeBSD:
    SunOS:
    AIX:
    Arduino:
        board: ANY
    Emscripten:
    Neutrino:
        version: ["6.4", "6.5", "6.6", "7.0"]
arch: [x86, x86_64, ppc32be, ppc32, ppc64le, ppc64, armv4, armv4i, armv5el, armv5hf, armv6, armv7, armv7hf, armv7s, armv7k, armv8, armv8_32, armv8.3, sparc, sparcv9, mips, mips64, avr, s390, s390x, asm.js, wasm, sh4le]
compiler:
    sun-cc:
        version: ["5.10", "5.11", "5.12", "5.13", "5.14", "5.15"]
        threads: [None, posix]
        libcxx: [libCstd, libstdcxx, libstlport, libstdc++]
    gcc: &gcc
        version: ["4.1", "4.4", "4.5", "4.6", "4.7", "4.8", "4.9",
                  "5", "5.1", "5.2", "5.3", "5.4", "5.5",
                  "6", "6.1", "6.2", "6.3", "6.4",
                  "7", "7.1", "7.2", "7.3", "7.4",
                  "8", "8.1", "8.2", "8.3",
                  "9", "9.1", "9.2", "9.3",
                  "10"]
        libcxx: [libstdc++, libstdc++11]
        threads: [None, posix, win32] #  Windows MinGW
        exception: [None, dwarf2, sjlj, seh] # Windows MinGW
        cppstd: [None, 98, gnu98, 11, gnu11, 14, gnu14, 17, gnu17, 20, gnu20]
    Visual Studio: &visual_studio
        runtime: [MD, MT, MTd, MDd]
        version: ["8", "9", "10", "11", "12", "14", "15", "16"]
        toolset: [None, v90, v100, v110, v110_xp, v120, v120_xp,
                  v140, v140_xp, v140_clang_c2, LLVM-vs2012, LLVM-vs2012_xp,
                  LLVM-vs2013, LLVM-vs2013_xp, LLVM-vs2014, LLVM-vs2014_xp,
                  LLVM-vs2017, LLVM-vs2017_xp, v141, v141_xp, v141_clang_c2, v142]
        cppstd: [None, 14, 17, 20]
    clang:
        version: ["3.3", "3.4", "3.5", "3.6", "3.7", "3.8", "3.9", "4.0",
                  "5.0", "6.0", "7.0", "7.1",
                  "8", "9", "10"]
        libcxx: [libstdc++, libstdc++11, libc++, c++_shared, c++_static]
        cppstd: [None, 98, gnu98, 11, gnu11, 14, gnu14, 17, gnu17, 20, gnu20]
    apple-clang: &apple_clang
        version: ["5.0", "5.1", "6.0", "6.1", "7.0", "7.3", "8.0", "8.1", "9.0", "9.1", "10.0", "11.0"]
        libcxx: [libstdc++, libc++]
        cppstd: [None, 98, gnu98, 11, gnu11, 14, gnu14, 17, gnu17, 20, gnu20]
    intel:
        version: ["11", "12", "13", "14", "15", "16", "17", "18", "19", "19.1"]
        base:
            gcc:
                <<: *gcc
                threads: [None]
                exception: [None]
            Visual Studio:
                <<: *visual_studio
            apple-clang:
                <<: *apple_clang
    qcc:
        version: ["4.4", "5.4"]
        libcxx: [cxx, gpp, cpp, cpp-ne, accp, acpp-ne, ecpp, ecpp-ne]

build_type: [None, Debug, Release, RelWithDebInfo, MinSizeRel]


cppstd: [None, 98, gnu98, 11, gnu11, 14, gnu14, 17, gnu17, 20, gnu20]  # Deprecated, use compiler.cppstd
"""

settings_1_25_1 = """
# Only for cross building, 'os_build/arch_build' is the system that runs Conan
os_build: [Windows, WindowsStore, Linux, Macos, FreeBSD, SunOS, AIX]
arch_build: [x86, x86_64, ppc32be, ppc32, ppc64le, ppc64, armv5el, armv5hf, armv6, armv7, armv7hf, armv7s, armv7k, armv8, armv8_32, armv8.3, sparc, sparcv9, mips, mips64, avr, s390, s390x, sh4le]

# Only for building cross compilation tools, 'os_target/arch_target' is the system for
# which the tools generate code
os_target: [Windows, Linux, Macos, Android, iOS, watchOS, tvOS, FreeBSD, SunOS, AIX, Arduino, Neutrino]
arch_target: [x86, x86_64, ppc32be, ppc32, ppc64le, ppc64, armv5el, armv5hf, armv6, armv7, armv7hf, armv7s, armv7k, armv8, armv8_32, armv8.3, sparc, sparcv9, mips, mips64, avr, s390, s390x, asm.js, wasm, sh4le]

# Rest of the settings are "host" settings:
# - For native building/cross building: Where the library/program will run.
# - For building cross compilation tools: Where the cross compiler will run.
os:
    Windows:
        subsystem: [None, cygwin, msys, msys2, wsl]
    WindowsStore:
        version: ["8.1", "10.0"]
    WindowsCE:
        platform: ANY
        version: ["5.0", "6.0", "7.0", "8.0"]
    Linux:
    Macos:
        version: [None, "10.6", "10.7", "10.8", "10.9", "10.10", "10.11", "10.12", "10.13", "10.14", "10.15"]
    Android:
        api_level: ANY
    iOS:
        version: ["7.0", "7.1", "8.0", "8.1", "8.2", "8.3", "9.0", "9.1", "9.2", "9.3", "10.0", "10.1", "10.2", "10.3", "11.0", "11.1", "11.2", "11.3", "11.4", "12.0", "12.1", "12.2", "12.3", "12.4", "13.0", "13.1"]
    watchOS:
        version: ["4.0", "4.1", "4.2", "4.3", "5.0", "5.1", "5.2", "5.3", "6.0", "6.1"]
    tvOS:
        version: ["11.0", "11.1", "11.2", "11.3", "11.4", "12.0", "12.1", "12.2", "12.3", "12.4", "13.0"]
    FreeBSD:
    SunOS:
    AIX:
    Arduino:
        board: ANY
    Emscripten:
    Neutrino:
        version: ["6.4", "6.5", "6.6", "7.0"]
arch: [x86, x86_64, ppc32be, ppc32, ppc64le, ppc64, armv4, armv4i, armv5el, armv5hf, armv6, armv7, armv7hf, armv7s, armv7k, armv8, armv8_32, armv8.3, sparc, sparcv9, mips, mips64, avr, s390, s390x, asm.js, wasm, sh4le]
compiler:
    sun-cc:
        version: ["5.10", "5.11", "5.12", "5.13", "5.14", "5.15"]
        threads: [None, posix]
        libcxx: [libCstd, libstdcxx, libstlport, libstdc++]
    gcc: &gcc
        version: ["4.1", "4.4", "4.5", "4.6", "4.7", "4.8", "4.9",
                  "5", "5.1", "5.2", "5.3", "5.4", "5.5",
                  "6", "6.1", "6.2", "6.3", "6.4", "6.5",
                  "7", "7.1", "7.2", "7.3", "7.4", "7.5",
                  "8", "8.1", "8.2", "8.3", "8.4",
                  "9", "9.1", "9.2", "9.3",
                  "10", "10.1"]
        libcxx: [libstdc++, libstdc++11]
        threads: [None, posix, win32] #  Windows MinGW
        exception: [None, dwarf2, sjlj, seh] # Windows MinGW
        cppstd: [None, 98, gnu98, 11, gnu11, 14, gnu14, 17, gnu17, 20, gnu20]
    Visual Studio: &visual_studio
        runtime: [MD, MT, MTd, MDd]
        version: ["8", "9", "10", "11", "12", "14", "15", "16"]
        toolset: [None, v90, v100, v110, v110_xp, v120, v120_xp,
                  v140, v140_xp, v140_clang_c2, LLVM-vs2012, LLVM-vs2012_xp,
                  LLVM-vs2013, LLVM-vs2013_xp, LLVM-vs2014, LLVM-vs2014_xp,
                  LLVM-vs2017, LLVM-vs2017_xp, v141, v141_xp, v141_clang_c2, v142]
        cppstd: [None, 14, 17, 20]
    clang:
        version: ["3.3", "3.4", "3.5", "3.6", "3.7", "3.8", "3.9", "4.0",
                  "5.0", "6.0", "7.0", "7.1",
                  "8", "9", "10"]
        libcxx: [libstdc++, libstdc++11, libc++, c++_shared, c++_static]
        cppstd: [None, 98, gnu98, 11, gnu11, 14, gnu14, 17, gnu17, 20, gnu20]
    apple-clang: &apple_clang
        version: ["5.0", "5.1", "6.0", "6.1", "7.0", "7.3", "8.0", "8.1", "9.0", "9.1", "10.0", "11.0"]
        libcxx: [libstdc++, libc++]
        cppstd: [None, 98, gnu98, 11, gnu11, 14, gnu14, 17, gnu17, 20, gnu20]
    intel:
        version: ["11", "12", "13", "14", "15", "16", "17", "18", "19", "19.1"]
        base:
            gcc:
                <<: *gcc
                threads: [None]
                exception: [None]
            Visual Studio:
                <<: *visual_studio
            apple-clang:
                <<: *apple_clang
    qcc:
        version: ["4.4", "5.4"]
        libcxx: [cxx, gpp, cpp, cpp-ne, accp, acpp-ne, ecpp, ecpp-ne]

build_type: [None, Debug, Release, RelWithDebInfo, MinSizeRel]


cppstd: [None, 98, gnu98, 11, gnu11, 14, gnu14, 17, gnu17, 20, gnu20]  # Deprecated, use compiler.cppstd
"""

settings_1_25_2 = settings_1_25_1

settings_1_26_0 = settings_1_25_2
settings_1_26_1 = settings_1_26_0

settings_1_27_0 = settings_1_26_1
settings_1_27_1 = settings_1_27_0

settings_1_28_0 = """
# Only for cross building, 'os_build/arch_build' is the system that runs Conan
os_build: [Windows, WindowsStore, Linux, Macos, FreeBSD, SunOS, AIX]
arch_build: [x86, x86_64, ppc32be, ppc32, ppc64le, ppc64, armv5el, armv5hf, armv6, armv7, armv7hf, armv7s, armv7k, armv8, armv8_32, armv8.3, sparc, sparcv9, mips, mips64, avr, s390, s390x, sh4le]

# Only for building cross compilation tools, 'os_target/arch_target' is the system for
# which the tools generate code
os_target: [Windows, Linux, Macos, Android, iOS, watchOS, tvOS, FreeBSD, SunOS, AIX, Arduino, Neutrino]
arch_target: [x86, x86_64, ppc32be, ppc32, ppc64le, ppc64, armv5el, armv5hf, armv6, armv7, armv7hf, armv7s, armv7k, armv8, armv8_32, armv8.3, sparc, sparcv9, mips, mips64, avr, s390, s390x, asm.js, wasm, sh4le]

# Rest of the settings are "host" settings:
# - For native building/cross building: Where the library/program will run.
# - For building cross compilation tools: Where the cross compiler will run.
os:
    Windows:
        subsystem: [None, cygwin, msys, msys2, wsl]
    WindowsStore:
        version: ["8.1", "10.0"]
    WindowsCE:
        platform: ANY
        version: ["5.0", "6.0", "7.0", "8.0"]
    Linux:
    Macos:
        version: [None, "10.6", "10.7", "10.8", "10.9", "10.10", "10.11", "10.12", "10.13", "10.14", "10.15"]
    Android:
        api_level: ANY
    iOS:
        version: ["7.0", "7.1", "8.0", "8.1", "8.2", "8.3", "9.0", "9.1", "9.2", "9.3", "10.0", "10.1", "10.2", "10.3", "11.0", "11.1", "11.2", "11.3", "11.4", "12.0", "12.1", "12.2", "12.3", "12.4", "13.0", "13.1"]
    watchOS:
        version: ["4.0", "4.1", "4.2", "4.3", "5.0", "5.1", "5.2", "5.3", "6.0", "6.1"]
    tvOS:
        version: ["11.0", "11.1", "11.2", "11.3", "11.4", "12.0", "12.1", "12.2", "12.3", "12.4", "13.0"]
    FreeBSD:
    SunOS:
    AIX:
    Arduino:
        board: ANY
    Emscripten:
    Neutrino:
        version: ["6.4", "6.5", "6.6", "7.0"]
arch: [x86, x86_64, ppc32be, ppc32, ppc64le, ppc64, armv4, armv4i, armv5el, armv5hf, armv6, armv7, armv7hf, armv7s, armv7k, armv8, armv8_32, armv8.3, sparc, sparcv9, mips, mips64, avr, s390, s390x, asm.js, wasm, sh4le]
compiler:
    sun-cc:
        version: ["5.10", "5.11", "5.12", "5.13", "5.14", "5.15"]
        threads: [None, posix]
        libcxx: [libCstd, libstdcxx, libstlport, libstdc++]
    gcc: &gcc
        version: ["4.1", "4.4", "4.5", "4.6", "4.7", "4.8", "4.9",
                  "5", "5.1", "5.2", "5.3", "5.4", "5.5",
                  "6", "6.1", "6.2", "6.3", "6.4", "6.5",
                  "7", "7.1", "7.2", "7.3", "7.4", "7.5",
                  "8", "8.1", "8.2", "8.3", "8.4",
                  "9", "9.1", "9.2", "9.3",
                  "10", "10.1"]
        libcxx: [libstdc++, libstdc++11]
        threads: [None, posix, win32] #  Windows MinGW
        exception: [None, dwarf2, sjlj, seh] # Windows MinGW
        cppstd: [None, 98, gnu98, 11, gnu11, 14, gnu14, 17, gnu17, 20, gnu20]
    Visual Studio: &visual_studio
        runtime: [MD, MT, MTd, MDd]
        version: ["8", "9", "10", "11", "12", "14", "15", "16"]
        toolset: [None, v90, v100, v110, v110_xp, v120, v120_xp,
                  v140, v140_xp, v140_clang_c2, LLVM-vs2012, LLVM-vs2012_xp,
                  LLVM-vs2013, LLVM-vs2013_xp, LLVM-vs2014, LLVM-vs2014_xp,
                  LLVM-vs2017, LLVM-vs2017_xp, v141, v141_xp, v141_clang_c2, v142,
                  llvm, ClangCL]
        cppstd: [None, 14, 17, 20]
    clang:
        version: ["3.3", "3.4", "3.5", "3.6", "3.7", "3.8", "3.9", "4.0",
                  "5.0", "6.0", "7.0", "7.1",
                  "8", "9", "10"]
        libcxx: [None, libstdc++, libstdc++11, libc++, c++_shared, c++_static]
        cppstd: [None, 98, gnu98, 11, gnu11, 14, gnu14, 17, gnu17, 20, gnu20]
        runtime: [None, MD, MT, MTd, MDd]
    apple-clang: &apple_clang
        version: ["5.0", "5.1", "6.0", "6.1", "7.0", "7.3", "8.0", "8.1", "9.0", "9.1", "10.0", "11.0"]
        libcxx: [libstdc++, libc++]
        cppstd: [None, 98, gnu98, 11, gnu11, 14, gnu14, 17, gnu17, 20, gnu20]
    intel:
        version: ["11", "12", "13", "14", "15", "16", "17", "18", "19", "19.1"]
        base:
            gcc:
                <<: *gcc
                threads: [None]
                exception: [None]
            Visual Studio:
                <<: *visual_studio
            apple-clang:
                <<: *apple_clang
    qcc:
        version: ["4.4", "5.4", "8.3"]
        libcxx: [cxx, gpp, cpp, cpp-ne, accp, acpp-ne, ecpp, ecpp-ne]
        cppstd: [None, 98, gnu98, 11, gnu11, 14, gnu14, 17, gnu17]

build_type: [None, Debug, Release, RelWithDebInfo, MinSizeRel]


cppstd: [None, 98, gnu98, 11, gnu11, 14, gnu14, 17, gnu17, 20, gnu20]  # Deprecated, use compiler.cppstd
"""

settings_1_28_1 = settings_1_28_0
settings_1_28_2 = settings_1_28_1

settings_1_29_0 = """
# Only for cross building, 'os_build/arch_build' is the system that runs Conan
os_build: [Windows, WindowsStore, Linux, Macos, FreeBSD, SunOS, AIX]
arch_build: [x86, x86_64, ppc32be, ppc32, ppc64le, ppc64, armv5el, armv5hf, armv6, armv7, armv7hf, armv7s, armv7k, armv8, armv8_32, armv8.3, sparc, sparcv9, mips, mips64, avr, s390, s390x, sh4le]

# Only for building cross compilation tools, 'os_target/arch_target' is the system for
# which the tools generate code
os_target: [Windows, Linux, Macos, Android, iOS, watchOS, tvOS, FreeBSD, SunOS, AIX, Arduino, Neutrino]
arch_target: [x86, x86_64, ppc32be, ppc32, ppc64le, ppc64, armv5el, armv5hf, armv6, armv7, armv7hf, armv7s, armv7k, armv8, armv8_32, armv8.3, sparc, sparcv9, mips, mips64, avr, s390, s390x, asm.js, wasm, sh4le]

# Rest of the settings are "host" settings:
# - For native building/cross building: Where the library/program will run.
# - For building cross compilation tools: Where the cross compiler will run.
os:
    Windows:
        subsystem: [None, cygwin, msys, msys2, wsl]
    WindowsStore:
        version: ["8.1", "10.0"]
    WindowsCE:
        platform: ANY
        version: ["5.0", "6.0", "7.0", "8.0"]
    Linux:
    Macos:
        version: [None, "10.6", "10.7", "10.8", "10.9", "10.10", "10.11", "10.12", "10.13", "10.14", "10.15"]
    Android:
        api_level: ANY
    iOS:
        version: ["7.0", "7.1", "8.0", "8.1", "8.2", "8.3", "9.0", "9.1", "9.2", "9.3", "10.0", "10.1", "10.2", "10.3", "11.0", "11.1", "11.2", "11.3", "11.4", "12.0", "12.1", "12.2", "12.3", "12.4", "13.0", "13.1", "13.2", "13.3", "13.4", "13.5", "13.6"]
    watchOS:
        version: ["4.0", "4.1", "4.2", "4.3", "5.0", "5.1", "5.2", "5.3", "6.0", "6.1"]
    tvOS:
        version: ["11.0", "11.1", "11.2", "11.3", "11.4", "12.0", "12.1", "12.2", "12.3", "12.4", "13.0"]
    FreeBSD:
    SunOS:
    AIX:
    Arduino:
        board: ANY
    Emscripten:
    Neutrino:
        version: ["6.4", "6.5", "6.6", "7.0", "7.1"]
arch: [x86, x86_64, ppc32be, ppc32, ppc64le, ppc64, armv4, armv4i, armv5el, armv5hf, armv6, armv7, armv7hf, armv7s, armv7k, armv8, armv8_32, armv8.3, sparc, sparcv9, mips, mips64, avr, s390, s390x, asm.js, wasm, sh4le]
compiler:
    sun-cc:
        version: ["5.10", "5.11", "5.12", "5.13", "5.14", "5.15"]
        threads: [None, posix]
        libcxx: [libCstd, libstdcxx, libstlport, libstdc++]
    gcc: &gcc
        version: ["4.1", "4.4", "4.5", "4.6", "4.7", "4.8", "4.9",
                  "5", "5.1", "5.2", "5.3", "5.4", "5.5",
                  "6", "6.1", "6.2", "6.3", "6.4", "6.5",
                  "7", "7.1", "7.2", "7.3", "7.4", "7.5",
                  "8", "8.1", "8.2", "8.3", "8.4",
                  "9", "9.1", "9.2", "9.3",
                  "10", "10.1"]
        libcxx: [libstdc++, libstdc++11]
        threads: [None, posix, win32] #  Windows MinGW
        exception: [None, dwarf2, sjlj, seh] # Windows MinGW
        cppstd: [None, 98, gnu98, 11, gnu11, 14, gnu14, 17, gnu17, 20, gnu20]
    Visual Studio: &visual_studio
        runtime: [MD, MT, MTd, MDd]
        version: ["8", "9", "10", "11", "12", "14", "15", "16"]
        toolset: [None, v90, v100, v110, v110_xp, v120, v120_xp,
                  v140, v140_xp, v140_clang_c2, LLVM-vs2012, LLVM-vs2012_xp,
                  LLVM-vs2013, LLVM-vs2013_xp, LLVM-vs2014, LLVM-vs2014_xp,
                  LLVM-vs2017, LLVM-vs2017_xp, v141, v141_xp, v141_clang_c2, v142,
                  llvm, ClangCL]
        cppstd: [None, 14, 17, 20]
    clang:
        version: ["3.3", "3.4", "3.5", "3.6", "3.7", "3.8", "3.9", "4.0",
                  "5.0", "6.0", "7.0", "7.1",
                  "8", "9", "10"]
        libcxx: [None, libstdc++, libstdc++11, libc++, c++_shared, c++_static]
        cppstd: [None, 98, gnu98, 11, gnu11, 14, gnu14, 17, gnu17, 20, gnu20]
        runtime: [None, MD, MT, MTd, MDd]
    apple-clang: &apple_clang
        version: ["5.0", "5.1", "6.0", "6.1", "7.0", "7.3", "8.0", "8.1", "9.0", "9.1", "10.0", "11.0"]
        libcxx: [libstdc++, libc++]
        cppstd: [None, 98, gnu98, 11, gnu11, 14, gnu14, 17, gnu17, 20, gnu20]
    intel:
        version: ["11", "12", "13", "14", "15", "16", "17", "18", "19", "19.1"]
        base:
            gcc:
                <<: *gcc
                threads: [None]
                exception: [None]
            Visual Studio:
                <<: *visual_studio
            apple-clang:
                <<: *apple_clang
    qcc:
        version: ["4.4", "5.4", "8.3"]
        libcxx: [cxx, gpp, cpp, cpp-ne, accp, acpp-ne, ecpp, ecpp-ne]
        cppstd: [None, 98, gnu98, 11, gnu11, 14, gnu14, 17, gnu17]

build_type: [None, Debug, Release, RelWithDebInfo, MinSizeRel]


cppstd: [None, 98, gnu98, 11, gnu11, 14, gnu14, 17, gnu17, 20, gnu20]  # Deprecated, use compiler.cppstd
"""

settings_1_29_1 = settings_1_29_0

settings_1_29_2 = """
# Only for cross building, 'os_build/arch_build' is the system that runs Conan
os_build: [Windows, WindowsStore, Linux, Macos, FreeBSD, SunOS, AIX]
arch_build: [x86, x86_64, ppc32be, ppc32, ppc64le, ppc64, armv5el, armv5hf, armv6, armv7, armv7hf, armv7s, armv7k, armv8, armv8_32, armv8.3, sparc, sparcv9, mips, mips64, avr, s390, s390x, sh4le]

# Only for building cross compilation tools, 'os_target/arch_target' is the system for
# which the tools generate code
os_target: [Windows, Linux, Macos, Android, iOS, watchOS, tvOS, FreeBSD, SunOS, AIX, Arduino, Neutrino]
arch_target: [x86, x86_64, ppc32be, ppc32, ppc64le, ppc64, armv5el, armv5hf, armv6, armv7, armv7hf, armv7s, armv7k, armv8, armv8_32, armv8.3, sparc, sparcv9, mips, mips64, avr, s390, s390x, asm.js, wasm, sh4le]

# Rest of the settings are "host" settings:
# - For native building/cross building: Where the library/program will run.
# - For building cross compilation tools: Where the cross compiler will run.
os:
    Windows:
        subsystem: [None, cygwin, msys, msys2, wsl]
    WindowsStore:
        version: ["8.1", "10.0"]
    WindowsCE:
        platform: ANY
        version: ["5.0", "6.0", "7.0", "8.0"]
    Linux:
    Macos:
        version: [None, "10.6", "10.7", "10.8", "10.9", "10.10", "10.11", "10.12", "10.13", "10.14", "10.15"]
    Android:
        api_level: ANY
    iOS:
        version: ["7.0", "7.1", "8.0", "8.1", "8.2", "8.3", "9.0", "9.1", "9.2", "9.3", "10.0", "10.1", "10.2", "10.3", "11.0", "11.1", "11.2", "11.3", "11.4", "12.0", "12.1", "12.2", "12.3", "12.4", "13.0", "13.1", "13.2", "13.3", "13.4", "13.5", "13.6"]
    watchOS:
        version: ["4.0", "4.1", "4.2", "4.3", "5.0", "5.1", "5.2", "5.3", "6.0", "6.1"]
    tvOS:
        version: ["11.0", "11.1", "11.2", "11.3", "11.4", "12.0", "12.1", "12.2", "12.3", "12.4", "13.0"]
    FreeBSD:
    SunOS:
    AIX:
    Arduino:
        board: ANY
    Emscripten:
    Neutrino:
        version: ["6.4", "6.5", "6.6", "7.0", "7.1"]
arch: [x86, x86_64, ppc32be, ppc32, ppc64le, ppc64, armv4, armv4i, armv5el, armv5hf, armv6, armv7, armv7hf, armv7s, armv7k, armv8, armv8_32, armv8.3, sparc, sparcv9, mips, mips64, avr, s390, s390x, asm.js, wasm, sh4le]
compiler:
    sun-cc:
        version: ["5.10", "5.11", "5.12", "5.13", "5.14", "5.15"]
        threads: [None, posix]
        libcxx: [libCstd, libstdcxx, libstlport, libstdc++]
    gcc: &gcc
        version: ["4.1", "4.4", "4.5", "4.6", "4.7", "4.8", "4.9",
                  "5", "5.1", "5.2", "5.3", "5.4", "5.5",
                  "6", "6.1", "6.2", "6.3", "6.4", "6.5",
                  "7", "7.1", "7.2", "7.3", "7.4", "7.5",
                  "8", "8.1", "8.2", "8.3", "8.4",
                  "9", "9.1", "9.2", "9.3",
                  "10", "10.1"]
        libcxx: [libstdc++, libstdc++11]
        threads: [None, posix, win32] #  Windows MinGW
        exception: [None, dwarf2, sjlj, seh] # Windows MinGW
        cppstd: [None, 98, gnu98, 11, gnu11, 14, gnu14, 17, gnu17, 20, gnu20]
    Visual Studio: &visual_studio
        runtime: [MD, MT, MTd, MDd]
        version: ["8", "9", "10", "11", "12", "14", "15", "16"]
        toolset: [None, v90, v100, v110, v110_xp, v120, v120_xp,
                  v140, v140_xp, v140_clang_c2, LLVM-vs2012, LLVM-vs2012_xp,
                  LLVM-vs2013, LLVM-vs2013_xp, LLVM-vs2014, LLVM-vs2014_xp,
                  LLVM-vs2017, LLVM-vs2017_xp, v141, v141_xp, v141_clang_c2, v142,
                  llvm, ClangCL]
        cppstd: [None, 14, 17, 20]
    clang:
        version: ["3.3", "3.4", "3.5", "3.6", "3.7", "3.8", "3.9", "4.0",
                  "5.0", "6.0", "7.0", "7.1",
                  "8", "9", "10"]
        libcxx: [None, libstdc++, libstdc++11, libc++, c++_shared, c++_static]
        cppstd: [None, 98, gnu98, 11, gnu11, 14, gnu14, 17, gnu17, 20, gnu20]
        runtime: [None, MD, MT, MTd, MDd]
    apple-clang: &apple_clang
        version: ["5.0", "5.1", "6.0", "6.1", "7.0", "7.3", "8.0", "8.1", "9.0", "9.1", "10.0", "11.0", "12.0"]
        libcxx: [libstdc++, libc++]
        cppstd: [None, 98, gnu98, 11, gnu11, 14, gnu14, 17, gnu17, 20, gnu20]
    intel:
        version: ["11", "12", "13", "14", "15", "16", "17", "18", "19", "19.1"]
        base:
            gcc:
                <<: *gcc
                threads: [None]
                exception: [None]
            Visual Studio:
                <<: *visual_studio
            apple-clang:
                <<: *apple_clang
    qcc:
        version: ["4.4", "5.4", "8.3"]
        libcxx: [cxx, gpp, cpp, cpp-ne, accp, acpp-ne, ecpp, ecpp-ne]
        cppstd: [None, 98, gnu98, 11, gnu11, 14, gnu14, 17, gnu17]

build_type: [None, Debug, Release, RelWithDebInfo, MinSizeRel]


cppstd: [None, 98, gnu98, 11, gnu11, 14, gnu14, 17, gnu17, 20, gnu20]  # Deprecated, use compiler.cppstd
"""

settings_1_30_0 = """
# Only for cross building, 'os_build/arch_build' is the system that runs Conan
os_build: [Windows, WindowsStore, Linux, Macos, FreeBSD, SunOS, AIX]
arch_build: [x86, x86_64, ppc32be, ppc32, ppc64le, ppc64, armv5el, armv5hf, armv6, armv7, armv7hf, armv7s, armv7k, armv8, armv8_32, armv8.3, sparc, sparcv9, mips, mips64, avr, s390, s390x, sh4le]

# Only for building cross compilation tools, 'os_target/arch_target' is the system for
# which the tools generate code
os_target: [Windows, Linux, Macos, Android, iOS, watchOS, tvOS, FreeBSD, SunOS, AIX, Arduino, Neutrino]
arch_target: [x86, x86_64, ppc32be, ppc32, ppc64le, ppc64, armv5el, armv5hf, armv6, armv7, armv7hf, armv7s, armv7k, armv8, armv8_32, armv8.3, sparc, sparcv9, mips, mips64, avr, s390, s390x, asm.js, wasm, sh4le]

# Rest of the settings are "host" settings:
# - For native building/cross building: Where the library/program will run.
# - For building cross compilation tools: Where the cross compiler will run.
os:
    Windows:
        subsystem: [None, cygwin, msys, msys2, wsl]
    WindowsStore:
        version: ["8.1", "10.0"]
    WindowsCE:
        platform: ANY
        version: ["5.0", "6.0", "7.0", "8.0"]
    Linux:
    Macos:
        version: [None, "10.6", "10.7", "10.8", "10.9", "10.10", "10.11", "10.12", "10.13", "10.14", "10.15", "11.0"]
    Android:
        api_level: ANY
    iOS:
        version: ["7.0", "7.1", "8.0", "8.1", "8.2", "8.3", "9.0", "9.1", "9.2", "9.3", "10.0", "10.1", "10.2", "10.3", "11.0", "11.1", "11.2", "11.3", "11.4", "12.0", "12.1", "12.2", "12.3", "12.4", "13.0", "13.1", "13.2", "13.3", "13.4", "13.5", "13.6"]
    watchOS:
        version: ["4.0", "4.1", "4.2", "4.3", "5.0", "5.1", "5.2", "5.3", "6.0", "6.1"]
    tvOS:
        version: ["11.0", "11.1", "11.2", "11.3", "11.4", "12.0", "12.1", "12.2", "12.3", "12.4", "13.0"]
    FreeBSD:
    SunOS:
    AIX:
    Arduino:
        board: ANY
    Emscripten:
    Neutrino:
        version: ["6.4", "6.5", "6.6", "7.0", "7.1"]
arch: [x86, x86_64, ppc32be, ppc32, ppc64le, ppc64, armv4, armv4i, armv5el, armv5hf, armv6, armv7, armv7hf, armv7s, armv7k, armv8, armv8_32, armv8.3, sparc, sparcv9, mips, mips64, avr, s390, s390x, asm.js, wasm, sh4le]
compiler:
    sun-cc:
        version: ["5.10", "5.11", "5.12", "5.13", "5.14", "5.15"]
        threads: [None, posix]
        libcxx: [libCstd, libstdcxx, libstlport, libstdc++]
    gcc: &gcc
        version: ["4.1", "4.4", "4.5", "4.6", "4.7", "4.8", "4.9",
                  "5", "5.1", "5.2", "5.3", "5.4", "5.5",
                  "6", "6.1", "6.2", "6.3", "6.4", "6.5",
                  "7", "7.1", "7.2", "7.3", "7.4", "7.5",
                  "8", "8.1", "8.2", "8.3", "8.4",
                  "9", "9.1", "9.2", "9.3",
                  "10", "10.1"]
        libcxx: [libstdc++, libstdc++11]
        threads: [None, posix, win32] #  Windows MinGW
        exception: [None, dwarf2, sjlj, seh] # Windows MinGW
        cppstd: [None, 98, gnu98, 11, gnu11, 14, gnu14, 17, gnu17, 20, gnu20]
    Visual Studio: &visual_studio
        runtime: [MD, MT, MTd, MDd]
        version: ["8", "9", "10", "11", "12", "14", "15", "16"]
        toolset: [None, v90, v100, v110, v110_xp, v120, v120_xp,
                  v140, v140_xp, v140_clang_c2, LLVM-vs2012, LLVM-vs2012_xp,
                  LLVM-vs2013, LLVM-vs2013_xp, LLVM-vs2014, LLVM-vs2014_xp,
                  LLVM-vs2017, LLVM-vs2017_xp, v141, v141_xp, v141_clang_c2, v142,
                  llvm, ClangCL]
        cppstd: [None, 14, 17, 20]
    clang:
        version: ["3.3", "3.4", "3.5", "3.6", "3.7", "3.8", "3.9", "4.0",
                  "5.0", "6.0", "7.0", "7.1",
                  "8", "9", "10"]
        libcxx: [None, libstdc++, libstdc++11, libc++, c++_shared, c++_static]
        cppstd: [None, 98, gnu98, 11, gnu11, 14, gnu14, 17, gnu17, 20, gnu20]
        runtime: [None, MD, MT, MTd, MDd]
    apple-clang: &apple_clang
        version: ["5.0", "5.1", "6.0", "6.1", "7.0", "7.3", "8.0", "8.1", "9.0", "9.1", "10.0", "11.0", "12.0"]
        libcxx: [libstdc++, libc++]
        cppstd: [None, 98, gnu98, 11, gnu11, 14, gnu14, 17, gnu17, 20, gnu20]
    intel:
        version: ["11", "12", "13", "14", "15", "16", "17", "18", "19", "19.1"]
        base:
            gcc:
                <<: *gcc
                threads: [None]
                exception: [None]
            Visual Studio:
                <<: *visual_studio
            apple-clang:
                <<: *apple_clang
    qcc:
        version: ["4.4", "5.4", "8.3"]
        libcxx: [cxx, gpp, cpp, cpp-ne, accp, acpp-ne, ecpp, ecpp-ne]
        cppstd: [None, 98, gnu98, 11, gnu11, 14, gnu14, 17, gnu17]

build_type: [None, Debug, Release, RelWithDebInfo, MinSizeRel]


cppstd: [None, 98, gnu98, 11, gnu11, 14, gnu14, 17, gnu17, 20, gnu20]  # Deprecated, use compiler.cppstd
"""

settings_1_30_1 = settings_1_30_0

settings_1_30_2 = """
# Only for cross building, 'os_build/arch_build' is the system that runs Conan
os_build: [Windows, WindowsStore, Linux, Macos, FreeBSD, SunOS, AIX]
arch_build: [x86, x86_64, ppc32be, ppc32, ppc64le, ppc64, armv5el, armv5hf, armv6, armv7, armv7hf, armv7s, armv7k, armv8, armv8_32, armv8.3, sparc, sparcv9, mips, mips64, avr, s390, s390x, sh4le]

# Only for building cross compilation tools, 'os_target/arch_target' is the system for
# which the tools generate code
os_target: [Windows, Linux, Macos, Android, iOS, watchOS, tvOS, FreeBSD, SunOS, AIX, Arduino, Neutrino]
arch_target: [x86, x86_64, ppc32be, ppc32, ppc64le, ppc64, armv5el, armv5hf, armv6, armv7, armv7hf, armv7s, armv7k, armv8, armv8_32, armv8.3, sparc, sparcv9, mips, mips64, avr, s390, s390x, asm.js, wasm, sh4le]

# Rest of the settings are "host" settings:
# - For native building/cross building: Where the library/program will run.
# - For building cross compilation tools: Where the cross compiler will run.
os:
    Windows:
        subsystem: [None, cygwin, msys, msys2, wsl]
    WindowsStore:
        version: ["8.1", "10.0"]
    WindowsCE:
        platform: ANY
        version: ["5.0", "6.0", "7.0", "8.0"]
    Linux:
    Macos:
        version: [None, "10.6", "10.7", "10.8", "10.9", "10.10", "10.11", "10.12", "10.13", "10.14", "10.15", "11.0"]
    Android:
        api_level: ANY
    iOS:
        version: ["7.0", "7.1", "8.0", "8.1", "8.2", "8.3", "9.0", "9.1", "9.2", "9.3", "10.0", "10.1", "10.2", "10.3", "11.0", "11.1", "11.2", "11.3", "11.4", "12.0", "12.1", "12.2", "12.3", "12.4", "13.0", "13.1", "13.2", "13.3", "13.4", "13.5", "13.6"]
    watchOS:
        version: ["4.0", "4.1", "4.2", "4.3", "5.0", "5.1", "5.2", "5.3", "6.0", "6.1"]
    tvOS:
        version: ["11.0", "11.1", "11.2", "11.3", "11.4", "12.0", "12.1", "12.2", "12.3", "12.4", "13.0"]
    FreeBSD:
    SunOS:
    AIX:
    Arduino:
        board: ANY
    Emscripten:
    Neutrino:
        version: ["6.4", "6.5", "6.6", "7.0", "7.1"]
arch: [x86, x86_64, ppc32be, ppc32, ppc64le, ppc64, armv4, armv4i, armv5el, armv5hf, armv6, armv7, armv7hf, armv7s, armv7k, armv8, armv8_32, armv8.3, sparc, sparcv9, mips, mips64, avr, s390, s390x, asm.js, wasm, sh4le]
compiler:
    sun-cc:
        version: ["5.10", "5.11", "5.12", "5.13", "5.14", "5.15"]
        threads: [None, posix]
        libcxx: [libCstd, libstdcxx, libstlport, libstdc++]
    gcc: &gcc
        version: ["4.1", "4.4", "4.5", "4.6", "4.7", "4.8", "4.9",
                  "5", "5.1", "5.2", "5.3", "5.4", "5.5",
                  "6", "6.1", "6.2", "6.3", "6.4", "6.5",
                  "7", "7.1", "7.2", "7.3", "7.4", "7.5",
                  "8", "8.1", "8.2", "8.3", "8.4",
                  "9", "9.1", "9.2", "9.3",
                  "10", "10.1"]
        libcxx: [libstdc++, libstdc++11]
        threads: [None, posix, win32] #  Windows MinGW
        exception: [None, dwarf2, sjlj, seh] # Windows MinGW
        cppstd: [None, 98, gnu98, 11, gnu11, 14, gnu14, 17, gnu17, 20, gnu20]
    Visual Studio: &visual_studio
        runtime: [MD, MT, MTd, MDd]
        version: ["8", "9", "10", "11", "12", "14", "15", "16"]
        toolset: [None, v90, v100, v110, v110_xp, v120, v120_xp,
                  v140, v140_xp, v140_clang_c2, LLVM-vs2012, LLVM-vs2012_xp,
                  LLVM-vs2013, LLVM-vs2013_xp, LLVM-vs2014, LLVM-vs2014_xp,
                  LLVM-vs2017, LLVM-vs2017_xp, v141, v141_xp, v141_clang_c2, v142,
                  llvm, ClangCL]
        cppstd: [None, 14, 17, 20]
    clang:
        version: ["3.3", "3.4", "3.5", "3.6", "3.7", "3.8", "3.9", "4.0",
                  "5.0", "6.0", "7.0", "7.1",
                  "8", "9", "10", "11"]
        libcxx: [None, libstdc++, libstdc++11, libc++, c++_shared, c++_static]
        cppstd: [None, 98, gnu98, 11, gnu11, 14, gnu14, 17, gnu17, 20, gnu20]
        runtime: [None, MD, MT, MTd, MDd]
    apple-clang: &apple_clang
        version: ["5.0", "5.1", "6.0", "6.1", "7.0", "7.3", "8.0", "8.1", "9.0", "9.1", "10.0", "11.0", "12.0"]
        libcxx: [libstdc++, libc++]
        cppstd: [None, 98, gnu98, 11, gnu11, 14, gnu14, 17, gnu17, 20, gnu20]
    intel:
        version: ["11", "12", "13", "14", "15", "16", "17", "18", "19", "19.1"]
        base:
            gcc:
                <<: *gcc
                threads: [None]
                exception: [None]
            Visual Studio:
                <<: *visual_studio
            apple-clang:
                <<: *apple_clang
    qcc:
        version: ["4.4", "5.4", "8.3"]
        libcxx: [cxx, gpp, cpp, cpp-ne, accp, acpp-ne, ecpp, ecpp-ne]
        cppstd: [None, 98, gnu98, 11, gnu11, 14, gnu14, 17, gnu17]

build_type: [None, Debug, Release, RelWithDebInfo, MinSizeRel]


cppstd: [None, 98, gnu98, 11, gnu11, 14, gnu14, 17, gnu17, 20, gnu20]  # Deprecated, use compiler.cppstd
"""

settings_1_31_0 = settings_1_30_2
settings_1_31_1 = settings_1_31_0
settings_1_31_2 = settings_1_31_1
settings_1_31_3 = settings_1_31_2
settings_1_31_4 = settings_1_31_3
settings_1_32_0 = settings_1_31_4
settings_1_32_1 = settings_1_32_0

settings_1_33_0 = """
# Only for cross building, 'os_build/arch_build' is the system that runs Conan
os_build: [Windows, WindowsStore, Linux, Macos, FreeBSD, SunOS, AIX]
arch_build: [x86, x86_64, ppc32be, ppc32, ppc64le, ppc64, armv5el, armv5hf, armv6, armv7, armv7hf, armv7s, armv7k, armv8, armv8_32, armv8.3, sparc, sparcv9, mips, mips64, avr, s390, s390x, sh4le, e2k-v2, e2k-v3, e2k-v4, e2k-v5, e2k-v6, e2k-v7]

# Only for building cross compilation tools, 'os_target/arch_target' is the system for
# which the tools generate code
os_target: [Windows, Linux, Macos, Android, iOS, watchOS, tvOS, FreeBSD, SunOS, AIX, Arduino, Neutrino]
arch_target: [x86, x86_64, ppc32be, ppc32, ppc64le, ppc64, armv5el, armv5hf, armv6, armv7, armv7hf, armv7s, armv7k, armv8, armv8_32, armv8.3, sparc, sparcv9, mips, mips64, avr, s390, s390x, asm.js, wasm, sh4le, e2k-v2, e2k-v3, e2k-v4, e2k-v5, e2k-v6, e2k-v7]

# Rest of the settings are "host" settings:
# - For native building/cross building: Where the library/program will run.
# - For building cross compilation tools: Where the cross compiler will run.
os:
    Windows:
        subsystem: [None, cygwin, msys, msys2, wsl]
    WindowsStore:
        version: ["8.1", "10.0"]
    WindowsCE:
        platform: ANY
        version: ["5.0", "6.0", "7.0", "8.0"]
    Linux:
    Macos:
        version: [None, "10.6", "10.7", "10.8", "10.9", "10.10", "10.11", "10.12", "10.13", "10.14", "10.15", "11.0"]
        sdk: [None, "macosx"]
        subsystem: [None, "Catalyst"]
    Android:
        api_level: ANY
    iOS:
        version: ["7.0", "7.1", "8.0", "8.1", "8.2", "8.3", "9.0", "9.1", "9.2", "9.3", "10.0", "10.1", "10.2", "10.3", "11.0", "11.1", "11.2", "11.3", "11.4", "12.0", "12.1", "12.2", "12.3", "12.4", "13.0", "13.1", "13.2", "13.3", "13.4", "13.5", "13.6"]
        sdk: [None, "iphoneos", "iphonesimulator"]
    watchOS:
        version: ["4.0", "4.1", "4.2", "4.3", "5.0", "5.1", "5.2", "5.3", "6.0", "6.1"]
        sdk: [None, "watchos", "watchsimulator"]
    tvOS:
        version: ["11.0", "11.1", "11.2", "11.3", "11.4", "12.0", "12.1", "12.2", "12.3", "12.4", "13.0"]
        sdk: [None, "appletvos", "appletvsimulator"]
    FreeBSD:
    SunOS:
    AIX:
    Arduino:
        board: ANY
    Emscripten:
    Neutrino:
        version: ["6.4", "6.5", "6.6", "7.0", "7.1"]
arch: [x86, x86_64, ppc32be, ppc32, ppc64le, ppc64, armv4, armv4i, armv5el, armv5hf, armv6, armv7, armv7hf, armv7s, armv7k, armv8, armv8_32, armv8.3, sparc, sparcv9, mips, mips64, avr, s390, s390x, asm.js, wasm, sh4le, e2k-v2, e2k-v3, e2k-v4, e2k-v5, e2k-v6, e2k-v7]
compiler:
    sun-cc:
        version: ["5.10", "5.11", "5.12", "5.13", "5.14", "5.15"]
        threads: [None, posix]
        libcxx: [libCstd, libstdcxx, libstlport, libstdc++]
    gcc: &gcc
        version: ["4.1", "4.4", "4.5", "4.6", "4.7", "4.8", "4.9",
                  "5", "5.1", "5.2", "5.3", "5.4", "5.5",
                  "6", "6.1", "6.2", "6.3", "6.4", "6.5",
                  "7", "7.1", "7.2", "7.3", "7.4", "7.5",
                  "8", "8.1", "8.2", "8.3", "8.4",
                  "9", "9.1", "9.2", "9.3",
                  "10", "10.1"]
        libcxx: [libstdc++, libstdc++11]
        threads: [None, posix, win32] #  Windows MinGW
        exception: [None, dwarf2, sjlj, seh] # Windows MinGW
        cppstd: [None, 98, gnu98, 11, gnu11, 14, gnu14, 17, gnu17, 20, gnu20]
    Visual Studio: &visual_studio
        runtime: [MD, MT, MTd, MDd]
        version: ["8", "9", "10", "11", "12", "14", "15", "16"]
        toolset: [None, v90, v100, v110, v110_xp, v120, v120_xp,
                  v140, v140_xp, v140_clang_c2, LLVM-vs2012, LLVM-vs2012_xp,
                  LLVM-vs2013, LLVM-vs2013_xp, LLVM-vs2014, LLVM-vs2014_xp,
                  LLVM-vs2017, LLVM-vs2017_xp, v141, v141_xp, v141_clang_c2, v142,
                  llvm, ClangCL]
        cppstd: [None, 14, 17, 20]
    msvc:
        version: ["19.0",
                  "19.1", "19.10", "19.11", "19.12", "19.13", "19.14", "19.15", "19.16",
                  "19.2", "19.20", "19.21", "19.22", "19.23", "19.24", "19.25", "19.26", "19.27", "19.28"]
        runtime: [static, dynamic]
        runtime_type: [Debug, Release]
        cppstd: [14, 17, 20]
    clang:
        version: ["3.3", "3.4", "3.5", "3.6", "3.7", "3.8", "3.9", "4.0",
                  "5.0", "6.0", "7.0", "7.1",
                  "8", "9", "10", "11"]
        libcxx: [None, libstdc++, libstdc++11, libc++, c++_shared, c++_static]
        cppstd: [None, 98, gnu98, 11, gnu11, 14, gnu14, 17, gnu17, 20, gnu20]
        runtime: [None, MD, MT, MTd, MDd]
    apple-clang: &apple_clang
        version: ["5.0", "5.1", "6.0", "6.1", "7.0", "7.3", "8.0", "8.1", "9.0", "9.1", "10.0", "11.0", "12.0"]
        libcxx: [libstdc++, libc++]
        cppstd: [None, 98, gnu98, 11, gnu11, 14, gnu14, 17, gnu17, 20, gnu20]
    intel:
        version: ["11", "12", "13", "14", "15", "16", "17", "18", "19", "19.1"]
        base:
            gcc:
                <<: *gcc
                threads: [None]
                exception: [None]
            Visual Studio:
                <<: *visual_studio
            apple-clang:
                <<: *apple_clang
    qcc:
        version: ["4.4", "5.4", "8.3"]
        libcxx: [cxx, gpp, cpp, cpp-ne, accp, acpp-ne, ecpp, ecpp-ne]
        cppstd: [None, 98, gnu98, 11, gnu11, 14, gnu14, 17, gnu17]
    mcst-lcc:
        version: ["1.19", "1.20", "1.21", "1.22", "1.23", "1.24", "1.25"]
        base:
            gcc:
                <<: *gcc
                threads: [None]
                exceptions: [None]

build_type: [None, Debug, Release, RelWithDebInfo, MinSizeRel]


cppstd: [None, 98, gnu98, 11, gnu11, 14, gnu14, 17, gnu17, 20, gnu20]  # Deprecated, use compiler.cppstd
"""

settings_1_33_1 = """
# Only for cross building, 'os_build/arch_build' is the system that runs Conan
os_build: [Windows, WindowsStore, Linux, Macos, FreeBSD, SunOS, AIX]
arch_build: [x86, x86_64, ppc32be, ppc32, ppc64le, ppc64, armv5el, armv5hf, armv6, armv7, armv7hf, armv7s, armv7k, armv8, armv8_32, armv8.3, sparc, sparcv9, mips, mips64, avr, s390, s390x, sh4le, e2k-v2, e2k-v3, e2k-v4, e2k-v5, e2k-v6, e2k-v7]

# Only for building cross compilation tools, 'os_target/arch_target' is the system for
# which the tools generate code
os_target: [Windows, Linux, Macos, Android, iOS, watchOS, tvOS, FreeBSD, SunOS, AIX, Arduino, Neutrino]
arch_target: [x86, x86_64, ppc32be, ppc32, ppc64le, ppc64, armv5el, armv5hf, armv6, armv7, armv7hf, armv7s, armv7k, armv8, armv8_32, armv8.3, sparc, sparcv9, mips, mips64, avr, s390, s390x, asm.js, wasm, sh4le, e2k-v2, e2k-v3, e2k-v4, e2k-v5, e2k-v6, e2k-v7]

# Rest of the settings are "host" settings:
# - For native building/cross building: Where the library/program will run.
# - For building cross compilation tools: Where the cross compiler will run.
os:
    Windows:
        subsystem: [None, cygwin, msys, msys2, wsl]
    WindowsStore:
        version: ["8.1", "10.0"]
    WindowsCE:
        platform: ANY
        version: ["5.0", "6.0", "7.0", "8.0"]
    Linux:
    Macos:
        version: [None, "10.6", "10.7", "10.8", "10.9", "10.10", "10.11", "10.12", "10.13", "10.14", "10.15", "11.0", "13.0"]
        sdk: [None, "macosx"]
        subsystem: [None, catalyst]
    Android:
        api_level: ANY
    iOS:
        version: ["7.0", "7.1", "8.0", "8.1", "8.2", "8.3", "9.0", "9.1", "9.2", "9.3", "10.0", "10.1", "10.2", "10.3", "11.0", "11.1", "11.2", "11.3", "11.4", "12.0", "12.1", "12.2", "12.3", "12.4", "13.0", "13.1", "13.2", "13.3", "13.4", "13.5", "13.6"]
        sdk: [None, "iphoneos", "iphonesimulator"]
    watchOS:
        version: ["4.0", "4.1", "4.2", "4.3", "5.0", "5.1", "5.2", "5.3", "6.0", "6.1"]
        sdk: [None, "watchos", "watchsimulator"]
    tvOS:
        version: ["11.0", "11.1", "11.2", "11.3", "11.4", "12.0", "12.1", "12.2", "12.3", "12.4", "13.0"]
        sdk: [None, "appletvos", "appletvsimulator"]
    FreeBSD:
    SunOS:
    AIX:
    Arduino:
        board: ANY
    Emscripten:
    Neutrino:
        version: ["6.4", "6.5", "6.6", "7.0", "7.1"]
arch: [x86, x86_64, ppc32be, ppc32, ppc64le, ppc64, armv4, armv4i, armv5el, armv5hf, armv6, armv7, armv7hf, armv7s, armv7k, armv8, armv8_32, armv8.3, sparc, sparcv9, mips, mips64, avr, s390, s390x, asm.js, wasm, sh4le, e2k-v2, e2k-v3, e2k-v4, e2k-v5, e2k-v6, e2k-v7]
compiler:
    sun-cc:
        version: ["5.10", "5.11", "5.12", "5.13", "5.14", "5.15"]
        threads: [None, posix]
        libcxx: [libCstd, libstdcxx, libstlport, libstdc++]
    gcc: &gcc
        version: ["4.1", "4.4", "4.5", "4.6", "4.7", "4.8", "4.9",
                  "5", "5.1", "5.2", "5.3", "5.4", "5.5",
                  "6", "6.1", "6.2", "6.3", "6.4", "6.5",
                  "7", "7.1", "7.2", "7.3", "7.4", "7.5",
                  "8", "8.1", "8.2", "8.3", "8.4",
                  "9", "9.1", "9.2", "9.3",
                  "10", "10.1"]
        libcxx: [libstdc++, libstdc++11]
        threads: [None, posix, win32] #  Windows MinGW
        exception: [None, dwarf2, sjlj, seh] # Windows MinGW
        cppstd: [None, 98, gnu98, 11, gnu11, 14, gnu14, 17, gnu17, 20, gnu20]
    Visual Studio: &visual_studio
        runtime: [MD, MT, MTd, MDd]
        version: ["8", "9", "10", "11", "12", "14", "15", "16"]
        toolset: [None, v90, v100, v110, v110_xp, v120, v120_xp,
                  v140, v140_xp, v140_clang_c2, LLVM-vs2012, LLVM-vs2012_xp,
                  LLVM-vs2013, LLVM-vs2013_xp, LLVM-vs2014, LLVM-vs2014_xp,
                  LLVM-vs2017, LLVM-vs2017_xp, v141, v141_xp, v141_clang_c2, v142,
                  llvm, ClangCL]
        cppstd: [None, 14, 17, 20]
    msvc:
        version: ["19.0",
                  "19.1", "19.10", "19.11", "19.12", "19.13", "19.14", "19.15", "19.16",
                  "19.2", "19.20", "19.21", "19.22", "19.23", "19.24", "19.25", "19.26", "19.27", "19.28"]
        runtime: [static, dynamic]
        runtime_type: [Debug, Release]
        cppstd: [14, 17, 20]
    clang:
        version: ["3.3", "3.4", "3.5", "3.6", "3.7", "3.8", "3.9", "4.0",
                  "5.0", "6.0", "7.0", "7.1",
                  "8", "9", "10", "11"]
        libcxx: [None, libstdc++, libstdc++11, libc++, c++_shared, c++_static]
        cppstd: [None, 98, gnu98, 11, gnu11, 14, gnu14, 17, gnu17, 20, gnu20]
        runtime: [None, MD, MT, MTd, MDd]
    apple-clang: &apple_clang
        version: ["5.0", "5.1", "6.0", "6.1", "7.0", "7.3", "8.0", "8.1", "9.0", "9.1", "10.0", "11.0", "12.0"]
        libcxx: [libstdc++, libc++]
        cppstd: [None, 98, gnu98, 11, gnu11, 14, gnu14, 17, gnu17, 20, gnu20]
    intel:
        version: ["11", "12", "13", "14", "15", "16", "17", "18", "19", "19.1"]
        base:
            gcc:
                <<: *gcc
                threads: [None]
                exception: [None]
            Visual Studio:
                <<: *visual_studio
            apple-clang:
                <<: *apple_clang
    qcc:
        version: ["4.4", "5.4", "8.3"]
        libcxx: [cxx, gpp, cpp, cpp-ne, accp, acpp-ne, ecpp, ecpp-ne]
        cppstd: [None, 98, gnu98, 11, gnu11, 14, gnu14, 17, gnu17]
    mcst-lcc:
        version: ["1.19", "1.20", "1.21", "1.22", "1.23", "1.24", "1.25"]
        base:
            gcc:
                <<: *gcc
                threads: [None]
                exceptions: [None]

build_type: [None, Debug, Release, RelWithDebInfo, MinSizeRel]


cppstd: [None, 98, gnu98, 11, gnu11, 14, gnu14, 17, gnu17, 20, gnu20]  # Deprecated, use compiler.cppstd
"""

settings_1_34_0 = settings_1_33_1
settings_1_34_1 = settings_1_34_0

settings_1_35_0 = settings_1_34_1
settings_1_35_1 = settings_1_35_0
settings_1_35_2 = settings_1_35_1

settings_1_36_0 = """
# Only for cross building, 'os_build/arch_build' is the system that runs Conan
os_build: [Windows, WindowsStore, Linux, Macos, FreeBSD, SunOS, AIX]
arch_build: [x86, x86_64, ppc32be, ppc32, ppc64le, ppc64, armv5el, armv5hf, armv6, armv7, armv7hf, armv7s, armv7k, armv8, armv8_32, armv8.3, sparc, sparcv9, mips, mips64, avr, s390, s390x, sh4le, e2k-v2, e2k-v3, e2k-v4, e2k-v5, e2k-v6, e2k-v7]

# Only for building cross compilation tools, 'os_target/arch_target' is the system for
# which the tools generate code
os_target: [Windows, Linux, Macos, Android, iOS, watchOS, tvOS, FreeBSD, SunOS, AIX, Arduino, Neutrino]
arch_target: [x86, x86_64, ppc32be, ppc32, ppc64le, ppc64, armv5el, armv5hf, armv6, armv7, armv7hf, armv7s, armv7k, armv8, armv8_32, armv8.3, sparc, sparcv9, mips, mips64, avr, s390, s390x, asm.js, wasm, sh4le, e2k-v2, e2k-v3, e2k-v4, e2k-v5, e2k-v6, e2k-v7]

# Rest of the settings are "host" settings:
# - For native building/cross building: Where the library/program will run.
# - For building cross compilation tools: Where the cross compiler will run.
os:
    Windows:
        subsystem: [None, cygwin, msys, msys2, wsl]
    WindowsStore:
        version: ["8.1", "10.0"]
    WindowsCE:
        platform: ANY
        version: ["5.0", "6.0", "7.0", "8.0"]
    Linux:
    Macos:
        version: [None, "10.6", "10.7", "10.8", "10.9", "10.10", "10.11", "10.12", "10.13", "10.14", "10.15", "11.0", "13.0"]
        sdk: [None, "macosx"]
        subsystem: [None, catalyst]
    Android:
        api_level: ANY
    iOS:
        version: ["7.0", "7.1", "8.0", "8.1", "8.2", "8.3", "9.0", "9.1", "9.2", "9.3", "10.0", "10.1", "10.2", "10.3", "11.0", "11.1", "11.2", "11.3", "11.4", "12.0", "12.1", "12.2", "12.3", "12.4", "13.0", "13.1", "13.2", "13.3", "13.4", "13.5", "13.6"]
        sdk: [None, "iphoneos", "iphonesimulator"]
    watchOS:
        version: ["4.0", "4.1", "4.2", "4.3", "5.0", "5.1", "5.2", "5.3", "6.0", "6.1"]
        sdk: [None, "watchos", "watchsimulator"]
    tvOS:
        version: ["11.0", "11.1", "11.2", "11.3", "11.4", "12.0", "12.1", "12.2", "12.3", "12.4", "13.0"]
        sdk: [None, "appletvos", "appletvsimulator"]
    FreeBSD:
    SunOS:
    AIX:
    Arduino:
        board: ANY
    Emscripten:
    Neutrino:
        version: ["6.4", "6.5", "6.6", "7.0", "7.1"]
arch: [x86, x86_64, ppc32be, ppc32, ppc64le, ppc64, armv4, armv4i, armv5el, armv5hf, armv6, armv7, armv7hf, armv7s, armv7k, armv8, armv8_32, armv8.3, sparc, sparcv9, mips, mips64, avr, s390, s390x, asm.js, wasm, sh4le, e2k-v2, e2k-v3, e2k-v4, e2k-v5, e2k-v6, e2k-v7]
compiler:
    sun-cc:
        version: ["5.10", "5.11", "5.12", "5.13", "5.14", "5.15"]
        threads: [None, posix]
        libcxx: [libCstd, libstdcxx, libstlport, libstdc++]
    gcc: &gcc
        version: ["4.1", "4.4", "4.5", "4.6", "4.7", "4.8", "4.9",
                  "5", "5.1", "5.2", "5.3", "5.4", "5.5",
                  "6", "6.1", "6.2", "6.3", "6.4", "6.5",
                  "7", "7.1", "7.2", "7.3", "7.4", "7.5",
                  "8", "8.1", "8.2", "8.3", "8.4",
                  "9", "9.1", "9.2", "9.3",
                  "10", "10.1"]
        libcxx: [libstdc++, libstdc++11]
        threads: [None, posix, win32] #  Windows MinGW
        exception: [None, dwarf2, sjlj, seh] # Windows MinGW
        cppstd: [None, 98, gnu98, 11, gnu11, 14, gnu14, 17, gnu17, 20, gnu20]
    Visual Studio: &visual_studio
        runtime: [MD, MT, MTd, MDd]
        version: ["8", "9", "10", "11", "12", "14", "15", "16"]
        toolset: [None, v90, v100, v110, v110_xp, v120, v120_xp,
                  v140, v140_xp, v140_clang_c2, LLVM-vs2012, LLVM-vs2012_xp,
                  LLVM-vs2013, LLVM-vs2013_xp, LLVM-vs2014, LLVM-vs2014_xp,
                  LLVM-vs2017, LLVM-vs2017_xp, v141, v141_xp, v141_clang_c2, v142,
                  llvm, ClangCL]
        cppstd: [None, 14, 17, 20]
    msvc:
        version: ["19.0",
                  "19.1", "19.10", "19.11", "19.12", "19.13", "19.14", "19.15", "19.16",
                  "19.2", "19.20", "19.21", "19.22", "19.23", "19.24", "19.25", "19.26", "19.27", "19.28"]
        runtime: [static, dynamic]
        runtime_type: [Debug, Release]
        cppstd: [14, 17, 20]
    clang:
        version: ["3.3", "3.4", "3.5", "3.6", "3.7", "3.8", "3.9", "4.0",
                  "5.0", "6.0", "7.0", "7.1",
                  "8", "9", "10", "11", "12"]
        libcxx: [None, libstdc++, libstdc++11, libc++, c++_shared, c++_static]
        cppstd: [None, 98, gnu98, 11, gnu11, 14, gnu14, 17, gnu17, 20, gnu20, 23, gnu23]
        runtime: [None, MD, MT, MTd, MDd]
    apple-clang: &apple_clang
        version: ["5.0", "5.1", "6.0", "6.1", "7.0", "7.3", "8.0", "8.1", "9.0", "9.1", "10.0", "11.0", "12.0"]
        libcxx: [libstdc++, libc++]
        cppstd: [None, 98, gnu98, 11, gnu11, 14, gnu14, 17, gnu17, 20, gnu20]
    intel:
        version: ["11", "12", "13", "14", "15", "16", "17", "18", "19", "19.1"]
        base:
            gcc:
                <<: *gcc
                threads: [None]
                exception: [None]
            Visual Studio:
                <<: *visual_studio
            apple-clang:
                <<: *apple_clang
    qcc:
        version: ["4.4", "5.4", "8.3"]
        libcxx: [cxx, gpp, cpp, cpp-ne, accp, acpp-ne, ecpp, ecpp-ne]
        cppstd: [None, 98, gnu98, 11, gnu11, 14, gnu14, 17, gnu17]
    mcst-lcc:
        version: ["1.19", "1.20", "1.21", "1.22", "1.23", "1.24", "1.25"]
        base:
            gcc:
                <<: *gcc
                threads: [None]
                exceptions: [None]

build_type: [None, Debug, Release, RelWithDebInfo, MinSizeRel]


cppstd: [None, 98, gnu98, 11, gnu11, 14, gnu14, 17, gnu17, 20, gnu20, 23, gnu23]  # Deprecated, use compiler.cppstd
"""

settings_1_37_0 = """
# Only for cross building, 'os_build/arch_build' is the system that runs Conan
os_build: [Windows, WindowsStore, Linux, Macos, FreeBSD, SunOS, AIX]
arch_build: [x86, x86_64, ppc32be, ppc32, ppc64le, ppc64, armv5el, armv5hf, armv6, armv7, armv7hf, armv7s, armv7k, armv8, armv8_32, armv8.3, sparc, sparcv9, mips, mips64, avr, s390, s390x, sh4le, e2k-v2, e2k-v3, e2k-v4, e2k-v5, e2k-v6, e2k-v7]

# Only for building cross compilation tools, 'os_target/arch_target' is the system for
# which the tools generate code
os_target: [Windows, Linux, Macos, Android, iOS, watchOS, tvOS, FreeBSD, SunOS, AIX, Arduino, Neutrino]
arch_target: [x86, x86_64, ppc32be, ppc32, ppc64le, ppc64, armv5el, armv5hf, armv6, armv7, armv7hf, armv7s, armv7k, armv8, armv8_32, armv8.3, sparc, sparcv9, mips, mips64, avr, s390, s390x, asm.js, wasm, sh4le, e2k-v2, e2k-v3, e2k-v4, e2k-v5, e2k-v6, e2k-v7]

# Rest of the settings are "host" settings:
# - For native building/cross building: Where the library/program will run.
# - For building cross compilation tools: Where the cross compiler will run.
os:
    Windows:
        subsystem: [None, cygwin, msys, msys2, wsl]
    WindowsStore:
        version: ["8.1", "10.0"]
    WindowsCE:
        platform: ANY
        version: ["5.0", "6.0", "7.0", "8.0"]
    Linux:
    Macos:
        version: [None, "10.6", "10.7", "10.8", "10.9", "10.10", "10.11", "10.12", "10.13", "10.14", "10.15", "11.0", "13.0"]
        sdk: [None, "macosx"]
        subsystem: [None, catalyst]
    Android:
        api_level: ANY
    iOS:
        version: ["7.0", "7.1", "8.0", "8.1", "8.2", "8.3", "9.0", "9.1", "9.2", "9.3", "10.0", "10.1", "10.2", "10.3", "11.0", "11.1", "11.2", "11.3", "11.4", "12.0", "12.1", "12.2", "12.3", "12.4", "13.0", "13.1", "13.2", "13.3", "13.4", "13.5", "13.6"]
        sdk: [None, "iphoneos", "iphonesimulator"]
    watchOS:
        version: ["4.0", "4.1", "4.2", "4.3", "5.0", "5.1", "5.2", "5.3", "6.0", "6.1"]
        sdk: [None, "watchos", "watchsimulator"]
    tvOS:
        version: ["11.0", "11.1", "11.2", "11.3", "11.4", "12.0", "12.1", "12.2", "12.3", "12.4", "13.0"]
        sdk: [None, "appletvos", "appletvsimulator"]
    FreeBSD:
    SunOS:
    AIX:
    Arduino:
        board: ANY
    Emscripten:
    Neutrino:
        version: ["6.4", "6.5", "6.6", "7.0", "7.1"]
arch: [x86, x86_64, ppc32be, ppc32, ppc64le, ppc64, armv4, armv4i, armv5el, armv5hf, armv6, armv7, armv7hf, armv7s, armv7k, armv8, armv8_32, armv8.3, sparc, sparcv9, mips, mips64, avr, s390, s390x, asm.js, wasm, sh4le, e2k-v2, e2k-v3, e2k-v4, e2k-v5, e2k-v6, e2k-v7]
compiler:
    sun-cc:
        version: ["5.10", "5.11", "5.12", "5.13", "5.14", "5.15"]
        threads: [None, posix]
        libcxx: [libCstd, libstdcxx, libstlport, libstdc++]
    gcc: &gcc
        version: ["4.1", "4.4", "4.5", "4.6", "4.7", "4.8", "4.9",
                  "5", "5.1", "5.2", "5.3", "5.4", "5.5",
                  "6", "6.1", "6.2", "6.3", "6.4", "6.5",
                  "7", "7.1", "7.2", "7.3", "7.4", "7.5",
                  "8", "8.1", "8.2", "8.3", "8.4",
                  "9", "9.1", "9.2", "9.3",
                  "10", "10.1", "10.2", "10.3",
                  "11", "11.1"]
        libcxx: [libstdc++, libstdc++11]
        threads: [None, posix, win32] #  Windows MinGW
        exception: [None, dwarf2, sjlj, seh] # Windows MinGW
        cppstd: [None, 98, gnu98, 11, gnu11, 14, gnu14, 17, gnu17, 20, gnu20, 23, gnu23]
    Visual Studio: &visual_studio
        runtime: [MD, MT, MTd, MDd]
        version: ["8", "9", "10", "11", "12", "14", "15", "16"]
        toolset: [None, v90, v100, v110, v110_xp, v120, v120_xp,
                  v140, v140_xp, v140_clang_c2, LLVM-vs2012, LLVM-vs2012_xp,
                  LLVM-vs2013, LLVM-vs2013_xp, LLVM-vs2014, LLVM-vs2014_xp,
                  LLVM-vs2017, LLVM-vs2017_xp, v141, v141_xp, v141_clang_c2, v142,
                  llvm, ClangCL]
        cppstd: [None, 14, 17, 20]
    msvc:
        version: ["19.0",
                  "19.1", "19.10", "19.11", "19.12", "19.13", "19.14", "19.15", "19.16",
                  "19.2", "19.20", "19.21", "19.22", "19.23", "19.24", "19.25", "19.26", "19.27", "19.28"]
        runtime: [static, dynamic]
        runtime_type: [Debug, Release]
        cppstd: [14, 17, 20]
    clang:
        version: ["3.3", "3.4", "3.5", "3.6", "3.7", "3.8", "3.9", "4.0",
                  "5.0", "6.0", "7.0", "7.1",
                  "8", "9", "10", "11", "12"]
        libcxx: [None, libstdc++, libstdc++11, libc++, c++_shared, c++_static]
        cppstd: [None, 98, gnu98, 11, gnu11, 14, gnu14, 17, gnu17, 20, gnu20, 23, gnu23]
        runtime: [None, MD, MT, MTd, MDd]
    apple-clang: &apple_clang
        version: ["5.0", "5.1", "6.0", "6.1", "7.0", "7.3", "8.0", "8.1", "9.0", "9.1", "10.0", "11.0", "12.0"]
        libcxx: [libstdc++, libc++]
        cppstd: [None, 98, gnu98, 11, gnu11, 14, gnu14, 17, gnu17, 20, gnu20]
    intel:
        version: ["11", "12", "13", "14", "15", "16", "17", "18", "19", "19.1"]
        base:
            gcc:
                <<: *gcc
                threads: [None]
                exception: [None]
            Visual Studio:
                <<: *visual_studio
            apple-clang:
                <<: *apple_clang
    qcc:
        version: ["4.4", "5.4", "8.3"]
        libcxx: [cxx, gpp, cpp, cpp-ne, accp, acpp-ne, ecpp, ecpp-ne]
        cppstd: [None, 98, gnu98, 11, gnu11, 14, gnu14, 17, gnu17]
    mcst-lcc:
        version: ["1.19", "1.20", "1.21", "1.22", "1.23", "1.24", "1.25"]
        base:
            gcc:
                <<: *gcc
                threads: [None]
                exceptions: [None]

build_type: [None, Debug, Release, RelWithDebInfo, MinSizeRel]


cppstd: [None, 98, gnu98, 11, gnu11, 14, gnu14, 17, gnu17, 20, gnu20, 23, gnu23]  # Deprecated, use compiler.cppstd
"""

settings_1_37_1 = settings_1_37_0
settings_1_37_2 = settings_1_37_1

settings_1_38_0 = settings_1_37_2

settings_1_39_0 = settings_1_38_0

settings_1_40_0 = """
# Only for cross building, 'os_build/arch_build' is the system that runs Conan
os_build: [Windows, WindowsStore, Linux, Macos, FreeBSD, SunOS, AIX]
arch_build: [x86, x86_64, ppc32be, ppc32, ppc64le, ppc64, armv5el, armv5hf, armv6, armv7, armv7hf, armv7s, armv7k, armv8, armv8_32, armv8.3, sparc, sparcv9, mips, mips64, avr, s390, s390x, sh4le, e2k-v2, e2k-v3, e2k-v4, e2k-v5, e2k-v6, e2k-v7]

# Only for building cross compilation tools, 'os_target/arch_target' is the system for
# which the tools generate code
os_target: [Windows, Linux, Macos, Android, iOS, watchOS, tvOS, FreeBSD, SunOS, AIX, Arduino, Neutrino]
arch_target: [x86, x86_64, ppc32be, ppc32, ppc64le, ppc64, armv5el, armv5hf, armv6, armv7, armv7hf, armv7s, armv7k, armv8, armv8_32, armv8.3, sparc, sparcv9, mips, mips64, avr, s390, s390x, asm.js, wasm, sh4le, e2k-v2, e2k-v3, e2k-v4, e2k-v5, e2k-v6, e2k-v7]

# Rest of the settings are "host" settings:
# - For native building/cross building: Where the library/program will run.
# - For building cross compilation tools: Where the cross compiler will run.
os:
    Windows:
        subsystem: [None, cygwin, msys, msys2, wsl]
    WindowsStore:
        version: ["8.1", "10.0"]
    WindowsCE:
        platform: ANY
        version: ["5.0", "6.0", "7.0", "8.0"]
    Linux:
    Macos:
        version: [None, "10.6", "10.7", "10.8", "10.9", "10.10", "10.11", "10.12", "10.13", "10.14", "10.15", "11.0", "13.0"]
        sdk: [None, "macosx"]
        subsystem: [None, catalyst]
    Android:
        api_level: ANY
    iOS:
        version: ["7.0", "7.1", "8.0", "8.1", "8.2", "8.3", "9.0", "9.1", "9.2", "9.3", "10.0", "10.1", "10.2", "10.3", "11.0", "11.1", "11.2", "11.3", "11.4", "12.0", "12.1", "12.2", "12.3", "12.4", "13.0", "13.1", "13.2", "13.3", "13.4", "13.5", "13.6"]
        sdk: [None, "iphoneos", "iphonesimulator"]
    watchOS:
        version: ["4.0", "4.1", "4.2", "4.3", "5.0", "5.1", "5.2", "5.3", "6.0", "6.1"]
        sdk: [None, "watchos", "watchsimulator"]
    tvOS:
        version: ["11.0", "11.1", "11.2", "11.3", "11.4", "12.0", "12.1", "12.2", "12.3", "12.4", "13.0"]
        sdk: [None, "appletvos", "appletvsimulator"]
    FreeBSD:
    SunOS:
    AIX:
    Arduino:
        board: ANY
    Emscripten:
    Neutrino:
        version: ["6.4", "6.5", "6.6", "7.0", "7.1"]
arch: [x86, x86_64, ppc32be, ppc32, ppc64le, ppc64, armv4, armv4i, armv5el, armv5hf, armv6, armv7, armv7hf, armv7s, armv7k, armv8, armv8_32, armv8.3, sparc, sparcv9, mips, mips64, avr, s390, s390x, asm.js, wasm, sh4le, e2k-v2, e2k-v3, e2k-v4, e2k-v5, e2k-v6, e2k-v7]
compiler:
    sun-cc:
        version: ["5.10", "5.11", "5.12", "5.13", "5.14", "5.15"]
        threads: [None, posix]
        libcxx: [libCstd, libstdcxx, libstlport, libstdc++]
    gcc: &gcc
        version: ["4.1", "4.4", "4.5", "4.6", "4.7", "4.8", "4.9",
                  "5", "5.1", "5.2", "5.3", "5.4", "5.5",
                  "6", "6.1", "6.2", "6.3", "6.4", "6.5",
                  "7", "7.1", "7.2", "7.3", "7.4", "7.5",
                  "8", "8.1", "8.2", "8.3", "8.4",
                  "9", "9.1", "9.2", "9.3",
                  "10", "10.1", "10.2", "10.3",
                  "11", "11.1"]
        libcxx: [libstdc++, libstdc++11]
        threads: [None, posix, win32] #  Windows MinGW
        exception: [None, dwarf2, sjlj, seh] # Windows MinGW
        cppstd: [None, 98, gnu98, 11, gnu11, 14, gnu14, 17, gnu17, 20, gnu20, 23, gnu23]
    Visual Studio: &visual_studio
        runtime: [MD, MT, MTd, MDd]
        version: ["8", "9", "10", "11", "12", "14", "15", "16", "17"]
        toolset: [None, v90, v100, v110, v110_xp, v120, v120_xp,
                  v140, v140_xp, v140_clang_c2, LLVM-vs2012, LLVM-vs2012_xp,
                  LLVM-vs2013, LLVM-vs2013_xp, LLVM-vs2014, LLVM-vs2014_xp,
                  LLVM-vs2017, LLVM-vs2017_xp, v141, v141_xp, v141_clang_c2, v142,
                  llvm, ClangCL, v143]
        cppstd: [None, 14, 17, 20]
    msvc:
        version: ["19.0",
                  "19.1", "19.10", "19.11", "19.12", "19.13", "19.14", "19.15", "19.16",
                  "19.2", "19.20", "19.21", "19.22", "19.23", "19.24", "19.25", "19.26", "19.27", "19.28", "19.29",
                  "19.3", "19.30"]
        runtime: [static, dynamic]
        runtime_type: [Debug, Release]
        cppstd: [14, 17, 20, 23]
    clang:
        version: ["3.3", "3.4", "3.5", "3.6", "3.7", "3.8", "3.9", "4.0",
                  "5.0", "6.0", "7.0", "7.1",
                  "8", "9", "10", "11", "12", "13"]
        libcxx: [None, libstdc++, libstdc++11, libc++, c++_shared, c++_static]
        cppstd: [None, 98, gnu98, 11, gnu11, 14, gnu14, 17, gnu17, 20, gnu20, 23, gnu23]
        runtime: [None, MD, MT, MTd, MDd]
    apple-clang: &apple_clang
        version: ["5.0", "5.1", "6.0", "6.1", "7.0", "7.3", "8.0", "8.1", "9.0", "9.1", "10.0", "11.0", "12.0"]
        libcxx: [libstdc++, libc++]
        cppstd: [None, 98, gnu98, 11, gnu11, 14, gnu14, 17, gnu17, 20, gnu20]
    intel:
        version: ["11", "12", "13", "14", "15", "16", "17", "18", "19", "19.1"]
            update: [None, ANY]
        base:
            gcc:
                <<: *gcc
                threads: [None]
                exception: [None]
            Visual Studio:
                <<: *visual_studio
            apple-clang:
                <<: *apple_clang
    qcc:
        version: ["4.4", "5.4", "8.3"]
        libcxx: [cxx, gpp, cpp, cpp-ne, accp, acpp-ne, ecpp, ecpp-ne]
        cppstd: [None, 98, gnu98, 11, gnu11, 14, gnu14, 17, gnu17]
    mcst-lcc:
        version: ["1.19", "1.20", "1.21", "1.22", "1.23", "1.24", "1.25"]
        base:
            gcc:
                <<: *gcc
                threads: [None]
                exceptions: [None]

build_type: [None, Debug, Release, RelWithDebInfo, MinSizeRel]


cppstd: [None, 98, gnu98, 11, gnu11, 14, gnu14, 17, gnu17, 20, gnu20, 23, gnu23]  # Deprecated, use compiler.cppstd
"""

settings_1_40_1 = settings_1_40_0

settings_1_40_2 = """
# Only for cross building, 'os_build/arch_build' is the system that runs Conan
os_build: [Windows, WindowsStore, Linux, Macos, FreeBSD, SunOS, AIX]
arch_build: [x86, x86_64, ppc32be, ppc32, ppc64le, ppc64, armv5el, armv5hf, armv6, armv7, armv7hf, armv7s, armv7k, armv8, armv8_32, armv8.3, sparc, sparcv9, mips, mips64, avr, s390, s390x, sh4le, e2k-v2, e2k-v3, e2k-v4, e2k-v5, e2k-v6, e2k-v7]

# Only for building cross compilation tools, 'os_target/arch_target' is the system for
# which the tools generate code
os_target: [Windows, Linux, Macos, Android, iOS, watchOS, tvOS, FreeBSD, SunOS, AIX, Arduino, Neutrino]
arch_target: [x86, x86_64, ppc32be, ppc32, ppc64le, ppc64, armv5el, armv5hf, armv6, armv7, armv7hf, armv7s, armv7k, armv8, armv8_32, armv8.3, sparc, sparcv9, mips, mips64, avr, s390, s390x, asm.js, wasm, sh4le, e2k-v2, e2k-v3, e2k-v4, e2k-v5, e2k-v6, e2k-v7]

# Rest of the settings are "host" settings:
# - For native building/cross building: Where the library/program will run.
# - For building cross compilation tools: Where the cross compiler will run.
os:
    Windows:
        subsystem: [None, cygwin, msys, msys2, wsl]
    WindowsStore:
        version: ["8.1", "10.0"]
    WindowsCE:
        platform: ANY
        version: ["5.0", "6.0", "7.0", "8.0"]
    Linux:
    Macos:
        version: [None, "10.6", "10.7", "10.8", "10.9", "10.10", "10.11", "10.12", "10.13", "10.14", "10.15", "11.0", "13.0"]
        sdk: [None, "macosx"]
        subsystem: [None, catalyst]
    Android:
        api_level: ANY
    iOS:
        version: ["7.0", "7.1", "8.0", "8.1", "8.2", "8.3", "9.0", "9.1", "9.2", "9.3", "10.0", "10.1", "10.2", "10.3", "11.0", "11.1", "11.2", "11.3", "11.4", "12.0", "12.1", "12.2", "12.3", "12.4", "13.0", "13.1", "13.2", "13.3", "13.4", "13.5", "13.6"]
        sdk: [None, "iphoneos", "iphonesimulator"]
    watchOS:
        version: ["4.0", "4.1", "4.2", "4.3", "5.0", "5.1", "5.2", "5.3", "6.0", "6.1"]
        sdk: [None, "watchos", "watchsimulator"]
    tvOS:
        version: ["11.0", "11.1", "11.2", "11.3", "11.4", "12.0", "12.1", "12.2", "12.3", "12.4", "13.0"]
        sdk: [None, "appletvos", "appletvsimulator"]
    FreeBSD:
    SunOS:
    AIX:
    Arduino:
        board: ANY
    Emscripten:
    Neutrino:
        version: ["6.4", "6.5", "6.6", "7.0", "7.1"]
arch: [x86, x86_64, ppc32be, ppc32, ppc64le, ppc64, armv4, armv4i, armv5el, armv5hf, armv6, armv7, armv7hf, armv7s, armv7k, armv8, armv8_32, armv8.3, sparc, sparcv9, mips, mips64, avr, s390, s390x, asm.js, wasm, sh4le, e2k-v2, e2k-v3, e2k-v4, e2k-v5, e2k-v6, e2k-v7]
compiler:
    sun-cc:
        version: ["5.10", "5.11", "5.12", "5.13", "5.14", "5.15"]
        threads: [None, posix]
        libcxx: [libCstd, libstdcxx, libstlport, libstdc++]
    gcc: &gcc
        version: ["4.1", "4.4", "4.5", "4.6", "4.7", "4.8", "4.9",
                  "5", "5.1", "5.2", "5.3", "5.4", "5.5",
                  "6", "6.1", "6.2", "6.3", "6.4", "6.5",
                  "7", "7.1", "7.2", "7.3", "7.4", "7.5",
                  "8", "8.1", "8.2", "8.3", "8.4",
                  "9", "9.1", "9.2", "9.3",
                  "10", "10.1", "10.2", "10.3",
                  "11", "11.1"]
        libcxx: [libstdc++, libstdc++11]
        threads: [None, posix, win32] #  Windows MinGW
        exception: [None, dwarf2, sjlj, seh] # Windows MinGW
        cppstd: [None, 98, gnu98, 11, gnu11, 14, gnu14, 17, gnu17, 20, gnu20, 23, gnu23]
    Visual Studio: &visual_studio
        runtime: [MD, MT, MTd, MDd]
        version: ["8", "9", "10", "11", "12", "14", "15", "16", "17"]
        toolset: [None, v90, v100, v110, v110_xp, v120, v120_xp,
                  v140, v140_xp, v140_clang_c2, LLVM-vs2012, LLVM-vs2012_xp,
                  LLVM-vs2013, LLVM-vs2013_xp, LLVM-vs2014, LLVM-vs2014_xp,
                  LLVM-vs2017, LLVM-vs2017_xp, v141, v141_xp, v141_clang_c2, v142,
                  llvm, ClangCL, v143]
        cppstd: [None, 14, 17, 20]
    msvc:
        version: ["19.0",
                  "19.1", "19.10", "19.11", "19.12", "19.13", "19.14", "19.15", "19.16",
                  "19.2", "19.20", "19.21", "19.22", "19.23", "19.24", "19.25", "19.26", "19.27", "19.28", "19.29",
                  "19.3", "19.30"]
        runtime: [static, dynamic]
        runtime_type: [Debug, Release]
        cppstd: [14, 17, 20, 23]
    clang:
        version: ["3.3", "3.4", "3.5", "3.6", "3.7", "3.8", "3.9", "4.0",
                  "5.0", "6.0", "7.0", "7.1",
                  "8", "9", "10", "11", "12", "13"]
        libcxx: [None, libstdc++, libstdc++11, libc++, c++_shared, c++_static]
        cppstd: [None, 98, gnu98, 11, gnu11, 14, gnu14, 17, gnu17, 20, gnu20, 23, gnu23]
        runtime: [None, MD, MT, MTd, MDd]
    apple-clang: &apple_clang
        version: ["5.0", "5.1", "6.0", "6.1", "7.0", "7.3", "8.0", "8.1", "9.0", "9.1", "10.0", "11.0", "12.0", "13.0"]
        libcxx: [libstdc++, libc++]
        cppstd: [None, 98, gnu98, 11, gnu11, 14, gnu14, 17, gnu17, 20, gnu20]
    intel:
        version: ["11", "12", "13", "14", "15", "16", "17", "18", "19", "19.1"]
        base:
            gcc:
                <<: *gcc
                threads: [None]
                exception: [None]
            Visual Studio:
                <<: *visual_studio
            apple-clang:
                <<: *apple_clang
    qcc:
        version: ["4.4", "5.4", "8.3"]
        libcxx: [cxx, gpp, cpp, cpp-ne, accp, acpp-ne, ecpp, ecpp-ne]
        cppstd: [None, 98, gnu98, 11, gnu11, 14, gnu14, 17, gnu17]
    mcst-lcc:
        version: ["1.19", "1.20", "1.21", "1.22", "1.23", "1.24", "1.25"]
        base:
            gcc:
                <<: *gcc
                threads: [None]
                exceptions: [None]

build_type: [None, Debug, Release, RelWithDebInfo, MinSizeRel]


cppstd: [None, 98, gnu98, 11, gnu11, 14, gnu14, 17, gnu17, 20, gnu20, 23, gnu23]  # Deprecated, use compiler.cppstd
"""

settings_1_40_3 = settings_1_40_2
settings_1_40_4 = settings_1_40_3

settings_1_41_0 = """
# Only for cross building, 'os_build/arch_build' is the system that runs Conan
os_build: [Windows, WindowsStore, Linux, Macos, FreeBSD, SunOS, AIX]
arch_build: [x86, x86_64, ppc32be, ppc32, ppc64le, ppc64, armv5el, armv5hf, armv6, armv7, armv7hf, armv7s, armv7k, armv8, armv8_32, armv8.3, sparc, sparcv9, mips, mips64, avr, s390, s390x, sh4le, e2k-v2, e2k-v3, e2k-v4, e2k-v5, e2k-v6, e2k-v7]

# Only for building cross compilation tools, 'os_target/arch_target' is the system for
# which the tools generate code
os_target: [Windows, Linux, Macos, Android, iOS, watchOS, tvOS, FreeBSD, SunOS, AIX, Arduino, Neutrino]
arch_target: [x86, x86_64, ppc32be, ppc32, ppc64le, ppc64, armv5el, armv5hf, armv6, armv7, armv7hf, armv7s, armv7k, armv8, armv8_32, armv8.3, sparc, sparcv9, mips, mips64, avr, s390, s390x, asm.js, wasm, sh4le, e2k-v2, e2k-v3, e2k-v4, e2k-v5, e2k-v6, e2k-v7, xtensalx6, xtensalx106]

# Rest of the settings are "host" settings:
# - For native building/cross building: Where the library/program will run.
# - For building cross compilation tools: Where the cross compiler will run.
os:
    Windows:
        subsystem: [None, cygwin, msys, msys2, wsl]
    WindowsStore:
        version: ["8.1", "10.0"]
    WindowsCE:
        platform: ANY
        version: ["5.0", "6.0", "7.0", "8.0"]
    Linux:
    Macos:
        version: [None, "10.6", "10.7", "10.8", "10.9", "10.10", "10.11", "10.12", "10.13", "10.14", "10.15", "11.0", "13.0"]
        sdk: [None, "macosx"]
        subsystem: [None, catalyst]
    Android:
        api_level: ANY
    iOS:
        version: ["7.0", "7.1", "8.0", "8.1", "8.2", "8.3", "9.0", "9.1", "9.2", "9.3", "10.0", "10.1", "10.2", "10.3", "11.0", "11.1", "11.2", "11.3", "11.4", "12.0", "12.1", "12.2", "12.3", "12.4", "13.0", "13.1", "13.2", "13.3", "13.4", "13.5", "13.6"]
        sdk: [None, "iphoneos", "iphonesimulator"]
    watchOS:
        version: ["4.0", "4.1", "4.2", "4.3", "5.0", "5.1", "5.2", "5.3", "6.0", "6.1"]
        sdk: [None, "watchos", "watchsimulator"]
    tvOS:
        version: ["11.0", "11.1", "11.2", "11.3", "11.4", "12.0", "12.1", "12.2", "12.3", "12.4", "13.0"]
        sdk: [None, "appletvos", "appletvsimulator"]
    FreeBSD:
    SunOS:
    AIX:
    Arduino:
        board: ANY
    Emscripten:
    Neutrino:
        version: ["6.4", "6.5", "6.6", "7.0", "7.1"]
arch: [x86, x86_64, ppc32be, ppc32, ppc64le, ppc64, armv4, armv4i, armv5el, armv5hf, armv6, armv7, armv7hf, armv7s, armv7k, armv8, armv8_32, armv8.3, sparc, sparcv9, mips, mips64, avr, s390, s390x, asm.js, wasm, sh4le, e2k-v2, e2k-v3, e2k-v4, e2k-v5, e2k-v6, e2k-v7, xtensalx6, xtensalx106]
compiler:
    sun-cc:
        version: ["5.10", "5.11", "5.12", "5.13", "5.14", "5.15"]
        threads: [None, posix]
        libcxx: [libCstd, libstdcxx, libstlport, libstdc++]
    gcc: &gcc
        version: ["4.1", "4.4", "4.5", "4.6", "4.7", "4.8", "4.9",
                  "5", "5.1", "5.2", "5.3", "5.4", "5.5",
                  "6", "6.1", "6.2", "6.3", "6.4", "6.5",
                  "7", "7.1", "7.2", "7.3", "7.4", "7.5",
                  "8", "8.1", "8.2", "8.3", "8.4",
                  "9", "9.1", "9.2", "9.3",
                  "10", "10.1", "10.2", "10.3",
                  "11", "11.1"]
        libcxx: [libstdc++, libstdc++11]
        threads: [None, posix, win32] #  Windows MinGW
        exception: [None, dwarf2, sjlj, seh] # Windows MinGW
        cppstd: [None, 98, gnu98, 11, gnu11, 14, gnu14, 17, gnu17, 20, gnu20, 23, gnu23]
    Visual Studio: &visual_studio
        runtime: [MD, MT, MTd, MDd]
        version: ["8", "9", "10", "11", "12", "14", "15", "16", "17"]
        toolset: [None, v90, v100, v110, v110_xp, v120, v120_xp,
                  v140, v140_xp, v140_clang_c2, LLVM-vs2012, LLVM-vs2012_xp,
                  LLVM-vs2013, LLVM-vs2013_xp, LLVM-vs2014, LLVM-vs2014_xp,
                  LLVM-vs2017, LLVM-vs2017_xp, v141, v141_xp, v141_clang_c2, v142,
                  llvm, ClangCL, v143]
        cppstd: [None, 14, 17, 20]
    msvc:
        version: ["19.0",
                  "19.1", "19.10", "19.11", "19.12", "19.13", "19.14", "19.15", "19.16",
                  "19.2", "19.20", "19.21", "19.22", "19.23", "19.24", "19.25", "19.26", "19.27", "19.28", "19.29",
                  "19.3", "19.30"]
        runtime: [static, dynamic]
        runtime_type: [Debug, Release]
        cppstd: [14, 17, 20, 23]
    clang:
        version: ["3.3", "3.4", "3.5", "3.6", "3.7", "3.8", "3.9", "4.0",
                  "5.0", "6.0", "7.0", "7.1",
                  "8", "9", "10", "11", "12", "13"]
        libcxx: [None, libstdc++, libstdc++11, libc++, c++_shared, c++_static]
        cppstd: [None, 98, gnu98, 11, gnu11, 14, gnu14, 17, gnu17, 20, gnu20, 23, gnu23]
        runtime: [None, MD, MT, MTd, MDd]
    apple-clang: &apple_clang
        version: ["5.0", "5.1", "6.0", "6.1", "7.0", "7.3", "8.0", "8.1", "9.0", "9.1", "10.0", "11.0", "12.0", "13.0"]
        libcxx: [libstdc++, libc++]
        cppstd: [None, 98, gnu98, 11, gnu11, 14, gnu14, 17, gnu17, 20, gnu20]
    intel:
        version: ["11", "12", "13", "14", "15", "16", "17", "18", "19", "19.1"]
        update: [None, ANY]
        base:
            gcc:
                <<: *gcc
                threads: [None]
                exception: [None]
            Visual Studio:
                <<: *visual_studio
            apple-clang:
                <<: *apple_clang
    intel-cc:
        version: ["2021.1", "2021.2", "2021.3"]
        update: [None, ANY]
        mode: ["icx", "classic", "dpcpp"]
        libcxx: [None, libstdc++, libstdc++11, libc++]
        cppstd: [None, 98, gnu98, 03, gnu03, 11, gnu11, 14, gnu14, 17, gnu17, 20, gnu20, 23, gnu23]
        runtime: [None, static, dynamic]
        runtime_type: [None, Debug, Release]
    qcc:
        version: ["4.4", "5.4", "8.3"]
        libcxx: [cxx, gpp, cpp, cpp-ne, accp, acpp-ne, ecpp, ecpp-ne]
        cppstd: [None, 98, gnu98, 11, gnu11, 14, gnu14, 17, gnu17]
    mcst-lcc:
        version: ["1.19", "1.20", "1.21", "1.22", "1.23", "1.24", "1.25"]
        base:
            gcc:
                <<: *gcc
                threads: [None]
                exceptions: [None]

build_type: [None, Debug, Release, RelWithDebInfo, MinSizeRel]


cppstd: [None, 98, gnu98, 11, gnu11, 14, gnu14, 17, gnu17, 20, gnu20, 23, gnu23]  # Deprecated, use compiler.cppstd
"""

settings_1_42_0 = """
# Only for cross building, 'os_build/arch_build' is the system that runs Conan
os_build: [Windows, WindowsStore, Linux, Macos, FreeBSD, SunOS, AIX]
arch_build: [x86, x86_64, ppc32be, ppc32, ppc64le, ppc64, armv5el, armv5hf, armv6, armv7, armv7hf, armv7s, armv7k, armv8, armv8_32, armv8.3, sparc, sparcv9, mips, mips64, avr, s390, s390x, sh4le, e2k-v2, e2k-v3, e2k-v4, e2k-v5, e2k-v6, e2k-v7]

# Only for building cross compilation tools, 'os_target/arch_target' is the system for
# which the tools generate code
os_target: [Windows, Linux, Macos, Android, iOS, watchOS, tvOS, FreeBSD, SunOS, AIX, Arduino, Neutrino]
arch_target: [x86, x86_64, ppc32be, ppc32, ppc64le, ppc64, armv5el, armv5hf, armv6, armv7, armv7hf, armv7s, armv7k, armv8, armv8_32, armv8.3, sparc, sparcv9, mips, mips64, avr, s390, s390x, asm.js, wasm, sh4le, e2k-v2, e2k-v3, e2k-v4, e2k-v5, e2k-v6, e2k-v7, xtensalx6, xtensalx106]

# Rest of the settings are "host" settings:
# - For native building/cross building: Where the library/program will run.
# - For building cross compilation tools: Where the cross compiler will run.
os:
    Windows:
        subsystem: [None, cygwin, msys, msys2, wsl]
    WindowsStore:
        version: ["8.1", "10.0"]
    WindowsCE:
        platform: ANY
        version: ["5.0", "6.0", "7.0", "8.0"]
    Linux:
    Macos:
        version: [None, "10.6", "10.7", "10.8", "10.9", "10.10", "10.11", "10.12", "10.13", "10.14", "10.15", "11.0", "12.0", "13.0"]
        sdk: [None, "macosx"]
        subsystem: [None, catalyst]
    Android:
        api_level: ANY
    iOS:
        version: ["7.0", "7.1", "8.0", "8.1", "8.2", "8.3", "9.0", "9.1", "9.2", "9.3", "10.0", "10.1", "10.2", "10.3",
                  "11.0", "11.1", "11.2", "11.3", "11.4", "12.0", "12.1", "12.2", "12.3", "12.4",
                  "13.0", "13.1", "13.2", "13.3", "13.4", "13.5", "13.6", "13.7",
                  "14.0", "14.1", "14.2", "14.3", "14.4", "14.5", "14.6", "14.7", "14.8", "15.0", "15.1"]
        sdk: [None, "iphoneos", "iphonesimulator"]
    watchOS:
        version: ["4.0", "4.1", "4.2", "4.3", "5.0", "5.1", "5.2", "5.3", "6.0", "6.1", "6.2",
                  "7.0", "7.1", "7.2", "7.3", "7.4", "7.5", "7.6", "8.0", "8.1"]
        sdk: [None, "watchos", "watchsimulator"]
    tvOS:
        version: ["11.0", "11.1", "11.2", "11.3", "11.4", "12.0", "12.1", "12.2", "12.3", "12.4",
                  "13.0", "13.2", "13.3", "13.4", "14.0", "14.2", "14.3", "14.4", "14.5", "14.6", "14.7",
                  "15.0", "15.1"]
        sdk: [None, "appletvos", "appletvsimulator"]
    FreeBSD:
    SunOS:
    AIX:
    Arduino:
        board: ANY
    Emscripten:
    Neutrino:
        version: ["6.4", "6.5", "6.6", "7.0", "7.1"]
arch: [x86, x86_64, ppc32be, ppc32, ppc64le, ppc64, armv4, armv4i, armv5el, armv5hf, armv6, armv7, armv7hf, armv7s, armv7k, armv8, armv8_32, armv8.3, sparc, sparcv9, mips, mips64, avr, s390, s390x, asm.js, wasm, sh4le, e2k-v2, e2k-v3, e2k-v4, e2k-v5, e2k-v6, e2k-v7, xtensalx6, xtensalx106]
compiler:
    sun-cc:
        version: ["5.10", "5.11", "5.12", "5.13", "5.14", "5.15"]
        threads: [None, posix]
        libcxx: [libCstd, libstdcxx, libstlport, libstdc++]
    gcc: &gcc
        version: ["4.1", "4.4", "4.5", "4.6", "4.7", "4.8", "4.9",
                  "5", "5.1", "5.2", "5.3", "5.4", "5.5",
                  "6", "6.1", "6.2", "6.3", "6.4", "6.5",
                  "7", "7.1", "7.2", "7.3", "7.4", "7.5",
                  "8", "8.1", "8.2", "8.3", "8.4",
                  "9", "9.1", "9.2", "9.3",
                  "10", "10.1", "10.2", "10.3",
                  "11", "11.1"]
        libcxx: [libstdc++, libstdc++11]
        threads: [None, posix, win32] #  Windows MinGW
        exception: [None, dwarf2, sjlj, seh] # Windows MinGW
        cppstd: [None, 98, gnu98, 11, gnu11, 14, gnu14, 17, gnu17, 20, gnu20, 23, gnu23]
    Visual Studio: &visual_studio
        runtime: [MD, MT, MTd, MDd]
        version: ["8", "9", "10", "11", "12", "14", "15", "16", "17"]
        toolset: [None, v90, v100, v110, v110_xp, v120, v120_xp,
                  v140, v140_xp, v140_clang_c2, LLVM-vs2012, LLVM-vs2012_xp,
                  LLVM-vs2013, LLVM-vs2013_xp, LLVM-vs2014, LLVM-vs2014_xp,
                  LLVM-vs2017, LLVM-vs2017_xp, v141, v141_xp, v141_clang_c2, v142,
                  llvm, ClangCL, v143]
        cppstd: [None, 14, 17, 20]
    msvc:
        version: ["19.0",
                  "19.1", "19.10", "19.11", "19.12", "19.13", "19.14", "19.15", "19.16",
                  "19.2", "19.20", "19.21", "19.22", "19.23", "19.24", "19.25", "19.26", "19.27", "19.28", "19.29",
                  "19.3", "19.30"]
        runtime: [static, dynamic]
        runtime_type: [Debug, Release]
        cppstd: [14, 17, 20, 23]
    clang:
        version: ["3.3", "3.4", "3.5", "3.6", "3.7", "3.8", "3.9", "4.0",
                  "5.0", "6.0", "7.0", "7.1",
                  "8", "9", "10", "11", "12", "13"]
        libcxx: [None, libstdc++, libstdc++11, libc++, c++_shared, c++_static]
        cppstd: [None, 98, gnu98, 11, gnu11, 14, gnu14, 17, gnu17, 20, gnu20, 23, gnu23]
        runtime: [None, MD, MT, MTd, MDd]
    apple-clang: &apple_clang
        version: ["5.0", "5.1", "6.0", "6.1", "7.0", "7.3", "8.0", "8.1", "9.0", "9.1", "10.0", "11.0", "12.0", "13.0"]
        libcxx: [libstdc++, libc++]
        cppstd: [None, 98, gnu98, 11, gnu11, 14, gnu14, 17, gnu17, 20, gnu20]
    intel:
        version: ["11", "12", "13", "14", "15", "16", "17", "18", "19", "19.1"]
        update: [None, ANY]
        base:
            gcc:
                <<: *gcc
                threads: [None]
                exception: [None]
            Visual Studio:
                <<: *visual_studio
            apple-clang:
                <<: *apple_clang
    intel-cc:
        version: ["2021.1", "2021.2", "2021.3"]
        update: [None, ANY]
        mode: ["icx", "classic", "dpcpp"]
        libcxx: [None, libstdc++, libstdc++11, libc++]
        cppstd: [None, 98, gnu98, 03, gnu03, 11, gnu11, 14, gnu14, 17, gnu17, 20, gnu20, 23, gnu23]
        runtime: [None, static, dynamic]
        runtime_type: [None, Debug, Release]
    qcc:
        version: ["4.4", "5.4", "8.3"]
        libcxx: [cxx, gpp, cpp, cpp-ne, accp, acpp-ne, ecpp, ecpp-ne]
        cppstd: [None, 98, gnu98, 11, gnu11, 14, gnu14, 17, gnu17]
    mcst-lcc:
        version: ["1.19", "1.20", "1.21", "1.22", "1.23", "1.24", "1.25"]
        base:
            gcc:
                <<: *gcc
                threads: [None]
                exceptions: [None]

build_type: [None, Debug, Release, RelWithDebInfo, MinSizeRel]


cppstd: [None, 98, gnu98, 11, gnu11, 14, gnu14, 17, gnu17, 20, gnu20, 23, gnu23]  # Deprecated, use compiler.cppstd
"""

settings_1_42_1 = settings_1_42_0
settings_1_42_2 = settings_1_42_1

settings_1_43_0 = """
# Only for cross building, 'os_build/arch_build' is the system that runs Conan
os_build: [Windows, WindowsStore, Linux, Macos, FreeBSD, SunOS, AIX]
arch_build: [x86, x86_64, ppc32be, ppc32, ppc64le, ppc64, armv5el, armv5hf, armv6, armv7, armv7hf, armv7s, armv7k, armv8, armv8_32, armv8.3, sparc, sparcv9, mips, mips64, avr, s390, s390x, sh4le, e2k-v2, e2k-v3, e2k-v4, e2k-v5, e2k-v6, e2k-v7]

# Only for building cross compilation tools, 'os_target/arch_target' is the system for
# which the tools generate code
os_target: [Windows, Linux, Macos, Android, iOS, watchOS, tvOS, FreeBSD, SunOS, AIX, Arduino, Neutrino]
arch_target: [x86, x86_64, ppc32be, ppc32, ppc64le, ppc64, armv5el, armv5hf, armv6, armv7, armv7hf, armv7s, armv7k, armv8, armv8_32, armv8.3, sparc, sparcv9, mips, mips64, avr, s390, s390x, asm.js, wasm, sh4le, e2k-v2, e2k-v3, e2k-v4, e2k-v5, e2k-v6, e2k-v7, xtensalx6, xtensalx106]

# Rest of the settings are "host" settings:
# - For native building/cross building: Where the library/program will run.
# - For building cross compilation tools: Where the cross compiler will run.
os:
    Windows:
        subsystem: [None, cygwin, msys, msys2, wsl]
    WindowsStore:
        version: ["8.1", "10.0"]
    WindowsCE:
        platform: ANY
        version: ["5.0", "6.0", "7.0", "8.0"]
    Linux:
    Macos:
        version: [None, "10.6", "10.7", "10.8", "10.9", "10.10", "10.11", "10.12", "10.13", "10.14", "10.15", "11.0", "12.0", "13.0"]
        sdk: [None, "macosx"]
        subsystem: [None, catalyst]
    Android:
        api_level: ANY
    iOS:
        version: ["7.0", "7.1", "8.0", "8.1", "8.2", "8.3", "9.0", "9.1", "9.2", "9.3", "10.0", "10.1", "10.2", "10.3",
                  "11.0", "11.1", "11.2", "11.3", "11.4", "12.0", "12.1", "12.2", "12.3", "12.4",
                  "13.0", "13.1", "13.2", "13.3", "13.4", "13.5", "13.6", "13.7",
                  "14.0", "14.1", "14.2", "14.3", "14.4", "14.5", "14.6", "14.7", "14.8", "15.0", "15.1"]
        sdk: [None, "iphoneos", "iphonesimulator"]
    watchOS:
        version: ["4.0", "4.1", "4.2", "4.3", "5.0", "5.1", "5.2", "5.3", "6.0", "6.1", "6.2",
                  "7.0", "7.1", "7.2", "7.3", "7.4", "7.5", "7.6", "8.0", "8.1"]
        sdk: [None, "watchos", "watchsimulator"]
    tvOS:
        version: ["11.0", "11.1", "11.2", "11.3", "11.4", "12.0", "12.1", "12.2", "12.3", "12.4",
                  "13.0", "13.2", "13.3", "13.4", "14.0", "14.2", "14.3", "14.4", "14.5", "14.6", "14.7",
                  "15.0", "15.1"]
        sdk: [None, "appletvos", "appletvsimulator"]
    FreeBSD:
    SunOS:
    AIX:
    Arduino:
        board: ANY
    Emscripten:
    Neutrino:
        version: ["6.4", "6.5", "6.6", "7.0", "7.1"]
    baremetal:
arch: [x86, x86_64, ppc32be, ppc32, ppc64le, ppc64, armv4, armv4i, armv5el, armv5hf, armv6, armv7, armv7hf, armv7s, armv7k, armv8, armv8_32, armv8.3, sparc, sparcv9, mips, mips64, avr, s390, s390x, asm.js, wasm, sh4le, e2k-v2, e2k-v3, e2k-v4, e2k-v5, e2k-v6, e2k-v7, xtensalx6, xtensalx106]
compiler:
    sun-cc:
        version: ["5.10", "5.11", "5.12", "5.13", "5.14", "5.15"]
        threads: [None, posix]
        libcxx: [libCstd, libstdcxx, libstlport, libstdc++]
    gcc: &gcc
        version: ["4.1", "4.4", "4.5", "4.6", "4.7", "4.8", "4.9",
                  "5", "5.1", "5.2", "5.3", "5.4", "5.5",
                  "6", "6.1", "6.2", "6.3", "6.4", "6.5",
                  "7", "7.1", "7.2", "7.3", "7.4", "7.5",
                  "8", "8.1", "8.2", "8.3", "8.4",
                  "9", "9.1", "9.2", "9.3",
                  "10", "10.1", "10.2", "10.3",
                  "11", "11.1", "11.2"]
        libcxx: [libstdc++, libstdc++11]
        threads: [None, posix, win32] #  Windows MinGW
        exception: [None, dwarf2, sjlj, seh] # Windows MinGW
        cppstd: [None, 98, gnu98, 11, gnu11, 14, gnu14, 17, gnu17, 20, gnu20, 23, gnu23]
    Visual Studio: &visual_studio
        runtime: [MD, MT, MTd, MDd]
        version: ["8", "9", "10", "11", "12", "14", "15", "16", "17"]
        toolset: [None, v90, v100, v110, v110_xp, v120, v120_xp,
                  v140, v140_xp, v140_clang_c2, LLVM-vs2012, LLVM-vs2012_xp,
                  LLVM-vs2013, LLVM-vs2013_xp, LLVM-vs2014, LLVM-vs2014_xp,
                  LLVM-vs2017, LLVM-vs2017_xp, v141, v141_xp, v141_clang_c2, v142,
                  llvm, ClangCL, v143]
        cppstd: [None, 14, 17, 20, 23]
    msvc:
        version: [190, 191, 192, 193]
        update: [None, 0, 1, 2, 3, 4, 5, 6, 7, 8, 9]
        runtime: [static, dynamic]
        runtime_type: [Debug, Release]
        cppstd: [14, 17, 20, 23]
    clang:
        version: ["3.3", "3.4", "3.5", "3.6", "3.7", "3.8", "3.9", "4.0",
                  "5.0", "6.0", "7.0", "7.1",
                  "8", "9", "10", "11", "12", "13"]
        libcxx: [None, libstdc++, libstdc++11, libc++, c++_shared, c++_static]
        cppstd: [None, 98, gnu98, 11, gnu11, 14, gnu14, 17, gnu17, 20, gnu20, 23, gnu23]
        runtime: [None, MD, MT, MTd, MDd]
    apple-clang: &apple_clang
        version: ["5.0", "5.1", "6.0", "6.1", "7.0", "7.3", "8.0", "8.1", "9.0", "9.1", "10.0", "11.0", "12.0", "13.0"]
        libcxx: [libstdc++, libc++]
        cppstd: [None, 98, gnu98, 11, gnu11, 14, gnu14, 17, gnu17, 20, gnu20]
    intel:
        version: ["11", "12", "13", "14", "15", "16", "17", "18", "19", "19.1"]
        update: [None, ANY]
        base:
            gcc:
                <<: *gcc
                threads: [None]
                exception: [None]
            Visual Studio:
                <<: *visual_studio
            apple-clang:
                <<: *apple_clang
    intel-cc:
        version: ["2021.1", "2021.2", "2021.3"]
        update: [None, ANY]
        mode: ["icx", "classic", "dpcpp"]
        libcxx: [None, libstdc++, libstdc++11, libc++]
        cppstd: [None, 98, gnu98, 03, gnu03, 11, gnu11, 14, gnu14, 17, gnu17, 20, gnu20, 23, gnu23]
        runtime: [None, static, dynamic]
        runtime_type: [None, Debug, Release]
    qcc:
        version: ["4.4", "5.4", "8.3"]
        libcxx: [cxx, gpp, cpp, cpp-ne, accp, acpp-ne, ecpp, ecpp-ne]
        cppstd: [None, 98, gnu98, 11, gnu11, 14, gnu14, 17, gnu17]
    mcst-lcc:
        version: ["1.19", "1.20", "1.21", "1.22", "1.23", "1.24", "1.25"]
        base:
            gcc:
                <<: *gcc
                threads: [None]
                exceptions: [None]

build_type: [None, Debug, Release, RelWithDebInfo, MinSizeRel]


cppstd: [None, 98, gnu98, 11, gnu11, 14, gnu14, 17, gnu17, 20, gnu20, 23, gnu23]  # Deprecated, use compiler.cppstd
"""

settings_1_43_1 = settings_1_43_0
settings_1_43_2 = settings_1_43_1
settings_1_43_3 = settings_1_43_2
settings_1_43_4 = settings_1_43_3

settings_1_44_0 = settings_1_43_4
settings_1_44_1 = settings_1_44_0

settings_1_45_0 = """
# Only for cross building, 'os_build/arch_build' is the system that runs Conan
os_build: [Windows, WindowsStore, Linux, Macos, FreeBSD, SunOS, AIX, VxWorks]
arch_build: [x86, x86_64, ppc32be, ppc32, ppc64le, ppc64, armv5el, armv5hf, armv6, armv7, armv7hf, armv7s, armv7k, armv8, armv8_32, armv8.3, sparc, sparcv9, mips, mips64, avr, s390, s390x, sh4le, e2k-v2, e2k-v3, e2k-v4, e2k-v5, e2k-v6, e2k-v7]

# Only for building cross compilation tools, 'os_target/arch_target' is the system for
# which the tools generate code
os_target: [Windows, Linux, Macos, Android, iOS, watchOS, tvOS, FreeBSD, SunOS, AIX, Arduino, Neutrino]
arch_target: [x86, x86_64, ppc32be, ppc32, ppc64le, ppc64, armv5el, armv5hf, armv6, armv7, armv7hf, armv7s, armv7k, armv8, armv8_32, armv8.3, sparc, sparcv9, mips, mips64, avr, s390, s390x, asm.js, wasm, sh4le, e2k-v2, e2k-v3, e2k-v4, e2k-v5, e2k-v6, e2k-v7, xtensalx6, xtensalx106]

# Rest of the settings are "host" settings:
# - For native building/cross building: Where the library/program will run.
# - For building cross compilation tools: Where the cross compiler will run.
os:
    Windows:
        subsystem: [None, cygwin, msys, msys2, wsl]
    WindowsStore:
        version: ["8.1", "10.0"]
    WindowsCE:
        platform: ANY
        version: ["5.0", "6.0", "7.0", "8.0"]
    Linux:
    Macos:
        version: [None, "10.6", "10.7", "10.8", "10.9", "10.10", "10.11", "10.12", "10.13", "10.14", "10.15", "11.0", "12.0", "13.0"]
        sdk: [None, "macosx"]
        subsystem: [None, catalyst]
    Android:
        api_level: ANY
    iOS:
        version: ["7.0", "7.1", "8.0", "8.1", "8.2", "8.3", "9.0", "9.1", "9.2", "9.3", "10.0", "10.1", "10.2", "10.3",
                  "11.0", "11.1", "11.2", "11.3", "11.4", "12.0", "12.1", "12.2", "12.3", "12.4",
                  "13.0", "13.1", "13.2", "13.3", "13.4", "13.5", "13.6", "13.7",
                  "14.0", "14.1", "14.2", "14.3", "14.4", "14.5", "14.6", "14.7", "14.8", "15.0", "15.1"]
        sdk: [None, "iphoneos", "iphonesimulator"]
    watchOS:
        version: ["4.0", "4.1", "4.2", "4.3", "5.0", "5.1", "5.2", "5.3", "6.0", "6.1", "6.2",
                  "7.0", "7.1", "7.2", "7.3", "7.4", "7.5", "7.6", "8.0", "8.1"]
        sdk: [None, "watchos", "watchsimulator"]
    tvOS:
        version: ["11.0", "11.1", "11.2", "11.3", "11.4", "12.0", "12.1", "12.2", "12.3", "12.4",
                  "13.0", "13.2", "13.3", "13.4", "14.0", "14.2", "14.3", "14.4", "14.5", "14.6", "14.7",
                  "15.0", "15.1"]
        sdk: [None, "appletvos", "appletvsimulator"]
    FreeBSD:
    SunOS:
    AIX:
    Arduino:
        board: ANY
    Emscripten:
    Neutrino:
        version: ["6.4", "6.5", "6.6", "7.0", "7.1"]
    baremetal:
    VxWorks:
        version: ["7"]
arch: [x86, x86_64, ppc32be, ppc32, ppc64le, ppc64, armv4, armv4i, armv5el, armv5hf, armv6, armv7, armv7hf, armv7s, armv7k, armv8, armv8_32, armv8.3, sparc, sparcv9, mips, mips64, avr, s390, s390x, asm.js, wasm, sh4le, e2k-v2, e2k-v3, e2k-v4, e2k-v5, e2k-v6, e2k-v7, xtensalx6, xtensalx106]
compiler:
    sun-cc:
        version: ["5.10", "5.11", "5.12", "5.13", "5.14", "5.15"]
        threads: [None, posix]
        libcxx: [libCstd, libstdcxx, libstlport, libstdc++]
    gcc: &gcc
        version: ["4.1", "4.4", "4.5", "4.6", "4.7", "4.8", "4.9",
                  "5", "5.1", "5.2", "5.3", "5.4", "5.5",
                  "6", "6.1", "6.2", "6.3", "6.4", "6.5",
                  "7", "7.1", "7.2", "7.3", "7.4", "7.5",
                  "8", "8.1", "8.2", "8.3", "8.4",
                  "9", "9.1", "9.2", "9.3",
                  "10", "10.1", "10.2", "10.3",
                  "11", "11.1", "11.2"]
        libcxx: [libstdc++, libstdc++11]
        threads: [None, posix, win32]  # Windows MinGW
        exception: [None, dwarf2, sjlj, seh]  # Windows MinGW
        cppstd: [None, 98, gnu98, 11, gnu11, 14, gnu14, 17, gnu17, 20, gnu20, 23, gnu23]
    Visual Studio: &visual_studio
        runtime: [MD, MT, MTd, MDd]
        version: ["8", "9", "10", "11", "12", "14", "15", "16", "17"]
        toolset: [None, v90, v100, v110, v110_xp, v120, v120_xp,
                  v140, v140_xp, v140_clang_c2, LLVM-vs2012, LLVM-vs2012_xp,
                  LLVM-vs2013, LLVM-vs2013_xp, LLVM-vs2014, LLVM-vs2014_xp,
                  LLVM-vs2017, LLVM-vs2017_xp, v141, v141_xp, v141_clang_c2, v142,
                  llvm, ClangCL, v143]
        cppstd: [None, 14, 17, 20, 23]
    msvc:
        version: [190, 191, 192, 193]
        update: [None, 0, 1, 2, 3, 4, 5, 6, 7, 8, 9]
        runtime: [static, dynamic]
        runtime_type: [Debug, Release]
        cppstd: [14, 17, 20, 23]
    clang:
        version: ["3.3", "3.4", "3.5", "3.6", "3.7", "3.8", "3.9", "4.0",
                  "5.0", "6.0", "7.0", "7.1",
                  "8", "9", "10", "11", "12", "13", "14"]
        libcxx: [None, libstdc++, libstdc++11, libc++, c++_shared, c++_static]
        cppstd: [None, 98, gnu98, 11, gnu11, 14, gnu14, 17, gnu17, 20, gnu20, 23, gnu23]
        runtime: [None, MD, MT, MTd, MDd]
    apple-clang: &apple_clang
        version: ["5.0", "5.1", "6.0", "6.1", "7.0", "7.3", "8.0", "8.1", "9.0", "9.1", "10.0", "11.0", "12.0", "13.0"]
        libcxx: [libstdc++, libc++]
        cppstd: [None, 98, gnu98, 11, gnu11, 14, gnu14, 17, gnu17, 20, gnu20]
    intel:
        version: ["11", "12", "13", "14", "15", "16", "17", "18", "19", "19.1"]
        update: [None, ANY]
        base:
            gcc:
                <<: *gcc
                threads: [None]
                exception: [None]
            Visual Studio:
                <<: *visual_studio
            apple-clang:
                <<: *apple_clang
    intel-cc:
        version: ["2021.1", "2021.2", "2021.3"]
        update: [None, ANY]
        mode: ["icx", "classic", "dpcpp"]
        libcxx: [None, libstdc++, libstdc++11, libc++]
        cppstd: [None, 98, gnu98, 03, gnu03, 11, gnu11, 14, gnu14, 17, gnu17, 20, gnu20, 23, gnu23]
        runtime: [None, static, dynamic]
        runtime_type: [None, Debug, Release]
    qcc:
        version: ["4.4", "5.4", "8.3"]
        libcxx: [cxx, gpp, cpp, cpp-ne, accp, acpp-ne, ecpp, ecpp-ne]
        cppstd: [None, 98, gnu98, 11, gnu11, 14, gnu14, 17, gnu17]
    mcst-lcc:
        version: ["1.19", "1.20", "1.21", "1.22", "1.23", "1.24", "1.25"]
        base:
            gcc:
                <<: *gcc
                threads: [None]
                exceptions: [None]

build_type: [None, Debug, Release, RelWithDebInfo, MinSizeRel]


cppstd: [None, 98, gnu98, 11, gnu11, 14, gnu14, 17, gnu17, 20, gnu20, 23, gnu23]  # Deprecated, use compiler.cppstd
"""

settings_1_46_0 = """
# Only for cross building, 'os_build/arch_build' is the system that runs Conan
os_build: [Windows, WindowsStore, Linux, Macos, FreeBSD, SunOS, AIX, VxWorks]
arch_build: [x86, x86_64, ppc32be, ppc32, ppc64le, ppc64, armv5el, armv5hf, armv6, armv7, armv7hf, armv7s, armv7k, armv8, armv8_32, armv8.3, sparc, sparcv9, mips, mips64, avr, s390, s390x, sh4le, e2k-v2, e2k-v3, e2k-v4, e2k-v5, e2k-v6, e2k-v7]

# Only for building cross compilation tools, 'os_target/arch_target' is the system for
# which the tools generate code
os_target: [Windows, Linux, Macos, Android, iOS, watchOS, tvOS, FreeBSD, SunOS, AIX, Arduino, Neutrino]
arch_target: [x86, x86_64, ppc32be, ppc32, ppc64le, ppc64, armv5el, armv5hf, armv6, armv7, armv7hf, armv7s, armv7k, armv8, armv8_32, armv8.3, sparc, sparcv9, mips, mips64, avr, s390, s390x, asm.js, wasm, sh4le, e2k-v2, e2k-v3, e2k-v4, e2k-v5, e2k-v6, e2k-v7, xtensalx6, xtensalx106]

# Rest of the settings are "host" settings:
# - For native building/cross building: Where the library/program will run.
# - For building cross compilation tools: Where the cross compiler will run.
os:
    Windows:
        subsystem: [None, cygwin, msys, msys2, wsl]
    WindowsStore:
        version: ["8.1", "10.0"]
    WindowsCE:
        platform: ANY
        version: ["5.0", "6.0", "7.0", "8.0"]
    Linux:
    Macos:
        version: [None, "10.6", "10.7", "10.8", "10.9", "10.10", "10.11", "10.12", "10.13", "10.14", "10.15", "11.0", "12.0", "13.0"]
        sdk: [None, "macosx"]
        sdk_version: [None, "10.13", "10.14", "10.15", "11.0", "11.1", "11.3", "12.0", "12.1"]
        subsystem: [None, catalyst]
    Android:
        api_level: ANY
    iOS:
        version: ["7.0", "7.1", "8.0", "8.1", "8.2", "8.3", "9.0", "9.1", "9.2", "9.3", "10.0", "10.1", "10.2", "10.3",
                  "11.0", "11.1", "11.2", "11.3", "11.4", "12.0", "12.1", "12.2", "12.3", "12.4",
                  "13.0", "13.1", "13.2", "13.3", "13.4", "13.5", "13.6", "13.7",
                  "14.0", "14.1", "14.2", "14.3", "14.4", "14.5", "14.6", "14.7", "14.8", "15.0", "15.1"]
        sdk: [None, "iphoneos", "iphonesimulator"]
        sdk_version: [None, "11.3", "11.4", "12.0", "12.1", "12.2", "12.4",
                      "13.0", "13.1", "13.2", "13.4", "13.5", "13.6", "13.7",
                      "14.0", "14.1", "14.2", "14.3", "14.4", "14.5", "15.0", "15.2"]
    watchOS:
        version: ["4.0", "4.1", "4.2", "4.3", "5.0", "5.1", "5.2", "5.3", "6.0", "6.1", "6.2",
                  "7.0", "7.1", "7.2", "7.3", "7.4", "7.5", "7.6", "8.0", "8.1"]
        sdk: [None, "watchos", "watchsimulator"]
        sdk_version: [None, "4.3", "5.0", "5.1", "5.2", "5.3", "6.0", "6.1", "6.2",
                      "7.0", "7.1", "7.2", "7.4", "8.0", "8.0.1", "8.3"]
    tvOS:
        version: ["11.0", "11.1", "11.2", "11.3", "11.4", "12.0", "12.1", "12.2", "12.3", "12.4",
                  "13.0", "13.2", "13.3", "13.4", "14.0", "14.2", "14.3", "14.4", "14.5", "14.6", "14.7",
                  "15.0", "15.1"]
        sdk: [None, "appletvos", "appletvsimulator"]
        sdk_version: [None, "11.3", "11.4", "12.0", "12.1", "12.2", "12.4",
                      "13.0", "13.1", "13.2", "13.4", "14.0", "14.2", "14.3", "14.5", "15.0", "15.2"]
    FreeBSD:
    SunOS:
    AIX:
    Arduino:
        board: ANY
    Emscripten:
    Neutrino:
        version: ["6.4", "6.5", "6.6", "7.0", "7.1"]
    baremetal:
    VxWorks:
        version: ["7"]
arch: [x86, x86_64, ppc32be, ppc32, ppc64le, ppc64, armv4, armv4i, armv5el, armv5hf, armv6, armv7, armv7hf, armv7s, armv7k, armv8, armv8_32, armv8.3, sparc, sparcv9, mips, mips64, avr, s390, s390x, asm.js, wasm, sh4le, e2k-v2, e2k-v3, e2k-v4, e2k-v5, e2k-v6, e2k-v7, xtensalx6, xtensalx106]
compiler:
    sun-cc:
        version: ["5.10", "5.11", "5.12", "5.13", "5.14", "5.15"]
        threads: [None, posix]
        libcxx: [libCstd, libstdcxx, libstlport, libstdc++]
    gcc: &gcc
        version: ["4.1", "4.4", "4.5", "4.6", "4.7", "4.8", "4.9",
                  "5", "5.1", "5.2", "5.3", "5.4", "5.5",
                  "6", "6.1", "6.2", "6.3", "6.4", "6.5",
                  "7", "7.1", "7.2", "7.3", "7.4", "7.5",
                  "8", "8.1", "8.2", "8.3", "8.4",
                  "9", "9.1", "9.2", "9.3",
                  "10", "10.1", "10.2", "10.3",
                  "11", "11.1", "11.2",
                  "12"]
        libcxx: [libstdc++, libstdc++11]
        threads: [None, posix, win32]  # Windows MinGW
        exception: [None, dwarf2, sjlj, seh]  # Windows MinGW
        cppstd: [None, 98, gnu98, 11, gnu11, 14, gnu14, 17, gnu17, 20, gnu20, 23, gnu23]
    Visual Studio: &visual_studio
        runtime: [MD, MT, MTd, MDd]
        version: ["8", "9", "10", "11", "12", "14", "15", "16", "17"]
        toolset: [None, v90, v100, v110, v110_xp, v120, v120_xp,
                  v140, v140_xp, v140_clang_c2, LLVM-vs2012, LLVM-vs2012_xp,
                  LLVM-vs2013, LLVM-vs2013_xp, LLVM-vs2014, LLVM-vs2014_xp,
                  LLVM-vs2017, LLVM-vs2017_xp, v141, v141_xp, v141_clang_c2, v142,
                  llvm, ClangCL, v143]
        cppstd: [None, 14, 17, 20, 23]
    msvc:
        version: [190, 191, 192, 193]
        update: [None, 0, 1, 2, 3, 4, 5, 6, 7, 8, 9]
        runtime: [static, dynamic]
        runtime_type: [Debug, Release]
        cppstd: [14, 17, 20, 23]
    clang:
        version: ["3.3", "3.4", "3.5", "3.6", "3.7", "3.8", "3.9", "4.0",
                  "5.0", "6.0", "7.0", "7.1",
                  "8", "9", "10", "11", "12", "13", "14"]
        libcxx: [None, libstdc++, libstdc++11, libc++, c++_shared, c++_static]
        cppstd: [None, 98, gnu98, 11, gnu11, 14, gnu14, 17, gnu17, 20, gnu20, 23, gnu23]
        runtime: [None, MD, MT, MTd, MDd]
    apple-clang: &apple_clang
        version: ["5.0", "5.1", "6.0", "6.1", "7.0", "7.3", "8.0", "8.1", "9.0", "9.1", "10.0", "11.0", "12.0", "13.0"]
        libcxx: [libstdc++, libc++]
        cppstd: [None, 98, gnu98, 11, gnu11, 14, gnu14, 17, gnu17, 20, gnu20]
    intel:
        version: ["11", "12", "13", "14", "15", "16", "17", "18", "19", "19.1"]
        update: [None, ANY]
        base:
            gcc:
                <<: *gcc
                threads: [None]
                exception: [None]
            Visual Studio:
                <<: *visual_studio
            apple-clang:
                <<: *apple_clang
    intel-cc:
        version: ["2021.1", "2021.2", "2021.3"]
        update: [None, ANY]
        mode: ["icx", "classic", "dpcpp"]
        libcxx: [None, libstdc++, libstdc++11, libc++]
        cppstd: [None, 98, gnu98, 03, gnu03, 11, gnu11, 14, gnu14, 17, gnu17, 20, gnu20, 23, gnu23]
        runtime: [None, static, dynamic]
        runtime_type: [None, Debug, Release]
    qcc:
        version: ["4.4", "5.4", "8.3"]
        libcxx: [cxx, gpp, cpp, cpp-ne, accp, acpp-ne, ecpp, ecpp-ne]
        cppstd: [None, 98, gnu98, 11, gnu11, 14, gnu14, 17, gnu17]
    mcst-lcc:
        version: ["1.19", "1.20", "1.21", "1.22", "1.23", "1.24", "1.25"]
        base:
            gcc:
                <<: *gcc
                threads: [None]
                exceptions: [None]

build_type: [None, Debug, Release, RelWithDebInfo, MinSizeRel]


cppstd: [None, 98, gnu98, 11, gnu11, 14, gnu14, 17, gnu17, 20, gnu20, 23, gnu23]  # Deprecated, use compiler.cppstd
"""

settings_1_46_1 = """
# Only for cross building, 'os_build/arch_build' is the system that runs Conan
os_build: [Windows, WindowsStore, Linux, Macos, FreeBSD, SunOS, AIX, VxWorks]
arch_build: [x86, x86_64, ppc32be, ppc32, ppc64le, ppc64, armv5el, armv5hf, armv6, armv7, armv7hf, armv7s, armv7k, armv8, armv8_32, armv8.3, sparc, sparcv9, mips, mips64, avr, s390, s390x, sh4le, e2k-v2, e2k-v3, e2k-v4, e2k-v5, e2k-v6, e2k-v7]

# Only for building cross compilation tools, 'os_target/arch_target' is the system for
# which the tools generate code
os_target: [Windows, Linux, Macos, Android, iOS, watchOS, tvOS, FreeBSD, SunOS, AIX, Arduino, Neutrino]
arch_target: [x86, x86_64, ppc32be, ppc32, ppc64le, ppc64, armv5el, armv5hf, armv6, armv7, armv7hf, armv7s, armv7k, armv8, armv8_32, armv8.3, sparc, sparcv9, mips, mips64, avr, s390, s390x, asm.js, wasm, sh4le, e2k-v2, e2k-v3, e2k-v4, e2k-v5, e2k-v6, e2k-v7, xtensalx6, xtensalx106]

# Rest of the settings are "host" settings:
# - For native building/cross building: Where the library/program will run.
# - For building cross compilation tools: Where the cross compiler will run.
os:
    Windows:
        subsystem: [None, cygwin, msys, msys2, wsl]
    WindowsStore:
        version: ["8.1", "10.0"]
    WindowsCE:
        platform: ANY
        version: ["5.0", "6.0", "7.0", "8.0"]
    Linux:
    Macos:
        version: [None, "10.6", "10.7", "10.8", "10.9", "10.10", "10.11", "10.12", "10.13", "10.14", "10.15", "11.0", "12.0", "13.0"]
        sdk: [None, "macosx"]
        sdk_version: [None, "10.13", "10.14", "10.15", "11.0", "11.1", "11.3", "12.0", "12.1", "12.3"]
        subsystem: [None, catalyst]
    Android:
        api_level: ANY
    iOS:
        version: ["7.0", "7.1", "8.0", "8.1", "8.2", "8.3", "9.0", "9.1", "9.2", "9.3", "10.0", "10.1", "10.2", "10.3",
                  "11.0", "11.1", "11.2", "11.3", "11.4", "12.0", "12.1", "12.2", "12.3", "12.4",
                  "13.0", "13.1", "13.2", "13.3", "13.4", "13.5", "13.6", "13.7",
                  "14.0", "14.1", "14.2", "14.3", "14.4", "14.5", "14.6", "14.7", "14.8",
                  "15.0", "15.1", "15.2", "15.3", "15.4"]
        sdk: [None, "iphoneos", "iphonesimulator"]
        sdk_version: [None, "11.3", "11.4", "12.0", "12.1", "12.2", "12.4",
                      "13.0", "13.1", "13.2", "13.4", "13.5", "13.6", "13.7",
                      "14.0", "14.1", "14.2", "14.3", "14.4", "14.5", "15.0", "15.2", "15.4"]
    watchOS:
        version: ["4.0", "4.1", "4.2", "4.3", "5.0", "5.1", "5.2", "5.3", "6.0", "6.1", "6.2",
                  "7.0", "7.1", "7.2", "7.3", "7.4", "7.5", "7.6", "8.0", "8.1", "8.3", "8.4", "8.5"]
        sdk: [None, "watchos", "watchsimulator"]
        sdk_version: [None, "4.3", "5.0", "5.1", "5.2", "5.3", "6.0", "6.1", "6.2",
                      "7.0", "7.1", "7.2", "7.4", "8.0", "8.0.1", "8.3", "8.5"]
    tvOS:
        version: ["11.0", "11.1", "11.2", "11.3", "11.4", "12.0", "12.1", "12.2", "12.3", "12.4",
                  "13.0", "13.2", "13.3", "13.4", "14.0", "14.2", "14.3", "14.4", "14.5", "14.6", "14.7",
                  "15.0", "15.1", "15.2", "15.3", "15.4"]
        sdk: [None, "appletvos", "appletvsimulator"]
        sdk_version: [None, "11.3", "11.4", "12.0", "12.1", "12.2", "12.4",
                      "13.0", "13.1", "13.2", "13.4", "14.0", "14.2", "14.3", "14.5", "15.0", "15.2", "15.4"]
    FreeBSD:
    SunOS:
    AIX:
    Arduino:
        board: ANY
    Emscripten:
    Neutrino:
        version: ["6.4", "6.5", "6.6", "7.0", "7.1"]
    baremetal:
    VxWorks:
        version: ["7"]
arch: [x86, x86_64, ppc32be, ppc32, ppc64le, ppc64, armv4, armv4i, armv5el, armv5hf, armv6, armv7, armv7hf, armv7s, armv7k, armv8, armv8_32, armv8.3, sparc, sparcv9, mips, mips64, avr, s390, s390x, asm.js, wasm, sh4le, e2k-v2, e2k-v3, e2k-v4, e2k-v5, e2k-v6, e2k-v7, xtensalx6, xtensalx106]
compiler:
    sun-cc:
        version: ["5.10", "5.11", "5.12", "5.13", "5.14", "5.15"]
        threads: [None, posix]
        libcxx: [libCstd, libstdcxx, libstlport, libstdc++]
    gcc: &gcc
        version: ["4.1", "4.4", "4.5", "4.6", "4.7", "4.8", "4.9",
                  "5", "5.1", "5.2", "5.3", "5.4", "5.5",
                  "6", "6.1", "6.2", "6.3", "6.4", "6.5",
                  "7", "7.1", "7.2", "7.3", "7.4", "7.5",
                  "8", "8.1", "8.2", "8.3", "8.4",
                  "9", "9.1", "9.2", "9.3",
                  "10", "10.1", "10.2", "10.3",
                  "11", "11.1", "11.2",
                  "12"]
        libcxx: [libstdc++, libstdc++11]
        threads: [None, posix, win32]  # Windows MinGW
        exception: [None, dwarf2, sjlj, seh]  # Windows MinGW
        cppstd: [None, 98, gnu98, 11, gnu11, 14, gnu14, 17, gnu17, 20, gnu20, 23, gnu23]
    Visual Studio: &visual_studio
        runtime: [MD, MT, MTd, MDd]
        version: ["8", "9", "10", "11", "12", "14", "15", "16", "17"]
        toolset: [None, v90, v100, v110, v110_xp, v120, v120_xp,
                  v140, v140_xp, v140_clang_c2, LLVM-vs2012, LLVM-vs2012_xp,
                  LLVM-vs2013, LLVM-vs2013_xp, LLVM-vs2014, LLVM-vs2014_xp,
                  LLVM-vs2017, LLVM-vs2017_xp, v141, v141_xp, v141_clang_c2, v142,
                  llvm, ClangCL, v143]
        cppstd: [None, 14, 17, 20, 23]
    msvc:
        version: [190, 191, 192, 193]
        update: [None, 0, 1, 2, 3, 4, 5, 6, 7, 8, 9]
        runtime: [static, dynamic]
        runtime_type: [Debug, Release]
        cppstd: [14, 17, 20, 23]
    clang:
        version: ["3.3", "3.4", "3.5", "3.6", "3.7", "3.8", "3.9", "4.0",
                  "5.0", "6.0", "7.0", "7.1",
                  "8", "9", "10", "11", "12", "13", "14", "15"]
        libcxx: [None, libstdc++, libstdc++11, libc++, c++_shared, c++_static]
        cppstd: [None, 98, gnu98, 11, gnu11, 14, gnu14, 17, gnu17, 20, gnu20, 23, gnu23]
        runtime: [None, MD, MT, MTd, MDd]
    apple-clang: &apple_clang
        version: ["5.0", "5.1", "6.0", "6.1", "7.0", "7.3", "8.0", "8.1", "9.0", "9.1", "10.0", "11.0", "12.0", "13", "13.0", "13.1"]
        libcxx: [libstdc++, libc++]
        cppstd: [None, 98, gnu98, 11, gnu11, 14, gnu14, 17, gnu17, 20, gnu20]
    intel:
        version: ["11", "12", "13", "14", "15", "16", "17", "18", "19", "19.1"]
        update: [None, ANY]
        base:
            gcc:
                <<: *gcc
                threads: [None]
                exception: [None]
            Visual Studio:
                <<: *visual_studio
            apple-clang:
                <<: *apple_clang
    intel-cc:
        version: ["2021.1", "2021.2", "2021.3"]
        update: [None, ANY]
        mode: ["icx", "classic", "dpcpp"]
        libcxx: [None, libstdc++, libstdc++11, libc++]
        cppstd: [None, 98, gnu98, 03, gnu03, 11, gnu11, 14, gnu14, 17, gnu17, 20, gnu20, 23, gnu23]
        runtime: [None, static, dynamic]
        runtime_type: [None, Debug, Release]
    qcc:
        version: ["4.4", "5.4", "8.3"]
        libcxx: [cxx, gpp, cpp, cpp-ne, accp, acpp-ne, ecpp, ecpp-ne]
        cppstd: [None, 98, gnu98, 11, gnu11, 14, gnu14, 17, gnu17]
    mcst-lcc:
        version: ["1.19", "1.20", "1.21", "1.22", "1.23", "1.24", "1.25"]
        base:
            gcc:
                <<: *gcc
                threads: [None]
                exceptions: [None]

build_type: [None, Debug, Release, RelWithDebInfo, MinSizeRel]


cppstd: [None, 98, gnu98, 11, gnu11, 14, gnu14, 17, gnu17, 20, gnu20, 23, gnu23]  # Deprecated, use compiler.cppstd
"""

settings_1_46_2 = settings_1_46_1

settings_1_47_0 = """
# Only for cross building, 'os_build/arch_build' is the system that runs Conan
os_build: [Windows, WindowsStore, Linux, Macos, FreeBSD, SunOS, AIX, VxWorks]
arch_build: [x86, x86_64, ppc32be, ppc32, ppc64le, ppc64, armv5el, armv5hf, armv6, armv7, armv7hf, armv7s, armv7k, armv8, armv8_32, armv8.3, sparc, sparcv9, mips, mips64, avr, s390, s390x, sh4le, e2k-v2, e2k-v3, e2k-v4, e2k-v5, e2k-v6, e2k-v7]

# Only for building cross compilation tools, 'os_target/arch_target' is the system for
# which the tools generate code
os_target: [Windows, Linux, Macos, Android, iOS, watchOS, tvOS, FreeBSD, SunOS, AIX, Arduino, Neutrino]
arch_target: [x86, x86_64, ppc32be, ppc32, ppc64le, ppc64, armv5el, armv5hf, armv6, armv7, armv7hf, armv7s, armv7k, armv8, armv8_32, armv8.3, sparc, sparcv9, mips, mips64, avr, s390, s390x, asm.js, wasm, sh4le, e2k-v2, e2k-v3, e2k-v4, e2k-v5, e2k-v6, e2k-v7, xtensalx6, xtensalx106]

# Rest of the settings are "host" settings:
# - For native building/cross building: Where the library/program will run.
# - For building cross compilation tools: Where the cross compiler will run.
os:
    Windows:
        subsystem: [None, cygwin, msys, msys2, wsl]
    WindowsStore:
        version: ["8.1", "10.0"]
    WindowsCE:
        platform: ANY
        version: ["5.0", "6.0", "7.0", "8.0"]
    Linux:
    iOS:
        version: &ios_version
                 ["7.0", "7.1", "8.0", "8.1", "8.2", "8.3", "9.0", "9.1", "9.2", "9.3", "10.0", "10.1", "10.2", "10.3",
                  "11.0", "11.1", "11.2", "11.3", "11.4", "12.0", "12.1", "12.2", "12.3", "12.4",
                  "13.0", "13.1", "13.2", "13.3", "13.4", "13.5", "13.6", "13.7",
                  "14.0", "14.1", "14.2", "14.3", "14.4", "14.5", "14.6", "14.7", "14.8",
                  "15.0", "15.1", "15.2", "15.3", "15.4"]
        sdk: [None, "iphoneos", "iphonesimulator"]
        sdk_version: [None, "11.3", "11.4", "12.0", "12.1", "12.2", "12.4",
                      "13.0", "13.1", "13.2", "13.4", "13.5", "13.6", "13.7",
                      "14.0", "14.1", "14.2", "14.3", "14.4", "14.5", "15.0", "15.2", "15.4"]
    watchOS:
        version: ["4.0", "4.1", "4.2", "4.3", "5.0", "5.1", "5.2", "5.3", "6.0", "6.1", "6.2",
                  "7.0", "7.1", "7.2", "7.3", "7.4", "7.5", "7.6", "8.0", "8.1", "8.3", "8.4", "8.5"]
        sdk: [None, "watchos", "watchsimulator"]
        sdk_version: [None, "4.3", "5.0", "5.1", "5.2", "5.3", "6.0", "6.1", "6.2",
                      "7.0", "7.1", "7.2", "7.4", "8.0", "8.0.1", "8.3", "8.5"]
    tvOS:
        version: ["11.0", "11.1", "11.2", "11.3", "11.4", "12.0", "12.1", "12.2", "12.3", "12.4",
                  "13.0", "13.2", "13.3", "13.4", "14.0", "14.2", "14.3", "14.4", "14.5", "14.6", "14.7",
                  "15.0", "15.1", "15.2", "15.3", "15.4"]
        sdk: [None, "appletvos", "appletvsimulator"]
        sdk_version: [None, "11.3", "11.4", "12.0", "12.1", "12.2", "12.4",
                      "13.0", "13.1", "13.2", "13.4", "14.0", "14.2", "14.3", "14.5", "15.0", "15.2", "15.4"]
    Macos:
        version: [None, "10.6", "10.7", "10.8", "10.9", "10.10", "10.11", "10.12", "10.13", "10.14", "10.15", "11.0", "12.0", "13.0"]
        sdk: [None, "macosx"]
        sdk_version: [None, "10.13", "10.14", "10.15", "11.0", "11.1", "11.3", "12.0", "12.1", "12.3"]
        subsystem:
            None:
            catalyst:
                ios_version: *ios_version
    Android:
        api_level: ANY
    FreeBSD:
    SunOS:
    AIX:
    Arduino:
        board: ANY
    Emscripten:
    Neutrino:
        version: ["6.4", "6.5", "6.6", "7.0", "7.1"]
    baremetal:
    VxWorks:
        version: ["7"]
arch: [x86, x86_64, ppc32be, ppc32, ppc64le, ppc64, armv4, armv4i, armv5el, armv5hf, armv6, armv7, armv7hf, armv7s, armv7k, armv8, armv8_32, armv8.3, sparc, sparcv9, mips, mips64, avr, s390, s390x, asm.js, wasm, sh4le, e2k-v2, e2k-v3, e2k-v4, e2k-v5, e2k-v6, e2k-v7, xtensalx6, xtensalx106]
compiler:
    sun-cc:
        version: ["5.10", "5.11", "5.12", "5.13", "5.14", "5.15"]
        threads: [None, posix]
        libcxx: [libCstd, libstdcxx, libstlport, libstdc++]
    gcc: &gcc
        version: ["4.1", "4.4", "4.5", "4.6", "4.7", "4.8", "4.9",
                  "5", "5.1", "5.2", "5.3", "5.4", "5.5",
                  "6", "6.1", "6.2", "6.3", "6.4", "6.5",
                  "7", "7.1", "7.2", "7.3", "7.4", "7.5",
                  "8", "8.1", "8.2", "8.3", "8.4",
                  "9", "9.1", "9.2", "9.3",
                  "10", "10.1", "10.2", "10.3",
                  "11", "11.1", "11.2",
                  "12"]
        libcxx: [libstdc++, libstdc++11]
        threads: [None, posix, win32]  # Windows MinGW
        exception: [None, dwarf2, sjlj, seh]  # Windows MinGW
        cppstd: [None, 98, gnu98, 11, gnu11, 14, gnu14, 17, gnu17, 20, gnu20, 23, gnu23]
    Visual Studio: &visual_studio
        runtime: [MD, MT, MTd, MDd]
        version: ["8", "9", "10", "11", "12", "14", "15", "16", "17"]
        toolset: [None, v90, v100, v110, v110_xp, v120, v120_xp,
                  v140, v140_xp, v140_clang_c2, LLVM-vs2012, LLVM-vs2012_xp,
                  LLVM-vs2013, LLVM-vs2013_xp, LLVM-vs2014, LLVM-vs2014_xp,
                  LLVM-vs2017, LLVM-vs2017_xp, v141, v141_xp, v141_clang_c2, v142,
                  llvm, ClangCL, v143]
        cppstd: [None, 14, 17, 20, 23]
    msvc:
        version: [170, 180, 190, 191, 192, 193]
        update: [None, 0, 1, 2, 3, 4, 5, 6, 7, 8, 9]
        runtime: [static, dynamic]
        runtime_type: [Debug, Release]
        cppstd: [98, 14, 17, 20, 23]
        toolset: [None, v110_xp, v120_xp, v140_xp, v141_xp]
    clang:
        version: ["3.3", "3.4", "3.5", "3.6", "3.7", "3.8", "3.9", "4.0",
                  "5.0", "6.0", "7.0", "7.1",
                  "8", "9", "10", "11", "12", "13", "14", "15"]
        libcxx: [None, libstdc++, libstdc++11, libc++, c++_shared, c++_static]
        cppstd: [None, 98, gnu98, 11, gnu11, 14, gnu14, 17, gnu17, 20, gnu20, 23, gnu23]
        runtime: [None, MD, MT, MTd, MDd, static, dynamic]
        runtime_type: [None, Debug, Release]
    apple-clang: &apple_clang
        version: ["5.0", "5.1", "6.0", "6.1", "7.0", "7.3", "8.0", "8.1", "9.0", "9.1", "10.0", "11.0", "12.0", "13", "13.0", "13.1"]
        libcxx: [libstdc++, libc++]
        cppstd: [None, 98, gnu98, 11, gnu11, 14, gnu14, 17, gnu17, 20, gnu20]
    intel:
        version: ["11", "12", "13", "14", "15", "16", "17", "18", "19", "19.1"]
        update: [None, ANY]
        base:
            gcc:
                <<: *gcc
                threads: [None]
                exception: [None]
            Visual Studio:
                <<: *visual_studio
            apple-clang:
                <<: *apple_clang
    intel-cc:
        version: ["2021.1", "2021.2", "2021.3"]
        update: [None, ANY]
        mode: ["icx", "classic", "dpcpp"]
        libcxx: [None, libstdc++, libstdc++11, libc++]
        cppstd: [None, 98, gnu98, 03, gnu03, 11, gnu11, 14, gnu14, 17, gnu17, 20, gnu20, 23, gnu23]
        runtime: [None, static, dynamic]
        runtime_type: [None, Debug, Release]
    qcc:
        version: ["4.4", "5.4", "8.3"]
        libcxx: [cxx, gpp, cpp, cpp-ne, accp, acpp-ne, ecpp, ecpp-ne]
        cppstd: [None, 98, gnu98, 11, gnu11, 14, gnu14, 17, gnu17]
    mcst-lcc:
        version: ["1.19", "1.20", "1.21", "1.22", "1.23", "1.24", "1.25"]
        base:
            gcc:
                <<: *gcc
                threads: [None]
                exceptions: [None]

build_type: [None, Debug, Release, RelWithDebInfo, MinSizeRel]


cppstd: [None, 98, gnu98, 11, gnu11, 14, gnu14, 17, gnu17, 20, gnu20, 23, gnu23]  # Deprecated, use compiler.cppstd
"""

settings_1_48_0 = settings_1_47_0
settings_1_48_1 = settings_1_48_0
settings_1_48_2 = settings_1_48_1

settings_1_49_0 = """
# Only for cross building, 'os_build/arch_build' is the system that runs Conan
os_build: [Windows, WindowsStore, Linux, Macos, FreeBSD, SunOS, AIX, VxWorks]
arch_build: [x86, x86_64, ppc32be, ppc32, ppc64le, ppc64, armv5el, armv5hf, armv6, armv7, armv7hf, armv7s, armv7k, armv8, armv8_32, armv8.3, sparc, sparcv9, mips, mips64, avr, s390, s390x, sh4le, e2k-v2, e2k-v3, e2k-v4, e2k-v5, e2k-v6, e2k-v7]

# Only for building cross compilation tools, 'os_target/arch_target' is the system for
# which the tools generate code
os_target: [Windows, Linux, Macos, Android, iOS, watchOS, tvOS, FreeBSD, SunOS, AIX, Arduino, Neutrino]
arch_target: [x86, x86_64, ppc32be, ppc32, ppc64le, ppc64, armv5el, armv5hf, armv6, armv7, armv7hf, armv7s, armv7k, armv8, armv8_32, armv8.3, sparc, sparcv9, mips, mips64, avr, s390, s390x, asm.js, wasm, sh4le, e2k-v2, e2k-v3, e2k-v4, e2k-v5, e2k-v6, e2k-v7, xtensalx6, xtensalx106, xtensalx7]

# Rest of the settings are "host" settings:
# - For native building/cross building: Where the library/program will run.
# - For building cross compilation tools: Where the cross compiler will run.
os:
    Windows:
        subsystem: [None, cygwin, msys, msys2, wsl]
    WindowsStore:
        version: ["8.1", "10.0"]
    WindowsCE:
        platform: ANY
        version: ["5.0", "6.0", "7.0", "8.0"]
    Linux:
    iOS:
        version: &ios_version
                 ["7.0", "7.1", "8.0", "8.1", "8.2", "8.3", "9.0", "9.1", "9.2", "9.3", "10.0", "10.1", "10.2", "10.3",
                  "11.0", "11.1", "11.2", "11.3", "11.4", "12.0", "12.1", "12.2", "12.3", "12.4",
                  "13.0", "13.1", "13.2", "13.3", "13.4", "13.5", "13.6", "13.7",
                  "14.0", "14.1", "14.2", "14.3", "14.4", "14.5", "14.6", "14.7", "14.8",
                  "15.0", "15.1", "15.2", "15.3", "15.4"]
        sdk: [None, "iphoneos", "iphonesimulator"]
        sdk_version: [None, "11.3", "11.4", "12.0", "12.1", "12.2", "12.4",
                      "13.0", "13.1", "13.2", "13.4", "13.5", "13.6", "13.7",
                      "14.0", "14.1", "14.2", "14.3", "14.4", "14.5", "15.0", "15.2", "15.4"]
    watchOS:
        version: ["4.0", "4.1", "4.2", "4.3", "5.0", "5.1", "5.2", "5.3", "6.0", "6.1", "6.2",
                  "7.0", "7.1", "7.2", "7.3", "7.4", "7.5", "7.6", "8.0", "8.1", "8.3", "8.4", "8.5"]
        sdk: [None, "watchos", "watchsimulator"]
        sdk_version: [None, "4.3", "5.0", "5.1", "5.2", "5.3", "6.0", "6.1", "6.2",
                      "7.0", "7.1", "7.2", "7.4", "8.0", "8.0.1", "8.3", "8.5"]
    tvOS:
        version: ["11.0", "11.1", "11.2", "11.3", "11.4", "12.0", "12.1", "12.2", "12.3", "12.4",
                  "13.0", "13.2", "13.3", "13.4", "14.0", "14.2", "14.3", "14.4", "14.5", "14.6", "14.7",
                  "15.0", "15.1", "15.2", "15.3", "15.4"]
        sdk: [None, "appletvos", "appletvsimulator"]
        sdk_version: [None, "11.3", "11.4", "12.0", "12.1", "12.2", "12.4",
                      "13.0", "13.1", "13.2", "13.4", "14.0", "14.2", "14.3", "14.5", "15.0", "15.2", "15.4"]
    Macos:
        version: [None, "10.6", "10.7", "10.8", "10.9", "10.10", "10.11", "10.12", "10.13", "10.14", "10.15", "11.0", "12.0", "13.0"]
        sdk: [None, "macosx"]
        sdk_version: [None, "10.13", "10.14", "10.15", "11.0", "11.1", "11.3", "12.0", "12.1", "12.3"]
        subsystem:
            None:
            catalyst:
                ios_version: *ios_version
    Android:
        api_level: ANY
    FreeBSD:
    SunOS:
    AIX:
    Arduino:
        board: ANY
    Emscripten:
    Neutrino:
        version: ["6.4", "6.5", "6.6", "7.0", "7.1"]
    baremetal:
    VxWorks:
        version: ["7"]
arch: [x86, x86_64, ppc32be, ppc32, ppc64le, ppc64, armv4, armv4i, armv5el, armv5hf, armv6, armv7, armv7hf, armv7s, armv7k, armv8, armv8_32, armv8.3, sparc, sparcv9, mips, mips64, avr, s390, s390x, asm.js, wasm, sh4le, e2k-v2, e2k-v3, e2k-v4, e2k-v5, e2k-v6, e2k-v7, xtensalx6, xtensalx106, xtensalx7]
compiler:
    sun-cc:
        version: ["5.10", "5.11", "5.12", "5.13", "5.14", "5.15"]
        threads: [None, posix]
        libcxx: [libCstd, libstdcxx, libstlport, libstdc++]
    gcc: &gcc
        version: ["4.1", "4.4", "4.5", "4.6", "4.7", "4.8", "4.9",
                  "5", "5.1", "5.2", "5.3", "5.4", "5.5",
                  "6", "6.1", "6.2", "6.3", "6.4", "6.5",
                  "7", "7.1", "7.2", "7.3", "7.4", "7.5",
                  "8", "8.1", "8.2", "8.3", "8.4",
                  "9", "9.1", "9.2", "9.3", "9.4",
                  "10", "10.1", "10.2", "10.3",
                  "11", "11.1", "11.2",
                  "12"]
        libcxx: [libstdc++, libstdc++11]
        threads: [None, posix, win32]  # Windows MinGW
        exception: [None, dwarf2, sjlj, seh]  # Windows MinGW
        cppstd: [None, 98, gnu98, 11, gnu11, 14, gnu14, 17, gnu17, 20, gnu20, 23, gnu23]
    Visual Studio: &visual_studio
        runtime: [MD, MT, MTd, MDd]
        version: ["8", "9", "10", "11", "12", "14", "15", "16", "17"]
        toolset: [None, v90, v100, v110, v110_xp, v120, v120_xp,
                  v140, v140_xp, v140_clang_c2, LLVM-vs2012, LLVM-vs2012_xp,
                  LLVM-vs2013, LLVM-vs2013_xp, LLVM-vs2014, LLVM-vs2014_xp,
                  LLVM-vs2017, LLVM-vs2017_xp, v141, v141_xp, v141_clang_c2, v142,
                  llvm, ClangCL, v143]
        cppstd: [None, 14, 17, 20, 23]
    msvc:
        version: [170, 180, 190, 191, 192, 193]
        update: [None, 0, 1, 2, 3, 4, 5, 6, 7, 8, 9]
        runtime: [static, dynamic]
        runtime_type: [Debug, Release]
        cppstd: [98, 14, 17, 20, 23]
        toolset: [None, v110_xp, v120_xp, v140_xp, v141_xp]
    clang:
        version: ["3.3", "3.4", "3.5", "3.6", "3.7", "3.8", "3.9", "4.0",
                  "5.0", "6.0", "7.0", "7.1",
                  "8", "9", "10", "11", "12", "13", "14", "15"]
        libcxx: [None, libstdc++, libstdc++11, libc++, c++_shared, c++_static]
        cppstd: [None, 98, gnu98, 11, gnu11, 14, gnu14, 17, gnu17, 20, gnu20, 23, gnu23]
        runtime: [None, MD, MT, MTd, MDd, static, dynamic]
        runtime_type: [None, Debug, Release]
    apple-clang: &apple_clang
        version: ["5.0", "5.1", "6.0", "6.1", "7.0", "7.3", "8.0", "8.1", "9.0", "9.1", "10.0", "11.0", "12.0", "13", "13.0", "13.1"]
        libcxx: [libstdc++, libc++]
        cppstd: [None, 98, gnu98, 11, gnu11, 14, gnu14, 17, gnu17, 20, gnu20]
    intel:
        version: ["11", "12", "13", "14", "15", "16", "17", "18", "19", "19.1"]
        update: [None, ANY]
        base:
            gcc:
                <<: *gcc
                threads: [None]
                exception: [None]
            Visual Studio:
                <<: *visual_studio
            apple-clang:
                <<: *apple_clang
    intel-cc:
        version: ["2021.1", "2021.2", "2021.3"]
        update: [None, ANY]
        mode: ["icx", "classic", "dpcpp"]
        libcxx: [None, libstdc++, libstdc++11, libc++]
        cppstd: [None, 98, gnu98, 03, gnu03, 11, gnu11, 14, gnu14, 17, gnu17, 20, gnu20, 23, gnu23]
        runtime: [None, static, dynamic]
        runtime_type: [None, Debug, Release]
    qcc:
        version: ["4.4", "5.4", "8.3"]
        libcxx: [cxx, gpp, cpp, cpp-ne, accp, acpp-ne, ecpp, ecpp-ne]
        cppstd: [None, 98, gnu98, 11, gnu11, 14, gnu14, 17, gnu17]
    mcst-lcc:
        version: ["1.19", "1.20", "1.21", "1.22", "1.23", "1.24", "1.25"]
        base:
            gcc:
                <<: *gcc
                threads: [None]
                exceptions: [None]

build_type: [None, Debug, Release, RelWithDebInfo, MinSizeRel]


cppstd: [None, 98, gnu98, 11, gnu11, 14, gnu14, 17, gnu17, 20, gnu20, 23, gnu23]  # Deprecated, use compiler.cppstd
"""

settings_1_50_0 = settings_1_49_0
settings_1_50_1 = settings_1_50_0
settings_1_50_2 = settings_1_50_1

settings_1_51_0 = settings_1_50_2
settings_1_51_1 = settings_1_51_0
settings_1_51_2 = settings_1_51_1
settings_1_51_3 = settings_1_51_2

settings_1_52_0 = """
# Only for cross building, 'os_build/arch_build' is the system that runs Conan
os_build: [Windows, WindowsStore, Linux, Macos, FreeBSD, SunOS, AIX, VxWorks]
arch_build: [x86, x86_64, ppc32be, ppc32, ppc64le, ppc64, armv5el, armv5hf, armv6, armv7, armv7hf, armv7s, armv7k, armv8, armv8_32, armv8.3, sparc, sparcv9, mips, mips64, avr, s390, s390x, sh4le, e2k-v2, e2k-v3, e2k-v4, e2k-v5, e2k-v6, e2k-v7]

# Only for building cross compilation tools, 'os_target/arch_target' is the system for
# which the tools generate code
os_target: [Windows, Linux, Macos, Android, iOS, watchOS, tvOS, FreeBSD, SunOS, AIX, Arduino, Neutrino]
arch_target: [x86, x86_64, ppc32be, ppc32, ppc64le, ppc64, armv5el, armv5hf, armv6, armv7, armv7hf, armv7s, armv7k, armv8, armv8_32, armv8.3, sparc, sparcv9, mips, mips64, avr, s390, s390x, asm.js, wasm, sh4le, e2k-v2, e2k-v3, e2k-v4, e2k-v5, e2k-v6, e2k-v7, xtensalx6, xtensalx106, xtensalx7]

# Rest of the settings are "host" settings:
# - For native building/cross building: Where the library/program will run.
# - For building cross compilation tools: Where the cross compiler will run.
os:
    Windows:
        subsystem: [None, cygwin, msys, msys2, wsl]
    WindowsStore:
        version: ["8.1", "10.0"]
    WindowsCE:
        platform: ANY
        version: ["5.0", "6.0", "7.0", "8.0"]
    Linux:
    iOS:
        version: &ios_version
                 ["7.0", "7.1", "8.0", "8.1", "8.2", "8.3", "9.0", "9.1", "9.2", "9.3", "10.0", "10.1", "10.2", "10.3",
                  "11.0", "11.1", "11.2", "11.3", "11.4", "12.0", "12.1", "12.2", "12.3", "12.4",
                  "13.0", "13.1", "13.2", "13.3", "13.4", "13.5", "13.6", "13.7",
                  "14.0", "14.1", "14.2", "14.3", "14.4", "14.5", "14.6", "14.7", "14.8",
                  "15.0", "15.1", "15.2", "15.3", "15.4"]
        sdk: [None, "iphoneos", "iphonesimulator"]
        sdk_version: [None, "11.3", "11.4", "12.0", "12.1", "12.2", "12.4",
                      "13.0", "13.1", "13.2", "13.4", "13.5", "13.6", "13.7",
                      "14.0", "14.1", "14.2", "14.3", "14.4", "14.5", "15.0", "15.2", "15.4"]
    watchOS:
        version: ["4.0", "4.1", "4.2", "4.3", "5.0", "5.1", "5.2", "5.3", "6.0", "6.1", "6.2",
                  "7.0", "7.1", "7.2", "7.3", "7.4", "7.5", "7.6", "8.0", "8.1", "8.3", "8.4", "8.5"]
        sdk: [None, "watchos", "watchsimulator"]
        sdk_version: [None, "4.3", "5.0", "5.1", "5.2", "5.3", "6.0", "6.1", "6.2",
                      "7.0", "7.1", "7.2", "7.4", "8.0", "8.0.1", "8.3", "8.5"]
    tvOS:
        version: ["11.0", "11.1", "11.2", "11.3", "11.4", "12.0", "12.1", "12.2", "12.3", "12.4",
                  "13.0", "13.2", "13.3", "13.4", "14.0", "14.2", "14.3", "14.4", "14.5", "14.6", "14.7",
                  "15.0", "15.1", "15.2", "15.3", "15.4"]
        sdk: [None, "appletvos", "appletvsimulator"]
        sdk_version: [None, "11.3", "11.4", "12.0", "12.1", "12.2", "12.4",
                      "13.0", "13.1", "13.2", "13.4", "14.0", "14.2", "14.3", "14.5", "15.0", "15.2", "15.4"]
    Macos:
        version: [None, "10.6", "10.7", "10.8", "10.9", "10.10", "10.11", "10.12", "10.13", "10.14", "10.15", "11.0", "12.0", "13.0"]
        sdk: [None, "macosx"]
        sdk_version: [None, "10.13", "10.14", "10.15", "11.0", "11.1", "11.3", "12.0", "12.1", "12.3"]
        subsystem:
            None:
            catalyst:
                ios_version: *ios_version
    Android:
        api_level: ANY
    FreeBSD:
    SunOS:
    AIX:
    Arduino:
        board: ANY
    Emscripten:
    Neutrino:
        version: ["6.4", "6.5", "6.6", "7.0", "7.1"]
    baremetal:
    VxWorks:
        version: ["7"]
arch: [x86, x86_64, ppc32be, ppc32, ppc64le, ppc64, armv4, armv4i, armv5el, armv5hf, armv6, armv7, armv7hf, armv7s, armv7k, armv8, armv8_32, armv8.3, sparc, sparcv9, mips, mips64, avr, s390, s390x, asm.js, wasm, sh4le, e2k-v2, e2k-v3, e2k-v4, e2k-v5, e2k-v6, e2k-v7, xtensalx6, xtensalx106, xtensalx7]
compiler:
    sun-cc:
        version: ["5.10", "5.11", "5.12", "5.13", "5.14", "5.15"]
        threads: [None, posix]
        libcxx: [libCstd, libstdcxx, libstlport, libstdc++]
    gcc: &gcc
        version: ["4.1", "4.4", "4.5", "4.6", "4.7", "4.8", "4.9",
                  "5", "5.1", "5.2", "5.3", "5.4", "5.5",
                  "6", "6.1", "6.2", "6.3", "6.4", "6.5",
                  "7", "7.1", "7.2", "7.3", "7.4", "7.5",
                  "8", "8.1", "8.2", "8.3", "8.4",
                  "9", "9.1", "9.2", "9.3", "9.4",
                  "10", "10.1", "10.2", "10.3",
                  "11", "11.1", "11.2",
                  "12"]
        libcxx: [libstdc++, libstdc++11]
        threads: [None, posix, win32]  # Windows MinGW
        exception: [None, dwarf2, sjlj, seh]  # Windows MinGW
        cppstd: [None, 98, gnu98, 11, gnu11, 14, gnu14, 17, gnu17, 20, gnu20, 23, gnu23]
    Visual Studio: &visual_studio
        runtime: [MD, MT, MTd, MDd]
        version: ["8", "9", "10", "11", "12", "14", "15", "16", "17"]
        toolset: [None, v90, v100, v110, v110_xp, v120, v120_xp,
                  v140, v140_xp, v140_clang_c2, LLVM-vs2012, LLVM-vs2012_xp,
                  LLVM-vs2013, LLVM-vs2013_xp, LLVM-vs2014, LLVM-vs2014_xp,
                  LLVM-vs2017, LLVM-vs2017_xp, v141, v141_xp, v141_clang_c2, v142,
                  llvm, ClangCL, v143]
        cppstd: [None, 14, 17, 20, 23]
    msvc:
        version: [170, 180, 190, 191, 192, 193]
        update: [None, 0, 1, 2, 3, 4, 5, 6, 7, 8, 9]
        runtime: [static, dynamic]
        runtime_type: [Debug, Release]
        cppstd: [98, 14, 17, 20, 23]
        toolset: [None, v110_xp, v120_xp, v140_xp, v141_xp]
    clang:
        version: ["3.3", "3.4", "3.5", "3.6", "3.7", "3.8", "3.9", "4.0",
                  "5.0", "6.0", "7.0", "7.1",
                  "8", "9", "10", "11", "12", "13", "14", "15", "16"]
        libcxx: [None, libstdc++, libstdc++11, libc++, c++_shared, c++_static]
        cppstd: [None, 98, gnu98, 11, gnu11, 14, gnu14, 17, gnu17, 20, gnu20, 23, gnu23]
        runtime: [None, MD, MT, MTd, MDd, static, dynamic]
        runtime_type: [None, Debug, Release]
    apple-clang: &apple_clang
        version: ["5.0", "5.1", "6.0", "6.1", "7.0", "7.3", "8.0", "8.1", "9.0", "9.1", "10.0", "11.0", "12.0", "13", "13.0", "13.1"]
        libcxx: [libstdc++, libc++]
        cppstd: [None, 98, gnu98, 11, gnu11, 14, gnu14, 17, gnu17, 20, gnu20]
    intel:
        version: ["11", "12", "13", "14", "15", "16", "17", "18", "19", "19.1"]
        update: [None, ANY]
        base:
            gcc:
                <<: *gcc
                threads: [None]
                exception: [None]
            Visual Studio:
                <<: *visual_studio
            apple-clang:
                <<: *apple_clang
    intel-cc:
        version: ["2021.1", "2021.2", "2021.3"]
        update: [None, ANY]
        mode: ["icx", "classic", "dpcpp"]
        libcxx: [None, libstdc++, libstdc++11, libc++]
        cppstd: [None, 98, gnu98, 03, gnu03, 11, gnu11, 14, gnu14, 17, gnu17, 20, gnu20, 23, gnu23]
        runtime: [None, static, dynamic]
        runtime_type: [None, Debug, Release]
    qcc:
        version: ["4.4", "5.4", "8.3"]
        libcxx: [cxx, gpp, cpp, cpp-ne, accp, acpp-ne, ecpp, ecpp-ne]
        cppstd: [None, 98, gnu98, 11, gnu11, 14, gnu14, 17, gnu17]
    mcst-lcc:
        version: ["1.19", "1.20", "1.21", "1.22", "1.23", "1.24", "1.25"]
        base:
            gcc:
                <<: *gcc
                threads: [None]
                exceptions: [None]

build_type: [None, Debug, Release, RelWithDebInfo, MinSizeRel]


cppstd: [None, 98, gnu98, 11, gnu11, 14, gnu14, 17, gnu17, 20, gnu20, 23, gnu23]  # Deprecated, use compiler.cppstd
"""

settings_1_53_0 = """
# Only for cross building, 'os_build/arch_build' is the system that runs Conan
os_build: [Windows, WindowsStore, Linux, Macos, FreeBSD, SunOS, AIX, VxWorks]
arch_build: [x86, x86_64, ppc32be, ppc32, ppc64le, ppc64, armv5el, armv5hf, armv6, armv7, armv7hf, armv7s, armv7k, armv8, armv8_32, armv8.3, sparc, sparcv9, mips, mips64, avr, s390, s390x, sh4le, e2k-v2, e2k-v3, e2k-v4, e2k-v5, e2k-v6, e2k-v7]

# Only for building cross compilation tools, 'os_target/arch_target' is the system for
# which the tools generate code
os_target: [Windows, Linux, Macos, Android, iOS, watchOS, tvOS, FreeBSD, SunOS, AIX, Arduino, Neutrino]
arch_target: [x86, x86_64, ppc32be, ppc32, ppc64le, ppc64, armv5el, armv5hf, armv6, armv7, armv7hf, armv7s, armv7k, armv8, armv8_32, armv8.3, sparc, sparcv9, mips, mips64, avr, s390, s390x, asm.js, wasm, sh4le, e2k-v2, e2k-v3, e2k-v4, e2k-v5, e2k-v6, e2k-v7, xtensalx6, xtensalx106, xtensalx7]

# Rest of the settings are "host" settings:
# - For native building/cross building: Where the library/program will run.
# - For building cross compilation tools: Where the cross compiler will run.
os:
    Windows:
        subsystem: [None, cygwin, msys, msys2, wsl]
    WindowsStore:
        version: ["8.1", "10.0"]
    WindowsCE:
        platform: ANY
        version: ["5.0", "6.0", "7.0", "8.0"]
    Linux:
    iOS:
        version: &ios_version
                 ["7.0", "7.1", "8.0", "8.1", "8.2", "8.3", "9.0", "9.1", "9.2", "9.3", "10.0", "10.1", "10.2", "10.3",
                  "11.0", "11.1", "11.2", "11.3", "11.4", "12.0", "12.1", "12.2", "12.3", "12.4",
                  "13.0", "13.1", "13.2", "13.3", "13.4", "13.5", "13.6", "13.7",
                  "14.0", "14.1", "14.2", "14.3", "14.4", "14.5", "14.6", "14.7", "14.8",
                  "15.0", "15.1", "15.2", "15.3", "15.4", "15.5", "15.6", "16.0", "16.1"]
        sdk: [None, "iphoneos", "iphonesimulator"]
        sdk_version: [None, "11.3", "11.4", "12.0", "12.1", "12.2", "12.4",
                      "13.0", "13.1", "13.2", "13.4", "13.5", "13.6", "13.7",
                      "14.0", "14.1", "14.2", "14.3", "14.4", "14.5", "15.0", "15.2", "15.4", "15.5", "16.0", "16.1"]
    watchOS:
        version: ["4.0", "4.1", "4.2", "4.3", "5.0", "5.1", "5.2", "5.3", "6.0", "6.1", "6.2",
                  "7.0", "7.1", "7.2", "7.3", "7.4", "7.5", "7.6", "8.0", "8.1", "8.3", "8.4", "8.5", "8.6", "8.7", "9.0", "9.1"]
        sdk: [None, "watchos", "watchsimulator"]
        sdk_version: [None, "4.3", "5.0", "5.1", "5.2", "5.3", "6.0", "6.1", "6.2",
                      "7.0", "7.1", "7.2", "7.4", "8.0", "8.0.1", "8.3", "8.5", "9.0", "9.1"]
    tvOS:
        version: ["11.0", "11.1", "11.2", "11.3", "11.4", "12.0", "12.1", "12.2", "12.3", "12.4",
                  "13.0", "13.2", "13.3", "13.4", "14.0", "14.2", "14.3", "14.4", "14.5", "14.6", "14.7",
                  "15.0", "15.1", "15.2", "15.3", "15.4", "15.5", "15.6", "16.0", "16.1"]
        sdk: [None, "appletvos", "appletvsimulator"]
        sdk_version: [None, "11.3", "11.4", "12.0", "12.1", "12.2", "12.4",
                      "13.0", "13.1", "13.2", "13.4", "14.0", "14.2", "14.3", "14.5", "15.0", "15.2", "15.4", "16.0", "16.1"]
    Macos:
        version: [None, "10.6", "10.7", "10.8", "10.9", "10.10", "10.11", "10.12", "10.13", "10.14", "10.15", "11.0", "12.0", "13.0"]
        sdk: [None, "macosx"]
        sdk_version: [None, "10.13", "10.14", "10.15", "11.0", "11.1", "11.3", "12.0", "12.1", "12.3", "13.0"]
        subsystem:
            None:
            catalyst:
                ios_version: *ios_version
    Android:
        api_level: ANY
    FreeBSD:
    SunOS:
    AIX:
    Arduino:
        board: ANY
    Emscripten:
    Neutrino:
        version: ["6.4", "6.5", "6.6", "7.0", "7.1"]
    baremetal:
    VxWorks:
        version: ["7"]
arch: [x86, x86_64, ppc32be, ppc32, ppc64le, ppc64, armv4, armv4i, armv5el, armv5hf, armv6, armv7, armv7hf, armv7s, armv7k, armv8, armv8_32, armv8.3, sparc, sparcv9, mips, mips64, avr, s390, s390x, asm.js, wasm, sh4le, e2k-v2, e2k-v3, e2k-v4, e2k-v5, e2k-v6, e2k-v7, xtensalx6, xtensalx106, xtensalx7]
compiler:
    sun-cc:
        version: ["5.10", "5.11", "5.12", "5.13", "5.14", "5.15"]
        threads: [None, posix]
        libcxx: [libCstd, libstdcxx, libstlport, libstdc++]
    gcc: &gcc
        version: ["4.1", "4.4", "4.5", "4.6", "4.7", "4.8", "4.9",
                  "5", "5.1", "5.2", "5.3", "5.4", "5.5",
                  "6", "6.1", "6.2", "6.3", "6.4", "6.5",
                  "7", "7.1", "7.2", "7.3", "7.4", "7.5",
                  "8", "8.1", "8.2", "8.3", "8.4",
                  "9", "9.1", "9.2", "9.3", "9.4",
                  "10", "10.1", "10.2", "10.3",
                  "11", "11.1", "11.2", "11.3",
                  "12"]
        libcxx: [libstdc++, libstdc++11]
        threads: [None, posix, win32]  # Windows MinGW
        exception: [None, dwarf2, sjlj, seh]  # Windows MinGW
        cppstd: [None, 98, gnu98, 11, gnu11, 14, gnu14, 17, gnu17, 20, gnu20, 23, gnu23]
    Visual Studio: &visual_studio
        runtime: [MD, MT, MTd, MDd]
        version: ["8", "9", "10", "11", "12", "14", "15", "16", "17"]
        toolset: [None, v90, v100, v110, v110_xp, v120, v120_xp,
                  v140, v140_xp, v140_clang_c2, LLVM-vs2012, LLVM-vs2012_xp,
                  LLVM-vs2013, LLVM-vs2013_xp, LLVM-vs2014, LLVM-vs2014_xp,
                  LLVM-vs2017, LLVM-vs2017_xp, v141, v141_xp, v141_clang_c2, v142,
                  llvm, ClangCL, v143]
        cppstd: [None, 14, 17, 20, 23]
    msvc:
        version: [170, 180, 190, 191, 192, 193]
        update: [None, 0, 1, 2, 3, 4, 5, 6, 7, 8, 9]
        runtime: [static, dynamic]
        runtime_type: [Debug, Release]
        cppstd: [98, 14, 17, 20, 23]
        toolset: [None, v110_xp, v120_xp, v140_xp, v141_xp]
    clang:
        version: ["3.3", "3.4", "3.5", "3.6", "3.7", "3.8", "3.9", "4.0",
                  "5.0", "6.0", "7.0", "7.1",
                  "8", "9", "10", "11", "12", "13", "14", "15", "16"]
        libcxx: [None, libstdc++, libstdc++11, libc++, c++_shared, c++_static]
        cppstd: [None, 98, gnu98, 11, gnu11, 14, gnu14, 17, gnu17, 20, gnu20, 23, gnu23]
        runtime: [None, MD, MT, MTd, MDd, static, dynamic]
        runtime_type: [None, Debug, Release]
        runtime_version: [None, v140, v141, v142, v143]
    apple-clang: &apple_clang
        version: ["5.0", "5.1", "6.0", "6.1", "7.0", "7.3", "8.0", "8.1", "9.0", "9.1", "10.0", "11.0", "12.0", "13", "13.0", "13.1", "14", "14.0"]
        libcxx: [libstdc++, libc++]
        cppstd: [None, 98, gnu98, 11, gnu11, 14, gnu14, 17, gnu17, 20, gnu20, 23, gnu23]
    intel:
        version: ["11", "12", "13", "14", "15", "16", "17", "18", "19", "19.1"]
        update: [None, ANY]
        base:
            gcc:
                <<: *gcc
                threads: [None]
                exception: [None]
            Visual Studio:
                <<: *visual_studio
            apple-clang:
                <<: *apple_clang
    intel-cc:
        version: ["2021.1", "2021.2", "2021.3"]
        update: [None, ANY]
        mode: ["icx", "classic", "dpcpp"]
        libcxx: [None, libstdc++, libstdc++11, libc++]
        cppstd: [None, 98, gnu98, 03, gnu03, 11, gnu11, 14, gnu14, 17, gnu17, 20, gnu20, 23, gnu23]
        runtime: [None, static, dynamic]
        runtime_type: [None, Debug, Release]
    qcc:
        version: ["4.4", "5.4", "8.3"]
        libcxx: [cxx, gpp, cpp, cpp-ne, accp, acpp-ne, ecpp, ecpp-ne]
        cppstd: [None, 98, gnu98, 11, gnu11, 14, gnu14, 17, gnu17]
    mcst-lcc:
        version: ["1.19", "1.20", "1.21", "1.22", "1.23", "1.24", "1.25"]
        base:
            gcc:
                <<: *gcc
                threads: [None]
                exceptions: [None]

build_type: [None, Debug, Release, RelWithDebInfo, MinSizeRel]


cppstd: [None, 98, gnu98, 11, gnu11, 14, gnu14, 17, gnu17, 20, gnu20, 23, gnu23]  # Deprecated, use compiler.cppstd
"""

settings_1_54_0 = settings_1_53_0

settings_1_55_0 = """
# Only for cross building, 'os_build/arch_build' is the system that runs Conan
os_build: [Windows, WindowsStore, Linux, Macos, FreeBSD, SunOS, AIX, VxWorks]
arch_build: [x86, x86_64, ppc32be, ppc32, ppc64le, ppc64, armv5el, armv5hf, armv6, armv7, armv7hf, armv7s, armv7k, armv8, armv8_32, armv8.3, sparc, sparcv9, mips, mips64, avr, s390, s390x, sh4le, e2k-v2, e2k-v3, e2k-v4, e2k-v5, e2k-v6, e2k-v7]

# Only for building cross compilation tools, 'os_target/arch_target' is the system for
# which the tools generate code
os_target: [Windows, Linux, Macos, Android, iOS, watchOS, tvOS, FreeBSD, SunOS, AIX, Arduino, Neutrino]
arch_target: [x86, x86_64, ppc32be, ppc32, ppc64le, ppc64, armv5el, armv5hf, armv6, armv7, armv7hf, armv7s, armv7k, armv8, armv8_32, armv8.3, sparc, sparcv9, mips, mips64, avr, s390, s390x, asm.js, wasm, sh4le, e2k-v2, e2k-v3, e2k-v4, e2k-v5, e2k-v6, e2k-v7, xtensalx6, xtensalx106, xtensalx7]

# Rest of the settings are "host" settings:
# - For native building/cross building: Where the library/program will run.
# - For building cross compilation tools: Where the cross compiler will run.
os:
    Windows:
        subsystem: [None, cygwin, msys, msys2, wsl]
    WindowsStore:
        version: ["8.1", "10.0"]
    WindowsCE:
        platform: ANY
        version: ["5.0", "6.0", "7.0", "8.0"]
    Linux:
    iOS:
        version: &ios_version
                 ["7.0", "7.1", "8.0", "8.1", "8.2", "8.3", "9.0", "9.1", "9.2", "9.3", "10.0", "10.1", "10.2", "10.3",
                  "11.0", "11.1", "11.2", "11.3", "11.4", "12.0", "12.1", "12.2", "12.3", "12.4",
                  "13.0", "13.1", "13.2", "13.3", "13.4", "13.5", "13.6", "13.7",
                  "14.0", "14.1", "14.2", "14.3", "14.4", "14.5", "14.6", "14.7", "14.8",
                  "15.0", "15.1", "15.2", "15.3", "15.4", "15.5", "15.6", "16.0", "16.1"]
        sdk: [None, "iphoneos", "iphonesimulator"]
        sdk_version: [None, "11.3", "11.4", "12.0", "12.1", "12.2", "12.4",
                      "13.0", "13.1", "13.2", "13.4", "13.5", "13.6", "13.7",
                      "14.0", "14.1", "14.2", "14.3", "14.4", "14.5", "15.0", "15.2", "15.4", "15.5", "16.0", "16.1"]
    watchOS:
        version: ["4.0", "4.1", "4.2", "4.3", "5.0", "5.1", "5.2", "5.3", "6.0", "6.1", "6.2",
                  "7.0", "7.1", "7.2", "7.3", "7.4", "7.5", "7.6", "8.0", "8.1", "8.3", "8.4", "8.5", "8.6", "8.7", "9.0", "9.1"]
        sdk: [None, "watchos", "watchsimulator"]
        sdk_version: [None, "4.3", "5.0", "5.1", "5.2", "5.3", "6.0", "6.1", "6.2",
                      "7.0", "7.1", "7.2", "7.4", "8.0", "8.0.1", "8.3", "8.5", "9.0", "9.1"]
    tvOS:
        version: ["11.0", "11.1", "11.2", "11.3", "11.4", "12.0", "12.1", "12.2", "12.3", "12.4",
                  "13.0", "13.2", "13.3", "13.4", "14.0", "14.2", "14.3", "14.4", "14.5", "14.6", "14.7",
                  "15.0", "15.1", "15.2", "15.3", "15.4", "15.5", "15.6", "16.0", "16.1"]
        sdk: [None, "appletvos", "appletvsimulator"]
        sdk_version: [None, "11.3", "11.4", "12.0", "12.1", "12.2", "12.4",
                      "13.0", "13.1", "13.2", "13.4", "14.0", "14.2", "14.3", "14.5", "15.0", "15.2", "15.4", "16.0", "16.1"]
    Macos:
        version: [None, "10.6", "10.7", "10.8", "10.9", "10.10", "10.11", "10.12", "10.13", "10.14", "10.15", "11.0", "12.0", "13.0"]
        sdk: [None, "macosx"]
        sdk_version: [None, "10.13", "10.14", "10.15", "11.0", "11.1", "11.3", "12.0", "12.1", "12.3", "13.0"]
        subsystem:
            None:
            catalyst:
                ios_version: *ios_version
    Android:
        api_level: ANY
    FreeBSD:
    SunOS:
    AIX:
    Arduino:
        board: ANY
    Emscripten:
    Neutrino:
        version: ["6.4", "6.5", "6.6", "7.0", "7.1"]
    baremetal:
    VxWorks:
        version: ["7"]
arch: [x86, x86_64, ppc32be, ppc32, ppc64le, ppc64, armv4, armv4i, armv5el, armv5hf, armv6, armv7, armv7hf, armv7s, armv7k, armv8, armv8_32, armv8.3, sparc, sparcv9, mips, mips64, avr, s390, s390x, asm.js, wasm, sh4le, e2k-v2, e2k-v3, e2k-v4, e2k-v5, e2k-v6, e2k-v7, xtensalx6, xtensalx106, xtensalx7]
compiler:
    sun-cc:
        version: ["5.10", "5.11", "5.12", "5.13", "5.14", "5.15"]
        threads: [None, posix]
        libcxx: [libCstd, libstdcxx, libstlport, libstdc++]
    gcc: &gcc
        version: ["4.1", "4.4", "4.5", "4.6", "4.7", "4.8", "4.9",
                  "5", "5.1", "5.2", "5.3", "5.4", "5.5",
                  "6", "6.1", "6.2", "6.3", "6.4", "6.5",
                  "7", "7.1", "7.2", "7.3", "7.4", "7.5",
                  "8", "8.1", "8.2", "8.3", "8.4",
                  "9", "9.1", "9.2", "9.3", "9.4",
                  "10", "10.1", "10.2", "10.3",
                  "11", "11.1", "11.2", "11.3",
                  "12", "12.1", "12.2"]
        libcxx: [libstdc++, libstdc++11]
        threads: [None, posix, win32]  # Windows MinGW
        exception: [None, dwarf2, sjlj, seh]  # Windows MinGW
        cppstd: [None, 98, gnu98, 11, gnu11, 14, gnu14, 17, gnu17, 20, gnu20, 23, gnu23]
    Visual Studio: &visual_studio
        runtime: [MD, MT, MTd, MDd]
        version: ["8", "9", "10", "11", "12", "14", "15", "16", "17"]
        toolset: [None, v90, v100, v110, v110_xp, v120, v120_xp,
                  v140, v140_xp, v140_clang_c2, LLVM-vs2012, LLVM-vs2012_xp,
                  LLVM-vs2013, LLVM-vs2013_xp, LLVM-vs2014, LLVM-vs2014_xp,
                  LLVM-vs2017, LLVM-vs2017_xp, v141, v141_xp, v141_clang_c2, v142,
                  llvm, ClangCL, v143]
        cppstd: [None, 14, 17, 20, 23]
    msvc:
        version: [170, 180, 190, 191, 192, 193]
        update: [None, 0, 1, 2, 3, 4, 5, 6, 7, 8, 9]
        runtime: [static, dynamic]
        runtime_type: [Debug, Release]
        cppstd: [98, 14, 17, 20, 23]
        toolset: [None, v110_xp, v120_xp, v140_xp, v141_xp]
    clang:
        version: ["3.3", "3.4", "3.5", "3.6", "3.7", "3.8", "3.9", "4.0",
                  "5.0", "6.0", "7.0", "7.1",
                  "8", "9", "10", "11", "12", "13", "14", "15", "16"]
        libcxx: [None, libstdc++, libstdc++11, libc++, c++_shared, c++_static]
        cppstd: [None, 98, gnu98, 11, gnu11, 14, gnu14, 17, gnu17, 20, gnu20, 23, gnu23]
        runtime: [None, MD, MT, MTd, MDd, static, dynamic]
        runtime_type: [None, Debug, Release]
        runtime_version: [None, v140, v141, v142, v143]
    apple-clang: &apple_clang
        version: ["5.0", "5.1", "6.0", "6.1", "7.0", "7.3", "8.0", "8.1", "9.0", "9.1", "10.0", "11.0", "12.0", "13", "13.0", "13.1", "14", "14.0"]
        libcxx: [libstdc++, libc++]
        cppstd: [None, 98, gnu98, 11, gnu11, 14, gnu14, 17, gnu17, 20, gnu20, 23, gnu23]
    intel:
        version: ["11", "12", "13", "14", "15", "16", "17", "18", "19", "19.1"]
        update: [None, ANY]
        base:
            gcc:
                <<: *gcc
                threads: [None]
                exception: [None]
            Visual Studio:
                <<: *visual_studio
            apple-clang:
                <<: *apple_clang
    intel-cc:
        version: ["2021.1", "2021.2", "2021.3"]
        update: [None, ANY]
        mode: ["icx", "classic", "dpcpp"]
        libcxx: [None, libstdc++, libstdc++11, libc++]
        cppstd: [None, 98, gnu98, 03, gnu03, 11, gnu11, 14, gnu14, 17, gnu17, 20, gnu20, 23, gnu23]
        runtime: [None, static, dynamic]
        runtime_type: [None, Debug, Release]
    qcc:
        version: ["4.4", "5.4", "8.3"]
        libcxx: [cxx, gpp, cpp, cpp-ne, accp, acpp-ne, ecpp, ecpp-ne]
        cppstd: [None, 98, gnu98, 11, gnu11, 14, gnu14, 17, gnu17]
    mcst-lcc:
        version: ["1.19", "1.20", "1.21", "1.22", "1.23", "1.24", "1.25"]
        base:
            gcc:
                <<: *gcc
                threads: [None]
                exceptions: [None]

build_type: [None, Debug, Release, RelWithDebInfo, MinSizeRel]


cppstd: [None, 98, gnu98, 11, gnu11, 14, gnu14, 17, gnu17, 20, gnu20, 23, gnu23]  # Deprecated, use compiler.cppstd
"""

settings_1_56_0 = settings_1_55_0

settings_1_57_0 = settings_1_56_0

settings_1_58_0 = """
# Only for cross building, 'os_build/arch_build' is the system that runs Conan
os_build: [Windows, WindowsStore, Linux, Macos, FreeBSD, SunOS, AIX, VxWorks]
arch_build: [x86, x86_64, ppc32be, ppc32, ppc64le, ppc64, armv5el, armv5hf, armv6, armv7, armv7hf, armv7s, armv7k, armv8, armv8_32, armv8.3, sparc, sparcv9, mips, mips64, avr, s390, s390x, sh4le, e2k-v2, e2k-v3, e2k-v4, e2k-v5, e2k-v6, e2k-v7]

# Only for building cross compilation tools, 'os_target/arch_target' is the system for
# which the tools generate code
os_target: [Windows, Linux, Macos, Android, iOS, watchOS, tvOS, FreeBSD, SunOS, AIX, Arduino, Neutrino]
arch_target: [x86, x86_64, ppc32be, ppc32, ppc64le, ppc64, armv5el, armv5hf, armv6, armv7, armv7hf, armv7s, armv7k, armv8, armv8_32, armv8.3, sparc, sparcv9, mips, mips64, avr, s390, s390x, asm.js, wasm, sh4le, e2k-v2, e2k-v3, e2k-v4, e2k-v5, e2k-v6, e2k-v7, xtensalx6, xtensalx106, xtensalx7]

# Rest of the settings are "host" settings:
# - For native building/cross building: Where the library/program will run.
# - For building cross compilation tools: Where the cross compiler will run.
os:
    Windows:
        subsystem: [None, cygwin, msys, msys2, wsl]
    WindowsStore:
        version: ["8.1", "10.0"]
    WindowsCE:
        platform: ANY
        version: ["5.0", "6.0", "7.0", "8.0"]
    Linux:
    iOS:
        version: &ios_version
                 ["7.0", "7.1", "8.0", "8.1", "8.2", "8.3", "9.0", "9.1", "9.2", "9.3", "10.0", "10.1", "10.2", "10.3",
                  "11.0", "11.1", "11.2", "11.3", "11.4", "12.0", "12.1", "12.2", "12.3", "12.4",
                  "13.0", "13.1", "13.2", "13.3", "13.4", "13.5", "13.6", "13.7",
                  "14.0", "14.1", "14.2", "14.3", "14.4", "14.5", "14.6", "14.7", "14.8",
                  "15.0", "15.1", "15.2", "15.3", "15.4", "15.5", "15.6", "16.0", "16.1"]
        sdk: [None, "iphoneos", "iphonesimulator"]
        sdk_version: [None, "11.3", "11.4", "12.0", "12.1", "12.2", "12.4",
                      "13.0", "13.1", "13.2", "13.4", "13.5", "13.6", "13.7",
                      "14.0", "14.1", "14.2", "14.3", "14.4", "14.5", "15.0", "15.2", "15.4", "15.5", "16.0", "16.1"]
    watchOS:
        version: ["4.0", "4.1", "4.2", "4.3", "5.0", "5.1", "5.2", "5.3", "6.0", "6.1", "6.2",
                  "7.0", "7.1", "7.2", "7.3", "7.4", "7.5", "7.6", "8.0", "8.1", "8.3", "8.4", "8.5", "8.6", "8.7", "9.0", "9.1"]
        sdk: [None, "watchos", "watchsimulator"]
        sdk_version: [None, "4.3", "5.0", "5.1", "5.2", "5.3", "6.0", "6.1", "6.2",
                      "7.0", "7.1", "7.2", "7.4", "8.0", "8.0.1", "8.3", "8.5", "9.0", "9.1"]
    tvOS:
        version: ["11.0", "11.1", "11.2", "11.3", "11.4", "12.0", "12.1", "12.2", "12.3", "12.4",
                  "13.0", "13.2", "13.3", "13.4", "14.0", "14.2", "14.3", "14.4", "14.5", "14.6", "14.7",
                  "15.0", "15.1", "15.2", "15.3", "15.4", "15.5", "15.6", "16.0", "16.1"]
        sdk: [None, "appletvos", "appletvsimulator"]
        sdk_version: [None, "11.3", "11.4", "12.0", "12.1", "12.2", "12.4",
                      "13.0", "13.1", "13.2", "13.4", "14.0", "14.2", "14.3", "14.5", "15.0", "15.2", "15.4", "16.0", "16.1"]
    Macos:
        version: [None, "10.6", "10.7", "10.8", "10.9", "10.10", "10.11", "10.12", "10.13", "10.14", "10.15", "11.0", "12.0", "13.0"]
        sdk: [None, "macosx"]
        sdk_version: [None, "10.13", "10.14", "10.15", "11.0", "11.1", "11.3", "12.0", "12.1", "12.3", "13.0"]
        subsystem:
            None:
            catalyst:
                ios_version: *ios_version
    Android:
        api_level: ANY
    FreeBSD:
    SunOS:
    AIX:
    Arduino:
        board: ANY
    Emscripten:
    Neutrino:
        version: ["6.4", "6.5", "6.6", "7.0", "7.1"]
    baremetal:
    VxWorks:
        version: ["7"]
arch: [x86, x86_64, ppc32be, ppc32, ppc64le, ppc64, armv4, armv4i, armv5el, armv5hf, armv6, armv7, armv7hf, armv7s, armv7k, armv8, armv8_32, armv8.3, sparc, sparcv9, mips, mips64, avr, s390, s390x, asm.js, wasm, sh4le, e2k-v2, e2k-v3, e2k-v4, e2k-v5, e2k-v6, e2k-v7, xtensalx6, xtensalx106, xtensalx7]
compiler:
    sun-cc:
        version: ["5.10", "5.11", "5.12", "5.13", "5.14", "5.15"]
        threads: [None, posix]
        libcxx: [libCstd, libstdcxx, libstlport, libstdc++]
    gcc: &gcc
        version: ["4.1", "4.4", "4.5", "4.6", "4.7", "4.8", "4.9",
                  "5", "5.1", "5.2", "5.3", "5.4", "5.5",
                  "6", "6.1", "6.2", "6.3", "6.4", "6.5",
                  "7", "7.1", "7.2", "7.3", "7.4", "7.5",
                  "8", "8.1", "8.2", "8.3", "8.4", "8.5",
                  "9", "9.1", "9.2", "9.3", "9.4", "9.5",
                  "10", "10.1", "10.2", "10.3", "10.4",
                  "11", "11.1", "11.2", "11.3",
                  "12", "12.1", "12.2"]
        libcxx: [libstdc++, libstdc++11]
        threads: [None, posix, win32]  # Windows MinGW
        exception: [None, dwarf2, sjlj, seh]  # Windows MinGW
        cppstd: [None, 98, gnu98, 11, gnu11, 14, gnu14, 17, gnu17, 20, gnu20, 23, gnu23]
    Visual Studio: &visual_studio
        runtime: [MD, MT, MTd, MDd]
        version: ["8", "9", "10", "11", "12", "14", "15", "16", "17"]
        toolset: [None, v90, v100, v110, v110_xp, v120, v120_xp,
                  v140, v140_xp, v140_clang_c2, LLVM-vs2012, LLVM-vs2012_xp,
                  LLVM-vs2013, LLVM-vs2013_xp, LLVM-vs2014, LLVM-vs2014_xp,
                  LLVM-vs2017, LLVM-vs2017_xp, v141, v141_xp, v141_clang_c2, v142,
                  llvm, ClangCL, v143]
        cppstd: [None, 14, 17, 20, 23]
    msvc:
        version: [170, 180, 190, 191, 192, 193]
        update: [None, 0, 1, 2, 3, 4, 5, 6, 7, 8, 9]
        runtime: [static, dynamic]
        runtime_type: [Debug, Release]
        cppstd: [98, 14, 17, 20, 23]
        toolset: [None, v110_xp, v120_xp, v140_xp, v141_xp]
    clang:
        version: ["3.3", "3.4", "3.5", "3.6", "3.7", "3.8", "3.9", "4.0",
                  "5.0", "6.0", "7.0", "7.1",
                  "8", "9", "10", "11", "12", "13", "14", "15", "16"]
        libcxx: [None, libstdc++, libstdc++11, libc++, c++_shared, c++_static]
        cppstd: [None, 98, gnu98, 11, gnu11, 14, gnu14, 17, gnu17, 20, gnu20, 23, gnu23]
        runtime: [None, MD, MT, MTd, MDd, static, dynamic]
        runtime_type: [None, Debug, Release]
        runtime_version: [None, v140, v141, v142, v143]
    apple-clang: &apple_clang
        version: ["5.0", "5.1", "6.0", "6.1", "7.0", "7.3", "8.0", "8.1", "9.0", "9.1", "10.0", "11.0", "12.0", "13", "13.0", "13.1", "14", "14.0"]
        libcxx: [libstdc++, libc++]
        cppstd: [None, 98, gnu98, 11, gnu11, 14, gnu14, 17, gnu17, 20, gnu20, 23, gnu23]
    intel:
        version: ["11", "12", "13", "14", "15", "16", "17", "18", "19", "19.1"]
        update: [None, ANY]
        base:
            gcc:
                <<: *gcc
                threads: [None]
                exception: [None]
            Visual Studio:
                <<: *visual_studio
            apple-clang:
                <<: *apple_clang
    intel-cc:
        version: ["2021.1", "2021.2", "2021.3"]
        update: [None, ANY]
        mode: ["icx", "classic", "dpcpp"]
        libcxx: [None, libstdc++, libstdc++11, libc++]
        cppstd: [None, 98, gnu98, 03, gnu03, 11, gnu11, 14, gnu14, 17, gnu17, 20, gnu20, 23, gnu23]
        runtime: [None, static, dynamic]
        runtime_type: [None, Debug, Release]
    qcc:
        version: ["4.4", "5.4", "8.3"]
        libcxx: [cxx, gpp, cpp, cpp-ne, accp, acpp-ne, ecpp, ecpp-ne]
        cppstd: [None, 98, gnu98, 11, gnu11, 14, gnu14, 17, gnu17]
    mcst-lcc:
        version: ["1.19", "1.20", "1.21", "1.22", "1.23", "1.24", "1.25"]
        base:
            gcc:
                <<: *gcc
                threads: [None]
                exceptions: [None]

build_type: [None, Debug, Release, RelWithDebInfo, MinSizeRel]


cppstd: [None, 98, gnu98, 11, gnu11, 14, gnu14, 17, gnu17, 20, gnu20, 23, gnu23]  # Deprecated, use compiler.cppstd
"""

settings_1_59_0 = settings_1_58_0

settings_1_60_0 = """
# Only for cross building, 'os_build/arch_build' is the system that runs Conan
os_build: [Windows, WindowsStore, Linux, Macos, FreeBSD, SunOS, AIX, VxWorks]
arch_build: [x86, x86_64, ppc32be, ppc32, ppc64le, ppc64, armv5el, armv5hf, armv6, armv7, armv7hf, armv7s, armv7k, armv8, armv8_32, armv8.3, sparc, sparcv9, mips, mips64, avr, s390, s390x, sh4le, e2k-v2, e2k-v3, e2k-v4, e2k-v5, e2k-v6, e2k-v7]

# Only for building cross compilation tools, 'os_target/arch_target' is the system for
# which the tools generate code
os_target: [Windows, Linux, Macos, Android, iOS, watchOS, tvOS, FreeBSD, SunOS, AIX, Arduino, Neutrino]
arch_target: [x86, x86_64, ppc32be, ppc32, ppc64le, ppc64, armv5el, armv5hf, armv6, armv7, armv7hf, armv7s, armv7k, armv8, armv8_32, armv8.3, sparc, sparcv9, mips, mips64, avr, s390, s390x, asm.js, wasm, sh4le, e2k-v2, e2k-v3, e2k-v4, e2k-v5, e2k-v6, e2k-v7, xtensalx6, xtensalx106, xtensalx7]

# Rest of the settings are "host" settings:
# - For native building/cross building: Where the library/program will run.
# - For building cross compilation tools: Where the cross compiler will run.
os:
    Windows:
        subsystem: [None, cygwin, msys, msys2, wsl]
    WindowsStore:
        version: ["8.1", "10.0"]
    WindowsCE:
        platform: ANY
        version: ["5.0", "6.0", "7.0", "8.0"]
    Linux:
    iOS:
        version: &ios_version
                 ["7.0", "7.1", "8.0", "8.1", "8.2", "8.3", "9.0", "9.1", "9.2", "9.3", "10.0", "10.1", "10.2", "10.3",
                  "11.0", "11.1", "11.2", "11.3", "11.4", "12.0", "12.1", "12.2", "12.3", "12.4",
                  "13.0", "13.1", "13.2", "13.3", "13.4", "13.5", "13.6", "13.7",
                  "14.0", "14.1", "14.2", "14.3", "14.4", "14.5", "14.6", "14.7", "14.8",
                  "15.0", "15.1", "15.2", "15.3", "15.4", "15.5", "15.6", "16.0", "16.1"]
        sdk: [None, "iphoneos", "iphonesimulator"]
        sdk_version: [None, "11.3", "11.4", "12.0", "12.1", "12.2", "12.4",
                      "13.0", "13.1", "13.2", "13.4", "13.5", "13.6", "13.7",
                      "14.0", "14.1", "14.2", "14.3", "14.4", "14.5", "15.0", "15.2", "15.4", "15.5", "16.0", "16.1"]
    watchOS:
        version: ["4.0", "4.1", "4.2", "4.3", "5.0", "5.1", "5.2", "5.3", "6.0", "6.1", "6.2",
                  "7.0", "7.1", "7.2", "7.3", "7.4", "7.5", "7.6", "8.0", "8.1", "8.3", "8.4", "8.5", "8.6", "8.7", "9.0", "9.1"]
        sdk: [None, "watchos", "watchsimulator"]
        sdk_version: [None, "4.3", "5.0", "5.1", "5.2", "5.3", "6.0", "6.1", "6.2",
                      "7.0", "7.1", "7.2", "7.4", "8.0", "8.0.1", "8.3", "8.5", "9.0", "9.1"]
    tvOS:
        version: ["11.0", "11.1", "11.2", "11.3", "11.4", "12.0", "12.1", "12.2", "12.3", "12.4",
                  "13.0", "13.2", "13.3", "13.4", "14.0", "14.2", "14.3", "14.4", "14.5", "14.6", "14.7",
                  "15.0", "15.1", "15.2", "15.3", "15.4", "15.5", "15.6", "16.0", "16.1"]
        sdk: [None, "appletvos", "appletvsimulator"]
        sdk_version: [None, "11.3", "11.4", "12.0", "12.1", "12.2", "12.4",
                      "13.0", "13.1", "13.2", "13.4", "14.0", "14.2", "14.3", "14.5", "15.0", "15.2", "15.4", "16.0", "16.1"]
    Macos:
        version: [None, "10.6", "10.7", "10.8", "10.9", "10.10", "10.11", "10.12", "10.13", "10.14", "10.15", "11.0", "12.0", "13.0"]
        sdk: [None, "macosx"]
        sdk_version: [None, "10.13", "10.14", "10.15", "11.0", "11.1", "11.3", "12.0", "12.1", "12.3", "13.0", "13.1"]
        subsystem:
            None:
            catalyst:
                ios_version: *ios_version
    Android:
        api_level: ANY
    FreeBSD:
    SunOS:
    AIX:
    Arduino:
        board: ANY
    Emscripten:
    Neutrino:
        version: ["6.4", "6.5", "6.6", "7.0", "7.1"]
    baremetal:
    VxWorks:
        version: ["7"]
arch: [x86, x86_64, ppc32be, ppc32, ppc64le, ppc64, armv4, armv4i, armv5el, armv5hf, armv6, armv7, armv7hf, armv7s, armv7k, armv8, armv8_32, armv8.3, sparc, sparcv9, mips, mips64, avr, s390, s390x, asm.js, wasm, sh4le, e2k-v2, e2k-v3, e2k-v4, e2k-v5, e2k-v6, e2k-v7, xtensalx6, xtensalx106, xtensalx7]
compiler:
    sun-cc:
        version: ["5.10", "5.11", "5.12", "5.13", "5.14", "5.15"]
        threads: [None, posix]
        libcxx: [libCstd, libstdcxx, libstlport, libstdc++]
    gcc: &gcc
        version: ["4.1", "4.4", "4.5", "4.6", "4.7", "4.8", "4.9",
                  "5", "5.1", "5.2", "5.3", "5.4", "5.5",
                  "6", "6.1", "6.2", "6.3", "6.4", "6.5",
                  "7", "7.1", "7.2", "7.3", "7.4", "7.5",
                  "8", "8.1", "8.2", "8.3", "8.4", "8.5",
                  "9", "9.1", "9.2", "9.3", "9.4", "9.5",
                  "10", "10.1", "10.2", "10.3", "10.4",
                  "11", "11.1", "11.2", "11.3",
                  "12", "12.1", "12.2", "12.3",
                  "13", "13.1"]
        libcxx: [libstdc++, libstdc++11]
        threads: [None, posix, win32]  # Windows MinGW
        exception: [None, dwarf2, sjlj, seh]  # Windows MinGW
        cppstd: [None, 98, gnu98, 11, gnu11, 14, gnu14, 17, gnu17, 20, gnu20, 23, gnu23]
    Visual Studio: &visual_studio
        runtime: [MD, MT, MTd, MDd]
        version: ["8", "9", "10", "11", "12", "14", "15", "16", "17"]
        toolset: [None, v90, v100, v110, v110_xp, v120, v120_xp,
                  v140, v140_xp, v140_clang_c2, LLVM-vs2012, LLVM-vs2012_xp,
                  LLVM-vs2013, LLVM-vs2013_xp, LLVM-vs2014, LLVM-vs2014_xp,
                  LLVM-vs2017, LLVM-vs2017_xp, v141, v141_xp, v141_clang_c2, v142,
                  llvm, ClangCL, v143]
        cppstd: [None, 14, 17, 20, 23]
    msvc:
        version: [170, 180, 190, 191, 192, 193]
        update: [None, 0, 1, 2, 3, 4, 5, 6, 7, 8, 9]
        runtime: [static, dynamic]
        runtime_type: [Debug, Release]
        cppstd: [98, 14, 17, 20, 23]
        toolset: [None, v110_xp, v120_xp, v140_xp, v141_xp]
    clang:
        version: ["3.3", "3.4", "3.5", "3.6", "3.7", "3.8", "3.9", "4.0",
                  "5.0", "6.0", "7.0", "7.1",
                  "8", "9", "10", "11", "12", "13", "14", "15", "16"]
        libcxx: [None, libstdc++, libstdc++11, libc++, c++_shared, c++_static]
        cppstd: [None, 98, gnu98, 11, gnu11, 14, gnu14, 17, gnu17, 20, gnu20, 23, gnu23]
        runtime: [None, MD, MT, MTd, MDd, static, dynamic]
        runtime_type: [None, Debug, Release]
        runtime_version: [None, v140, v141, v142, v143]
    apple-clang: &apple_clang
        version: ["5.0", "5.1", "6.0", "6.1", "7.0", "7.3", "8.0", "8.1", "9.0", "9.1", "10.0", "11.0", "12.0", "13", "13.0", "13.1", "14", "14.0"]
        libcxx: [libstdc++, libc++]
        cppstd: [None, 98, gnu98, 11, gnu11, 14, gnu14, 17, gnu17, 20, gnu20, 23, gnu23]
    intel:
        version: ["11", "12", "13", "14", "15", "16", "17", "18", "19", "19.1"]
        update: [None, ANY]
        base:
            gcc:
                <<: *gcc
                threads: [None]
                exception: [None]
            Visual Studio:
                <<: *visual_studio
            apple-clang:
                <<: *apple_clang
    intel-cc:
        version: ["2021.1", "2021.2", "2021.3"]
        update: [None, ANY]
        mode: ["icx", "classic", "dpcpp"]
        libcxx: [None, libstdc++, libstdc++11, libc++]
        cppstd: [None, 98, gnu98, 03, gnu03, 11, gnu11, 14, gnu14, 17, gnu17, 20, gnu20, 23, gnu23]
        runtime: [None, static, dynamic]
        runtime_type: [None, Debug, Release]
    qcc:
        version: ["4.4", "5.4", "8.3"]
        libcxx: [cxx, gpp, cpp, cpp-ne, accp, acpp-ne, ecpp, ecpp-ne]
        cppstd: [None, 98, gnu98, 11, gnu11, 14, gnu14, 17, gnu17]
    mcst-lcc:
        version: ["1.19", "1.20", "1.21", "1.22", "1.23", "1.24", "1.25"]
        base:
            gcc:
                <<: *gcc
                threads: [None]
                exceptions: [None]

build_type: [None, Debug, Release, RelWithDebInfo, MinSizeRel]


cppstd: [None, 98, gnu98, 11, gnu11, 14, gnu14, 17, gnu17, 20, gnu20, 23, gnu23]  # Deprecated, use compiler.cppstd
"""

settings_1_60_1 = settings_1_60_0
settings_1_60_2 = settings_1_60_1

settings_1_61_0 = """
# Only for cross building, 'os_build/arch_build' is the system that runs Conan
os_build: [Windows, WindowsStore, Linux, Macos, FreeBSD, SunOS, AIX, VxWorks]
arch_build: [x86, x86_64, ppc32be, ppc32, ppc64le, ppc64, armv5el, armv5hf, armv6, armv7, armv7hf, armv7s, armv7k, armv8, armv8_32, armv8.3, sparc, sparcv9, mips, mips64, avr, s390, s390x, sh4le, e2k-v2, e2k-v3, e2k-v4, e2k-v5, e2k-v6, e2k-v7]

# Only for building cross compilation tools, 'os_target/arch_target' is the system for
# which the tools generate code
os_target: [Windows, Linux, Macos, Android, iOS, watchOS, tvOS, FreeBSD, SunOS, AIX, Arduino, Neutrino]
arch_target: [x86, x86_64, ppc32be, ppc32, ppc64le, ppc64, armv5el, armv5hf, armv6, armv7, armv7hf, armv7s, armv7k, armv8, armv8_32, armv8.3, sparc, sparcv9, mips, mips64, avr, s390, s390x, asm.js, wasm, sh4le, e2k-v2, e2k-v3, e2k-v4, e2k-v5, e2k-v6, e2k-v7, xtensalx6, xtensalx106, xtensalx7]

# Rest of the settings are "host" settings:
# - For native building/cross building: Where the library/program will run.
# - For building cross compilation tools: Where the cross compiler will run.
os:
    Windows:
        subsystem: [None, cygwin, msys, msys2, wsl]
    WindowsStore:
        version: ["8.1", "10.0"]
    WindowsCE:
        platform: ANY
        version: ["5.0", "6.0", "7.0", "8.0"]
    Linux:
    iOS:
        version: &ios_version
                 ["7.0", "7.1", "8.0", "8.1", "8.2", "8.3", "9.0", "9.1", "9.2", "9.3", "10.0", "10.1", "10.2", "10.3",
                  "11.0", "11.1", "11.2", "11.3", "11.4", "12.0", "12.1", "12.2", "12.3", "12.4",
                  "13.0", "13.1", "13.2", "13.3", "13.4", "13.5", "13.6", "13.7",
                  "14.0", "14.1", "14.2", "14.3", "14.4", "14.5", "14.6", "14.7", "14.8",
                  "15.0", "15.1", "15.2", "15.3", "15.4", "15.5", "15.6", "16.0", "16.1"]
        sdk: [None, "iphoneos", "iphonesimulator"]
        sdk_version: [None, "11.3", "11.4", "12.0", "12.1", "12.2", "12.4",
                      "13.0", "13.1", "13.2", "13.4", "13.5", "13.6", "13.7",
                      "14.0", "14.1", "14.2", "14.3", "14.4", "14.5", "15.0", "15.2", "15.4", "15.5", "16.0", "16.1"]
    watchOS:
        version: ["4.0", "4.1", "4.2", "4.3", "5.0", "5.1", "5.2", "5.3", "6.0", "6.1", "6.2",
                  "7.0", "7.1", "7.2", "7.3", "7.4", "7.5", "7.6", "8.0", "8.1", "8.3", "8.4", "8.5", "8.6", "8.7", "9.0", "9.1"]
        sdk: [None, "watchos", "watchsimulator"]
        sdk_version: [None, "4.3", "5.0", "5.1", "5.2", "5.3", "6.0", "6.1", "6.2",
                      "7.0", "7.1", "7.2", "7.4", "8.0", "8.0.1", "8.3", "8.5", "9.0", "9.1"]
    tvOS:
        version: ["11.0", "11.1", "11.2", "11.3", "11.4", "12.0", "12.1", "12.2", "12.3", "12.4",
                  "13.0", "13.2", "13.3", "13.4", "14.0", "14.2", "14.3", "14.4", "14.5", "14.6", "14.7",
                  "15.0", "15.1", "15.2", "15.3", "15.4", "15.5", "15.6", "16.0", "16.1"]
        sdk: [None, "appletvos", "appletvsimulator"]
        sdk_version: [None, "11.3", "11.4", "12.0", "12.1", "12.2", "12.4",
                      "13.0", "13.1", "13.2", "13.4", "14.0", "14.2", "14.3", "14.5", "15.0", "15.2", "15.4", "16.0", "16.1"]
    Macos:
        version: [None, "10.6", "10.7", "10.8", "10.9", "10.10", "10.11", "10.12", "10.13", "10.14", "10.15", "11.0", "12.0", "13.0"]
        sdk: [None, "macosx"]
        sdk_version: [None, "10.13", "10.14", "10.15", "11.0", "11.1", "11.3", "12.0", "12.1", "12.3", "13.0", "13.1"]
        subsystem:
            None:
            catalyst:
                ios_version: *ios_version
    Android:
        api_level: ANY
    FreeBSD:
    SunOS:
    AIX:
    Arduino:
        board: ANY
    Emscripten:
    Neutrino:
        version: ["6.4", "6.5", "6.6", "7.0", "7.1"]
    baremetal:
    VxWorks:
        version: ["7"]
arch: [x86, x86_64, ppc32be, ppc32, ppc64le, ppc64, armv4, armv4i, armv5el, armv5hf, armv6, armv7, armv7hf, armv7s, armv7k, armv8, armv8_32, armv8.3, sparc, sparcv9, mips, mips64, avr, s390, s390x, asm.js, wasm, sh4le, e2k-v2, e2k-v3, e2k-v4, e2k-v5, e2k-v6, e2k-v7, xtensalx6, xtensalx106, xtensalx7]
compiler:
    sun-cc:
        version: ["5.10", "5.11", "5.12", "5.13", "5.14", "5.15"]
        threads: [None, posix]
        libcxx: [libCstd, libstdcxx, libstlport, libstdc++]
    gcc: &gcc
        version: ["4.1", "4.4", "4.5", "4.6", "4.7", "4.8", "4.9",
                  "5", "5.1", "5.2", "5.3", "5.4", "5.5",
                  "6", "6.1", "6.2", "6.3", "6.4", "6.5",
                  "7", "7.1", "7.2", "7.3", "7.4", "7.5",
                  "8", "8.1", "8.2", "8.3", "8.4", "8.5",
                  "9", "9.1", "9.2", "9.3", "9.4", "9.5",
                  "10", "10.1", "10.2", "10.3", "10.4",
                  "11", "11.1", "11.2", "11.3",
                  "12", "12.1", "12.2", "12.3",
                  "13", "13.1"]
        libcxx: [libstdc++, libstdc++11]
        threads: [None, posix, win32]  # Windows MinGW
        exception: [None, dwarf2, sjlj, seh]  # Windows MinGW
        cppstd: [None, 98, gnu98, 11, gnu11, 14, gnu14, 17, gnu17, 20, gnu20, 23, gnu23]
    Visual Studio: &visual_studio
        runtime: [MD, MT, MTd, MDd]
        version: ["8", "9", "10", "11", "12", "14", "15", "16", "17"]
        toolset: [None, v90, v100, v110, v110_xp, v120, v120_xp,
                  v140, v140_xp, v140_clang_c2, LLVM-vs2012, LLVM-vs2012_xp,
                  LLVM-vs2013, LLVM-vs2013_xp, LLVM-vs2014, LLVM-vs2014_xp,
                  LLVM-vs2017, LLVM-vs2017_xp, v141, v141_xp, v141_clang_c2, v142,
                  llvm, ClangCL, v143]
        cppstd: [None, 14, 17, 20, 23]
    msvc:
        version: [170, 180, 190, 191, 192, 193]
        update: [None, 0, 1, 2, 3, 4, 5, 6, 7, 8, 9]
        runtime: [static, dynamic]
        runtime_type: [Debug, Release]
        cppstd: [98, 14, 17, 20, 23]
        toolset: [None, v110_xp, v120_xp, v140_xp, v141_xp]
    clang:
        version: ["3.3", "3.4", "3.5", "3.6", "3.7", "3.8", "3.9", "4.0",
                  "5.0", "6.0", "7.0", "7.1",
                  "8", "9", "10", "11", "12", "13", "14", "15", "16"]
        libcxx: [None, libstdc++, libstdc++11, libc++, c++_shared, c++_static]
        cppstd: [None, 98, gnu98, 11, gnu11, 14, gnu14, 17, gnu17, 20, gnu20, 23, gnu23]
        runtime: [None, MD, MT, MTd, MDd, static, dynamic]
        runtime_type: [None, Debug, Release]
        runtime_version: [None, v140, v141, v142, v143]
    apple-clang: &apple_clang
        version: ["5.0", "5.1", "6.0", "6.1", "7.0", "7.3", "8.0", "8.1", "9.0", "9.1",
                  "10.0", "11.0", "12.0", "13", "13.0", "13.1", "14", "14.0", "15", "15.0"]
        libcxx: [libstdc++, libc++]
        cppstd: [None, 98, gnu98, 11, gnu11, 14, gnu14, 17, gnu17, 20, gnu20, 23, gnu23]
    intel:
        version: ["11", "12", "13", "14", "15", "16", "17", "18", "19", "19.1"]
        update: [None, ANY]
        base:
            gcc:
                <<: *gcc
                threads: [None]
                exception: [None]
            Visual Studio:
                <<: *visual_studio
            apple-clang:
                <<: *apple_clang
    intel-cc:
        version: ["2021.1", "2021.2", "2021.3"]
        update: [None, ANY]
        mode: ["icx", "classic", "dpcpp"]
        libcxx: [None, libstdc++, libstdc++11, libc++]
        cppstd: [None, 98, gnu98, 03, gnu03, 11, gnu11, 14, gnu14, 17, gnu17, 20, gnu20, 23, gnu23]
        runtime: [None, static, dynamic]
        runtime_type: [None, Debug, Release]
    qcc:
        version: ["4.4", "5.4", "8.3"]
        libcxx: [cxx, gpp, cpp, cpp-ne, accp, acpp-ne, ecpp, ecpp-ne]
        cppstd: [None, 98, gnu98, 11, gnu11, 14, gnu14, 17, gnu17]
    mcst-lcc:
        version: ["1.19", "1.20", "1.21", "1.22", "1.23", "1.24", "1.25"]
        base:
            gcc:
                <<: *gcc
                threads: [None]
                exceptions: [None]

build_type: [None, Debug, Release, RelWithDebInfo, MinSizeRel]


cppstd: [None, 98, gnu98, 11, gnu11, 14, gnu14, 17, gnu17, 20, gnu20, 23, gnu23]  # Deprecated, use compiler.cppstd
"""

settings_1_62_0 = """
# Only for cross building, 'os_build/arch_build' is the system that runs Conan
os_build: [Windows, WindowsStore, Linux, Macos, FreeBSD, SunOS, AIX, VxWorks]
arch_build: [x86, x86_64, ppc32be, ppc32, ppc64le, ppc64, armv5el, armv5hf, armv6, armv7, armv7hf, armv7s, armv7k, armv8, armv8_32, armv8.3, sparc, sparcv9, mips, mips64, avr, s390, s390x, sh4le, e2k-v2, e2k-v3, e2k-v4, e2k-v5, e2k-v6, e2k-v7]

# Only for building cross compilation tools, 'os_target/arch_target' is the system for
# which the tools generate code
os_target: [Windows, Linux, Macos, Android, iOS, watchOS, tvOS, FreeBSD, SunOS, AIX, Arduino, Neutrino]
arch_target: [x86, x86_64, ppc32be, ppc32, ppc64le, ppc64, armv5el, armv5hf, armv6, armv7, armv7hf, armv7s, armv7k, armv8, armv8_32, armv8.3, sparc, sparcv9, mips, mips64, avr, s390, s390x, asm.js, wasm, sh4le, e2k-v2, e2k-v3, e2k-v4, e2k-v5, e2k-v6, e2k-v7, xtensalx6, xtensalx106, xtensalx7]

# Rest of the settings are "host" settings:
# - For native building/cross building: Where the library/program will run.
# - For building cross compilation tools: Where the cross compiler will run.
os:
    Windows:
        subsystem: [None, cygwin, msys, msys2, wsl]
    WindowsStore:
        version: ["8.1", "10.0"]
    WindowsCE:
        platform: ANY
        version: ["5.0", "6.0", "7.0", "8.0"]
    Linux:
    iOS:
        version: &ios_version
                 ["7.0", "7.1", "8.0", "8.1", "8.2", "8.3", "9.0", "9.1", "9.2", "9.3", "10.0", "10.1", "10.2", "10.3",
                  "11.0", "11.1", "11.2", "11.3", "11.4", "12.0", "12.1", "12.2", "12.3", "12.4",
                  "13.0", "13.1", "13.2", "13.3", "13.4", "13.5", "13.6", "13.7",
                  "14.0", "14.1", "14.2", "14.3", "14.4", "14.5", "14.6", "14.7", "14.8",
                  "15.0", "15.1", "15.2", "15.3", "15.4", "15.5", "15.6", "16.0", "16.1"]
        sdk: [None, "iphoneos", "iphonesimulator"]
        sdk_version: [None, "11.3", "11.4", "12.0", "12.1", "12.2", "12.4",
                      "13.0", "13.1", "13.2", "13.4", "13.5", "13.6", "13.7",
                      "14.0", "14.1", "14.2", "14.3", "14.4", "14.5", "15.0", "15.2", "15.4", "15.5", "16.0", "16.1"]
    watchOS:
        version: ["4.0", "4.1", "4.2", "4.3", "5.0", "5.1", "5.2", "5.3", "6.0", "6.1", "6.2",
                  "7.0", "7.1", "7.2", "7.3", "7.4", "7.5", "7.6", "8.0", "8.1", "8.3", "8.4", "8.5", "8.6", "8.7", "9.0", "9.1"]
        sdk: [None, "watchos", "watchsimulator"]
        sdk_version: [None, "4.3", "5.0", "5.1", "5.2", "5.3", "6.0", "6.1", "6.2",
                      "7.0", "7.1", "7.2", "7.4", "8.0", "8.0.1", "8.3", "8.5", "9.0", "9.1"]
    tvOS:
        version: ["11.0", "11.1", "11.2", "11.3", "11.4", "12.0", "12.1", "12.2", "12.3", "12.4",
                  "13.0", "13.2", "13.3", "13.4", "14.0", "14.2", "14.3", "14.4", "14.5", "14.6", "14.7",
                  "15.0", "15.1", "15.2", "15.3", "15.4", "15.5", "15.6", "16.0", "16.1"]
        sdk: [None, "appletvos", "appletvsimulator"]
        sdk_version: [None, "11.3", "11.4", "12.0", "12.1", "12.2", "12.4",
                      "13.0", "13.1", "13.2", "13.4", "14.0", "14.2", "14.3", "14.5", "15.0", "15.2", "15.4", "16.0", "16.1"]
    Macos:
        version: [None, "10.6", "10.7", "10.8", "10.9", "10.10", "10.11", "10.12", "10.13", "10.14", "10.15", "11.0", "12.0", "13.0"]
        sdk: [None, "macosx"]
        sdk_version: [None, "10.13", "10.14", "10.15", "11.0", "11.1", "11.3", "12.0", "12.1", "12.3", "13.0", "13.1"]
        subsystem:
            None:
            catalyst:
                ios_version: *ios_version
    Android:
        api_level: ANY
    FreeBSD:
    SunOS:
    AIX:
    Arduino:
        board: ANY
    Emscripten:
    Neutrino:
        version: ["6.4", "6.5", "6.6", "7.0", "7.1"]
    baremetal:
    VxWorks:
        version: ["7"]
arch: [x86, x86_64, ppc32be, ppc32, ppc64le, ppc64, armv4, armv4i, armv5el, armv5hf, armv6, armv7, armv7hf, armv7s, armv7k, armv8, armv8_32, armv8.3, sparc, sparcv9, mips, mips64, avr, s390, s390x, asm.js, wasm, sh4le, e2k-v2, e2k-v3, e2k-v4, e2k-v5, e2k-v6, e2k-v7, xtensalx6, xtensalx106, xtensalx7]
compiler:
    sun-cc:
        version: ["5.10", "5.11", "5.12", "5.13", "5.14", "5.15"]
        threads: [None, posix]
        libcxx: [libCstd, libstdcxx, libstlport, libstdc++]
    gcc: &gcc
        version: ["4.1", "4.4", "4.5", "4.6", "4.7", "4.8", "4.9",
                  "5", "5.1", "5.2", "5.3", "5.4", "5.5",
                  "6", "6.1", "6.2", "6.3", "6.4", "6.5",
                  "7", "7.1", "7.2", "7.3", "7.4", "7.5",
                  "8", "8.1", "8.2", "8.3", "8.4", "8.5",
                  "9", "9.1", "9.2", "9.3", "9.4", "9.5",
                  "10", "10.1", "10.2", "10.3", "10.4", "10.5",
                  "11", "11.1", "11.2", "11.3", "11.4",
                  "12", "12.1", "12.2", "12.3",
                  "13", "13.1", "13.2"]
        libcxx: [libstdc++, libstdc++11]
        threads: [None, posix, win32]  # Windows MinGW
        exception: [None, dwarf2, sjlj, seh]  # Windows MinGW
        cppstd: [None, 98, gnu98, 11, gnu11, 14, gnu14, 17, gnu17, 20, gnu20, 23, gnu23]
    Visual Studio: &visual_studio
        runtime: [MD, MT, MTd, MDd]
        version: ["8", "9", "10", "11", "12", "14", "15", "16", "17"]
        toolset: [None, v90, v100, v110, v110_xp, v120, v120_xp,
                  v140, v140_xp, v140_clang_c2, LLVM-vs2012, LLVM-vs2012_xp,
                  LLVM-vs2013, LLVM-vs2013_xp, LLVM-vs2014, LLVM-vs2014_xp,
                  LLVM-vs2017, LLVM-vs2017_xp, v141, v141_xp, v141_clang_c2, v142,
                  llvm, ClangCL, v143]
        cppstd: [None, 14, 17, 20, 23]
    msvc:
        version: [170, 180, 190, 191, 192, 193]
        update: [None, 0, 1, 2, 3, 4, 5, 6, 7, 8, 9]
        runtime: [static, dynamic]
        runtime_type: [Debug, Release]
        cppstd: [98, 14, 17, 20, 23]
        toolset: [None, v110_xp, v120_xp, v140_xp, v141_xp]
    clang:
        version: ["3.3", "3.4", "3.5", "3.6", "3.7", "3.8", "3.9", "4.0",
                  "5.0", "6.0", "7.0", "7.1",
                  "8", "9", "10", "11", "12", "13", "14", "15", "16", "17"]
        libcxx: [None, libstdc++, libstdc++11, libc++, c++_shared, c++_static]
        cppstd: [None, 98, gnu98, 11, gnu11, 14, gnu14, 17, gnu17, 20, gnu20, 23, gnu23]
        runtime: [None, MD, MT, MTd, MDd, static, dynamic]
        runtime_type: [None, Debug, Release]
        runtime_version: [None, v140, v141, v142, v143]
    apple-clang: &apple_clang
        version: ["5.0", "5.1", "6.0", "6.1", "7.0", "7.3", "8.0", "8.1", "9.0", "9.1",
                  "10.0", "11.0", "12.0", "13", "13.0", "13.1", "14", "14.0", "15", "15.0"]
        libcxx: [libstdc++, libc++]
        cppstd: [None, 98, gnu98, 11, gnu11, 14, gnu14, 17, gnu17, 20, gnu20, 23, gnu23]
    intel:
        version: ["11", "12", "13", "14", "15", "16", "17", "18", "19", "19.1"]
        update: [None, ANY]
        base:
            gcc:
                <<: *gcc
                threads: [None]
                exception: [None]
            Visual Studio:
                <<: *visual_studio
            apple-clang:
                <<: *apple_clang
    intel-cc:
        version: ["2021.1", "2021.2", "2021.3"]
        update: [None, ANY]
        mode: ["icx", "classic", "dpcpp"]
        libcxx: [None, libstdc++, libstdc++11, libc++]
        cppstd: [None, 98, gnu98, 03, gnu03, 11, gnu11, 14, gnu14, 17, gnu17, 20, gnu20, 23, gnu23]
        runtime: [None, static, dynamic]
        runtime_type: [None, Debug, Release]
    qcc:
        version: ["4.4", "5.4", "8.3"]
        libcxx: [cxx, gpp, cpp, cpp-ne, accp, acpp-ne, ecpp, ecpp-ne]
        cppstd: [None, 98, gnu98, 11, gnu11, 14, gnu14, 17, gnu17]
    mcst-lcc:
        version: ["1.19", "1.20", "1.21", "1.22", "1.23", "1.24", "1.25"]
        base:
            gcc:
                <<: *gcc
                threads: [None]
                exceptions: [None]

build_type: [None, Debug, Release, RelWithDebInfo, MinSizeRel]


cppstd: [None, 98, gnu98, 11, gnu11, 14, gnu14, 17, gnu17, 20, gnu20, 23, gnu23]  # Deprecated, use compiler.cppstd
"""

settings_1_63_0 = """
# Only for cross building, 'os_build/arch_build' is the system that runs Conan
os_build: [Windows, WindowsStore, Linux, Macos, FreeBSD, SunOS, AIX, VxWorks]
arch_build: [x86, x86_64, ppc32be, ppc32, ppc64le, ppc64, armv5el, armv5hf, armv6, armv7, armv7hf, armv7s, armv7k, armv8, armv8_32, armv8.3, sparc, sparcv9, mips, mips64, avr, s390, s390x, sh4le, e2k-v2, e2k-v3, e2k-v4, e2k-v5, e2k-v6, e2k-v7]

# Only for building cross compilation tools, 'os_target/arch_target' is the system for
# which the tools generate code
os_target: [Windows, Linux, Macos, Android, iOS, watchOS, tvOS, FreeBSD, SunOS, AIX, Arduino, Neutrino]
arch_target: [x86, x86_64, ppc32be, ppc32, ppc64le, ppc64, armv5el, armv5hf, armv6, armv7, armv7hf, armv7s, armv7k, armv8, armv8_32, armv8.3, sparc, sparcv9, mips, mips64, avr, s390, s390x, asm.js, wasm, sh4le, e2k-v2, e2k-v3, e2k-v4, e2k-v5, e2k-v6, e2k-v7, xtensalx6, xtensalx106, xtensalx7]

# Rest of the settings are "host" settings:
# - For native building/cross building: Where the library/program will run.
# - For building cross compilation tools: Where the cross compiler will run.
os:
    Windows:
        subsystem: [None, cygwin, msys, msys2, wsl]
    WindowsStore:
        version: ["8.1", "10.0"]
    WindowsCE:
        platform: ANY
        version: ["5.0", "6.0", "7.0", "8.0"]
    Linux:
    iOS:
        version: &ios_version
                 ["7.0", "7.1", "8.0", "8.1", "8.2", "8.3", "9.0", "9.1", "9.2", "9.3", "10.0", "10.1", "10.2", "10.3",
                  "11.0", "11.1", "11.2", "11.3", "11.4", "12.0", "12.1", "12.2", "12.3", "12.4",
                  "13.0", "13.1", "13.2", "13.3", "13.4", "13.5", "13.6", "13.7",
                  "14.0", "14.1", "14.2", "14.3", "14.4", "14.5", "14.6", "14.7", "14.8",
                  "15.0", "15.1", "15.2", "15.3", "15.4", "15.5", "15.6", "16.0", "16.1"]
        sdk: [None, "iphoneos", "iphonesimulator"]
        sdk_version: [None, "11.3", "11.4", "12.0", "12.1", "12.2", "12.4",
                      "13.0", "13.1", "13.2", "13.4", "13.5", "13.6", "13.7",
                      "14.0", "14.1", "14.2", "14.3", "14.4", "14.5", "15.0", "15.2", "15.4", "15.5", "16.0", "16.1"]
    watchOS:
        version: ["4.0", "4.1", "4.2", "4.3", "5.0", "5.1", "5.2", "5.3", "6.0", "6.1", "6.2",
                  "7.0", "7.1", "7.2", "7.3", "7.4", "7.5", "7.6", "8.0", "8.1", "8.3", "8.4", "8.5", "8.6", "8.7", "9.0", "9.1"]
        sdk: [None, "watchos", "watchsimulator"]
        sdk_version: [None, "4.3", "5.0", "5.1", "5.2", "5.3", "6.0", "6.1", "6.2",
                      "7.0", "7.1", "7.2", "7.4", "8.0", "8.0.1", "8.3", "8.5", "9.0", "9.1"]
    tvOS:
        version: ["11.0", "11.1", "11.2", "11.3", "11.4", "12.0", "12.1", "12.2", "12.3", "12.4",
                  "13.0", "13.2", "13.3", "13.4", "14.0", "14.2", "14.3", "14.4", "14.5", "14.6", "14.7",
                  "15.0", "15.1", "15.2", "15.3", "15.4", "15.5", "15.6", "16.0", "16.1"]
        sdk: [None, "appletvos", "appletvsimulator"]
        sdk_version: [None, "11.3", "11.4", "12.0", "12.1", "12.2", "12.4",
                      "13.0", "13.1", "13.2", "13.4", "14.0", "14.2", "14.3", "14.5", "15.0", "15.2", "15.4", "16.0", "16.1"]
    Macos:
        version: [None, "10.6", "10.7", "10.8", "10.9", "10.10", "10.11", "10.12", "10.13", "10.14", "10.15", "11.0", "12.0", "13.0",
                  "14.0", "14.1"]
        sdk: [None, "macosx"]
        sdk_version: [None, "10.13", "10.14", "10.15", "11.0", "11.1", "11.3", "12.0", "12.1", "12.3", "13.0", "13.1"]
        subsystem:
            None:
            catalyst:
                ios_version: *ios_version
    Android:
        api_level: ANY
    FreeBSD:
    SunOS:
    AIX:
    Arduino:
        board: ANY
    Emscripten:
    Neutrino:
        version: ["6.4", "6.5", "6.6", "7.0", "7.1"]
    baremetal:
    VxWorks:
        version: ["7"]
arch: [x86, x86_64, ppc32be, ppc32, ppc64le, ppc64, armv4, armv4i, armv5el, armv5hf, armv6, armv7, armv7hf, armv7s, armv7k, armv8, armv8_32, armv8.3, sparc, sparcv9, mips, mips64, avr, s390, s390x, asm.js, wasm, sh4le, e2k-v2, e2k-v3, e2k-v4, e2k-v5, e2k-v6, e2k-v7, xtensalx6, xtensalx106, xtensalx7]
compiler:
    sun-cc:
        version: ["5.10", "5.11", "5.12", "5.13", "5.14", "5.15"]
        threads: [None, posix]
        libcxx: [libCstd, libstdcxx, libstlport, libstdc++]
    gcc: &gcc
        version: ["4.1", "4.4", "4.5", "4.6", "4.7", "4.8", "4.9",
                  "5", "5.1", "5.2", "5.3", "5.4", "5.5",
                  "6", "6.1", "6.2", "6.3", "6.4", "6.5",
                  "7", "7.1", "7.2", "7.3", "7.4", "7.5",
                  "8", "8.1", "8.2", "8.3", "8.4", "8.5",
                  "9", "9.1", "9.2", "9.3", "9.4", "9.5",
                  "10", "10.1", "10.2", "10.3", "10.4", "10.5",
                  "11", "11.1", "11.2", "11.3", "11.4",
                  "12", "12.1", "12.2", "12.3",
                  "13", "13.1", "13.2"]
        libcxx: [libstdc++, libstdc++11]
        threads: [None, posix, win32]  # Windows MinGW
        exception: [None, dwarf2, sjlj, seh]  # Windows MinGW
        cppstd: [None, 98, gnu98, 11, gnu11, 14, gnu14, 17, gnu17, 20, gnu20, 23, gnu23]
    Visual Studio: &visual_studio
        runtime: [MD, MT, MTd, MDd]
        version: ["8", "9", "10", "11", "12", "14", "15", "16", "17"]
        toolset: [None, v90, v100, v110, v110_xp, v120, v120_xp,
                  v140, v140_xp, v140_clang_c2, LLVM-vs2012, LLVM-vs2012_xp,
                  LLVM-vs2013, LLVM-vs2013_xp, LLVM-vs2014, LLVM-vs2014_xp,
                  LLVM-vs2017, LLVM-vs2017_xp, v141, v141_xp, v141_clang_c2, v142,
                  llvm, ClangCL, v143]
        cppstd: [None, 14, 17, 20, 23]
    msvc:
        version: [170, 180, 190, 191, 192, 193]
        update: [None, 0, 1, 2, 3, 4, 5, 6, 7, 8, 9]
        runtime: [static, dynamic]
        runtime_type: [Debug, Release]
        cppstd: [98, 14, 17, 20, 23]
        toolset: [None, v110_xp, v120_xp, v140_xp, v141_xp]
    clang:
        version: ["3.3", "3.4", "3.5", "3.6", "3.7", "3.8", "3.9", "4.0",
                  "5.0", "6.0", "7.0", "7.1",
                  "8", "9", "10", "11", "12", "13", "14", "15", "16", "17"]
        libcxx: [None, libstdc++, libstdc++11, libc++, c++_shared, c++_static]
        cppstd: [None, 98, gnu98, 11, gnu11, 14, gnu14, 17, gnu17, 20, gnu20, 23, gnu23]
        runtime: [None, MD, MT, MTd, MDd, static, dynamic]
        runtime_type: [None, Debug, Release]
        runtime_version: [None, v140, v141, v142, v143]
    apple-clang: &apple_clang
        version: ["5.0", "5.1", "6.0", "6.1", "7.0", "7.3", "8.0", "8.1", "9.0", "9.1",
                  "10.0", "11.0", "12.0", "13", "13.0", "13.1", "14", "14.0", "15", "15.0"]
        libcxx: [libstdc++, libc++]
        cppstd: [None, 98, gnu98, 11, gnu11, 14, gnu14, 17, gnu17, 20, gnu20, 23, gnu23]
    intel:
        version: ["11", "12", "13", "14", "15", "16", "17", "18", "19", "19.1"]
        update: [None, ANY]
        base:
            gcc:
                <<: *gcc
                threads: [None]
                exception: [None]
            Visual Studio:
                <<: *visual_studio
            apple-clang:
                <<: *apple_clang
    intel-cc:
        version: ["2021.1", "2021.2", "2021.3"]
        update: [None, ANY]
        mode: ["icx", "classic", "dpcpp"]
        libcxx: [None, libstdc++, libstdc++11, libc++]
        cppstd: [None, 98, gnu98, 03, gnu03, 11, gnu11, 14, gnu14, 17, gnu17, 20, gnu20, 23, gnu23]
        runtime: [None, static, dynamic]
        runtime_type: [None, Debug, Release]
    qcc:
        version: ["4.4", "5.4", "8.3"]
        libcxx: [cxx, gpp, cpp, cpp-ne, accp, acpp-ne, ecpp, ecpp-ne]
        cppstd: [None, 98, gnu98, 11, gnu11, 14, gnu14, 17, gnu17]
    mcst-lcc:
        version: ["1.19", "1.20", "1.21", "1.22", "1.23", "1.24", "1.25"]
        base:
            gcc:
                <<: *gcc
                threads: [None]
                exceptions: [None]

build_type: [None, Debug, Release, RelWithDebInfo, MinSizeRel]


cppstd: [None, 98, gnu98, 11, gnu11, 14, gnu14, 17, gnu17, 20, gnu20, 23, gnu23]  # Deprecated, use compiler.cppstd
"""

settings_1_64_0 = settings_1_63_0

<<<<<<< HEAD
settings_1_65_0 = settings_1_64_0
=======
settings_1_64_1 = settings_1_64_0
>>>>>>> 53923eff
<|MERGE_RESOLUTION|>--- conflicted
+++ resolved
@@ -4972,9 +4972,6 @@
 """
 
 settings_1_64_0 = settings_1_63_0
-
-<<<<<<< HEAD
-settings_1_65_0 = settings_1_64_0
-=======
 settings_1_64_1 = settings_1_64_0
->>>>>>> 53923eff
+
+settings_1_65_0 = settings_1_64_1