settings_1_9_0 = """
# Only for cross building, 'os_build/arch_build' is the system that runs Conan
os_build: [Windows, WindowsStore, Linux, Macos, FreeBSD, SunOS]
arch_build: [x86, x86_64, ppc64le, ppc64, armv6, armv7, armv7hf, armv8, sparc, sparcv9, mips, mips64, avr, armv7s, armv7k]

# Only for building cross compilation tools, 'os_target/arch_target' is the system for
# which the tools generate code
os_target: [Windows, Linux, Macos, Android, iOS, watchOS, tvOS, FreeBSD, SunOS, Arduino]
arch_target: [x86, x86_64, ppc64le, ppc64, armv6, armv7, armv7hf, armv8, sparc, sparcv9, mips, mips64, avr, armv7s, armv7k]

# Rest of the settings are "host" settings:
# - For native building/cross building: Where the library/program will run.
# - For building cross compilation tools: Where the cross compiler will run.
os:
    Windows:
        subsystem: [None, cygwin, msys, msys2, wsl]
    WindowsStore:
        version: ["8.1", "10.0"]
    Linux:
    Macos:
        version: [None, "10.6", "10.7", "10.8", "10.9", "10.10", "10.11", "10.12", "10.13", "10.14"]
    Android:
        api_level: ANY
    iOS:
        version: ["7.0", "7.1", "8.0", "8.1", "8.2", "8.3", "9.0", "9.1", "9.2", "9.3", "10.0", "10.1", "10.2", "10.3", "11.0"]
    watchOS:
        version: ["4.0"]
    tvOS:
        version: ["11.0"]
    FreeBSD:
    SunOS:
    Arduino:
        board: ANY
arch: [x86, x86_64, ppc64le, ppc64, armv6, armv7, armv7hf, armv8, sparc, sparcv9, mips, mips64, avr, armv7s, armv7k]
compiler:
    sun-cc:
        version: ["5.10", "5.11", "5.12", "5.13", "5.14"]
        threads: [None, posix]
        libcxx: [libCstd, libstdcxx, libstlport, libstdc++]
    gcc:
        version: ["4.1", "4.4", "4.5", "4.6", "4.7", "4.8", "4.9",
                  "5", "5.1", "5.2", "5.3", "5.4", "5.5",
                  "6", "6.1", "6.2", "6.3", "6.4",
                  "7", "7.1", "7.2", "7.3",
                  "8", "8.1", "8.2"]
        libcxx: [libstdc++, libstdc++11]
        threads: [None, posix, win32] #  Windows MinGW
        exception: [None, dwarf2, sjlj, seh] # Windows MinGW
    Visual Studio:
        runtime: [MD, MT, MTd, MDd]
        version: ["8", "9", "10", "11", "12", "14", "15"]
        toolset: [None, v90, v100, v110, v110_xp, v120, v120_xp,
                  v140, v140_xp, v140_clang_c2, LLVM-vs2012, LLVM-vs2012_xp,
                  LLVM-vs2013, LLVM-vs2013_xp, LLVM-vs2014, LLVM-vs2014_xp,
                  LLVM-vs2017, LLVM-vs2017_xp, v141, v141_xp, v141_clang_c2]
    clang:
        version: ["3.3", "3.4", "3.5", "3.6", "3.7", "3.8", "3.9", "4.0",
                  "5.0", "6.0", "7.0",
                  "8"]
        libcxx: [libstdc++, libstdc++11, libc++]
    apple-clang:
        version: ["5.0", "5.1", "6.0", "6.1", "7.0", "7.3", "8.0", "8.1", "9.0", "9.1", "10.0"]
        libcxx: [libstdc++, libc++]

build_type: [None, Debug, Release, RelWithDebInfo, MinSizeRel]
cppstd: [None, 98, gnu98, 11, gnu11, 14, gnu14, 17, gnu17, 20, gnu20]
"""

settings_1_9_1 = settings_1_9_0
settings_1_9_2 = settings_1_9_1
settings_1_10_0 = settings_1_9_2
settings_1_10_1 = settings_1_10_0
settings_1_10_2 = settings_1_10_1
settings_1_11_0 = settings_1_10_2
settings_1_11_1 = settings_1_11_0
settings_1_11_2 = settings_1_11_1
settings_1_11_3 = settings_1_11_2
settings_1_12_0 = """
# Only for cross building, 'os_build/arch_build' is the system that runs Conan
os_build: [Windows, WindowsStore, Linux, Macos, FreeBSD, SunOS]
arch_build: [x86, x86_64, ppc32, ppc64le, ppc64, armv6, armv7, armv7hf, armv7s, armv7k, armv8, armv8_32, armv8.3, sparc, sparcv9, mips, mips64, avr]

# Only for building cross compilation tools, 'os_target/arch_target' is the system for
# which the tools generate code
os_target: [Windows, Linux, Macos, Android, iOS, watchOS, tvOS, FreeBSD, SunOS, Arduino]
arch_target: [x86, x86_64, ppc32, ppc64le, ppc64, armv6, armv7, armv7hf, armv7s, armv7k, armv8, armv8_32, armv8.3, sparc, sparcv9, mips, mips64, avr]

# Rest of the settings are "host" settings:
# - For native building/cross building: Where the library/program will run.
# - For building cross compilation tools: Where the cross compiler will run.
os:
    Windows:
        subsystem: [None, cygwin, msys, msys2, wsl]
    WindowsStore:
        version: ["8.1", "10.0"]
    Linux:
    Macos:
        version: [None, "10.6", "10.7", "10.8", "10.9", "10.10", "10.11", "10.12", "10.13", "10.14"]
    Android:
        api_level: ANY
    iOS:
        version: ["7.0", "7.1", "8.0", "8.1", "8.2", "8.3", "9.0", "9.1", "9.2", "9.3", "10.0", "10.1", "10.2", "10.3", "11.0", "11.1", "11.2", "11.3", "11.4", "12.0", "12.1"]
    watchOS:
        version: ["4.0", "4.1", "4.2", "4.3", "5.0", "5.1"]
    tvOS:
        version: ["11.0", "11.1", "11.2", "11.3", "11.4", "12.0", "12.1"]
    FreeBSD:
    SunOS:
    Arduino:
        board: ANY
arch: [x86, x86_64, ppc32, ppc64le, ppc64, armv6, armv7, armv7hf, armv7s, armv7k, armv8, armv8_32, armv8.3, sparc, sparcv9, mips, mips64, avr]
compiler:
    sun-cc:
        version: ["5.10", "5.11", "5.12", "5.13", "5.14"]
        threads: [None, posix]
        libcxx: [libCstd, libstdcxx, libstlport, libstdc++]
    gcc:
        version: ["4.1", "4.4", "4.5", "4.6", "4.7", "4.8", "4.9",
                  "5", "5.1", "5.2", "5.3", "5.4", "5.5",
                  "6", "6.1", "6.2", "6.3", "6.4",
                  "7", "7.1", "7.2", "7.3",
                  "8", "8.1", "8.2"]
        libcxx: [libstdc++, libstdc++11]
        threads: [None, posix, win32] #  Windows MinGW
        exception: [None, dwarf2, sjlj, seh] # Windows MinGW
    Visual Studio:
        runtime: [MD, MT, MTd, MDd]
        version: ["8", "9", "10", "11", "12", "14", "15"]
        toolset: [None, v90, v100, v110, v110_xp, v120, v120_xp,
                  v140, v140_xp, v140_clang_c2, LLVM-vs2012, LLVM-vs2012_xp,
                  LLVM-vs2013, LLVM-vs2013_xp, LLVM-vs2014, LLVM-vs2014_xp,
                  LLVM-vs2017, LLVM-vs2017_xp, v141, v141_xp, v141_clang_c2]
    clang:
        version: ["3.3", "3.4", "3.5", "3.6", "3.7", "3.8", "3.9", "4.0",
                  "5.0", "6.0", "7.0",
                  "8"]
        libcxx: [libstdc++, libstdc++11, libc++]
    apple-clang:
        version: ["5.0", "5.1", "6.0", "6.1", "7.0", "7.3", "8.0", "8.1", "9.0", "9.1", "10.0"]
        libcxx: [libstdc++, libc++]

build_type: [None, Debug, Release, RelWithDebInfo, MinSizeRel]
cppstd: [None, 98, gnu98, 11, gnu11, 14, gnu14, 17, gnu17, 20, gnu20]
"""

settings_1_12_1 = settings_1_12_0
settings_1_12_2 = settings_1_12_1
settings_1_12_3 = settings_1_12_2
settings_1_12_4 = settings_1_12_3
settings_1_13_0 = """
# Only for cross building, 'os_build/arch_build' is the system that runs Conan
os_build: [Windows, WindowsStore, Linux, Macos, FreeBSD, SunOS]
arch_build: [x86, x86_64, ppc32, ppc64le, ppc64, armv5el, armv5hf, armv6, armv7, armv7hf, armv7s, armv7k, armv8, armv8_32, armv8.3, sparc, sparcv9, mips, mips64, avr]

# Only for building cross compilation tools, 'os_target/arch_target' is the system for
# which the tools generate code
os_target: [Windows, Linux, Macos, Android, iOS, watchOS, tvOS, FreeBSD, SunOS, Arduino]
arch_target: [x86, x86_64, ppc32, ppc64le, ppc64, armv5el, armv5hf, armv6, armv7, armv7hf, armv7s, armv7k, armv8, armv8_32, armv8.3, sparc, sparcv9, mips, mips64, avr]

# Rest of the settings are "host" settings:
# - For native building/cross building: Where the library/program will run.
# - For building cross compilation tools: Where the cross compiler will run.
os:
    Windows:
        subsystem: [None, cygwin, msys, msys2, wsl]
    WindowsStore:
        version: ["8.1", "10.0"]
    Linux:
    Macos:
        version: [None, "10.6", "10.7", "10.8", "10.9", "10.10", "10.11", "10.12", "10.13", "10.14"]
    Android:
        api_level: ANY
    iOS:
        version: ["7.0", "7.1", "8.0", "8.1", "8.2", "8.3", "9.0", "9.1", "9.2", "9.3", "10.0", "10.1", "10.2", "10.3", "11.0", "11.1", "11.2", "11.3", "11.4", "12.0", "12.1"]
    watchOS:
        version: ["4.0", "4.1", "4.2", "4.3", "5.0", "5.1"]
    tvOS:
        version: ["11.0", "11.1", "11.2", "11.3", "11.4", "12.0", "12.1"]
    FreeBSD:
    SunOS:
    Arduino:
        board: ANY
arch: [x86, x86_64, ppc32, ppc64le, ppc64, armv5el, armv5hf, armv6, armv7, armv7hf, armv7s, armv7k, armv8, armv8_32, armv8.3, sparc, sparcv9, mips, mips64, avr]
compiler:
    sun-cc:
        version: ["5.10", "5.11", "5.12", "5.13", "5.14"]
        threads: [None, posix]
        libcxx: [libCstd, libstdcxx, libstlport, libstdc++]
    gcc:
        version: ["4.1", "4.4", "4.5", "4.6", "4.7", "4.8", "4.9",
                  "5", "5.1", "5.2", "5.3", "5.4", "5.5",
                  "6", "6.1", "6.2", "6.3", "6.4",
                  "7", "7.1", "7.2", "7.3",
                  "8", "8.1", "8.2"]
        libcxx: [libstdc++, libstdc++11]
        threads: [None, posix, win32] #  Windows MinGW
        exception: [None, dwarf2, sjlj, seh] # Windows MinGW
    Visual Studio:
        runtime: [MD, MT, MTd, MDd]
        version: ["8", "9", "10", "11", "12", "14", "15", "16"]
        toolset: [None, v90, v100, v110, v110_xp, v120, v120_xp,
                  v140, v140_xp, v140_clang_c2, LLVM-vs2012, LLVM-vs2012_xp,
                  LLVM-vs2013, LLVM-vs2013_xp, LLVM-vs2014, LLVM-vs2014_xp,
                  LLVM-vs2017, LLVM-vs2017_xp, v141, v141_xp, v141_clang_c2, v142]
    clang:
        version: ["3.3", "3.4", "3.5", "3.6", "3.7", "3.8", "3.9", "4.0",
                  "5.0", "6.0", "7.0",
                  "8"]
        libcxx: [libstdc++, libstdc++11, libc++]
    apple-clang:
        version: ["5.0", "5.1", "6.0", "6.1", "7.0", "7.3", "8.0", "8.1", "9.0", "9.1", "10.0"]
        libcxx: [libstdc++, libc++]

build_type: [None, Debug, Release, RelWithDebInfo, MinSizeRel]
cppstd: [None, 98, gnu98, 11, gnu11, 14, gnu14, 17, gnu17, 20, gnu20]
"""

settings_1_13_1 = settings_1_13_0
settings_1_13_2 = settings_1_13_1
settings_1_13_3 = settings_1_13_2
settings_1_13_4 = settings_1_13_3
settings_1_14_0 = """
# Only for cross building, 'os_build/arch_build' is the system that runs Conan
os_build: [Windows, WindowsStore, Linux, Macos, FreeBSD, SunOS]
arch_build: [x86, x86_64, ppc32, ppc64le, ppc64, armv5el, armv5hf, armv6, armv7, armv7hf, armv7s, armv7k, armv8, armv8_32, armv8.3, sparc, sparcv9, mips, mips64, avr, s390, s390x]

# Only for building cross compilation tools, 'os_target/arch_target' is the system for
# which the tools generate code
os_target: [Windows, Linux, Macos, Android, iOS, watchOS, tvOS, FreeBSD, SunOS, Arduino]
arch_target: [x86, x86_64, ppc32, ppc64le, ppc64, armv5el, armv5hf, armv6, armv7, armv7hf, armv7s, armv7k, armv8, armv8_32, armv8.3, sparc, sparcv9, mips, mips64, avr, s390, s390x]

# Rest of the settings are "host" settings:
# - For native building/cross building: Where the library/program will run.
# - For building cross compilation tools: Where the cross compiler will run.
os:
    Windows:
        subsystem: [None, cygwin, msys, msys2, wsl]
    WindowsStore:
        version: ["8.1", "10.0"]
    Linux:
    Macos:
        version: [None, "10.6", "10.7", "10.8", "10.9", "10.10", "10.11", "10.12", "10.13", "10.14"]
    Android:
        api_level: ANY
    iOS:
        version: ["7.0", "7.1", "8.0", "8.1", "8.2", "8.3", "9.0", "9.1", "9.2", "9.3", "10.0", "10.1", "10.2", "10.3", "11.0", "11.1", "11.2", "11.3", "11.4", "12.0", "12.1"]
    watchOS:
        version: ["4.0", "4.1", "4.2", "4.3", "5.0", "5.1"]
    tvOS:
        version: ["11.0", "11.1", "11.2", "11.3", "11.4", "12.0", "12.1"]
    FreeBSD:
    SunOS:
    Arduino:
        board: ANY
arch: [x86, x86_64, ppc32, ppc64le, ppc64, armv5el, armv5hf, armv6, armv7, armv7hf, armv7s, armv7k, armv8, armv8_32, armv8.3, sparc, sparcv9, mips, mips64, avr, s390, s390x]
compiler:
    sun-cc:
        version: ["5.10", "5.11", "5.12", "5.13", "5.14"]
        threads: [None, posix]
        libcxx: [libCstd, libstdcxx, libstlport, libstdc++]
    gcc:
        version: ["4.1", "4.4", "4.5", "4.6", "4.7", "4.8", "4.9",
                  "5", "5.1", "5.2", "5.3", "5.4", "5.5",
                  "6", "6.1", "6.2", "6.3", "6.4",
                  "7", "7.1", "7.2", "7.3",
                  "8", "8.1", "8.2"]
        libcxx: [libstdc++, libstdc++11]
        threads: [None, posix, win32] #  Windows MinGW
        exception: [None, dwarf2, sjlj, seh] # Windows MinGW
    Visual Studio:
        runtime: [MD, MT, MTd, MDd]
        version: ["8", "9", "10", "11", "12", "14", "15", "16"]
        toolset: [None, v90, v100, v110, v110_xp, v120, v120_xp,
                  v140, v140_xp, v140_clang_c2, LLVM-vs2012, LLVM-vs2012_xp,
                  LLVM-vs2013, LLVM-vs2013_xp, LLVM-vs2014, LLVM-vs2014_xp,
                  LLVM-vs2017, LLVM-vs2017_xp, v141, v141_xp, v141_clang_c2, v142]
    clang:
        version: ["3.3", "3.4", "3.5", "3.6", "3.7", "3.8", "3.9", "4.0",
                  "5.0", "6.0", "7.0",
                  "8"]
        libcxx: [libstdc++, libstdc++11, libc++]
    apple-clang:
        version: ["5.0", "5.1", "6.0", "6.1", "7.0", "7.3", "8.0", "8.1", "9.0", "9.1", "10.0"]
        libcxx: [libstdc++, libc++]

build_type: [None, Debug, Release, RelWithDebInfo, MinSizeRel]
cppstd: [None, 98, gnu98, 11, gnu11, 14, gnu14, 17, gnu17, 20, gnu20]
"""

settings_1_14_1 = settings_1_14_0
settings_1_14_2 = settings_1_14_1
settings_1_14_3 = settings_1_14_2
settings_1_14_4 = settings_1_14_3
settings_1_14_5 = settings_1_14_4
settings_1_14_6 = settings_1_14_5

settings_1_15_0 = """
# Only for cross building, 'os_build/arch_build' is the system that runs Conan
os_build: [Windows, WindowsStore, Linux, Macos, FreeBSD, SunOS]
arch_build: [x86, x86_64, ppc32, ppc64le, ppc64, armv5el, armv5hf, armv6, armv7, armv7hf, armv7s, armv7k, armv8, armv8_32, armv8.3, sparc, sparcv9, mips, mips64, avr, s390, s390x]

# Only for building cross compilation tools, 'os_target/arch_target' is the system for
# which the tools generate code
os_target: [Windows, Linux, Macos, Android, iOS, watchOS, tvOS, FreeBSD, SunOS, Arduino]
arch_target: [x86, x86_64, ppc32, ppc64le, ppc64, armv5el, armv5hf, armv6, armv7, armv7hf, armv7s, armv7k, armv8, armv8_32, armv8.3, sparc, sparcv9, mips, mips64, avr, s390, s390x, asm.js, wasm]

# Rest of the settings are "host" settings:
# - For native building/cross building: Where the library/program will run.
# - For building cross compilation tools: Where the cross compiler will run.
os:
    Windows:
        subsystem: [None, cygwin, msys, msys2, wsl]
    WindowsStore:
        version: ["8.1", "10.0"]
    WindowsCE:
        platform: ANY
        version: ["5.0", "6.0", "7.0", "8.0"]
    Linux:
    Macos:
        version: [None, "10.6", "10.7", "10.8", "10.9", "10.10", "10.11", "10.12", "10.13", "10.14"]
    Android:
        api_level: ANY
    iOS:
        version: ["7.0", "7.1", "8.0", "8.1", "8.2", "8.3", "9.0", "9.1", "9.2", "9.3", "10.0", "10.1", "10.2", "10.3", "11.0", "11.1", "11.2", "11.3", "11.4", "12.0", "12.1"]
    watchOS:
        version: ["4.0", "4.1", "4.2", "4.3", "5.0", "5.1"]
    tvOS:
        version: ["11.0", "11.1", "11.2", "11.3", "11.4", "12.0", "12.1"]
    FreeBSD:
    SunOS:
    Arduino:
        board: ANY
    Emscripten:
arch: [x86, x86_64, ppc32, ppc64le, ppc64, armv4, armv4i, armv5el, armv5hf, armv6, armv7, armv7hf, armv7s, armv7k, armv8, armv8_32, armv8.3, sparc, sparcv9, mips, mips64, avr, s390, s390x, asm.js, wasm]
compiler:
    sun-cc:
        version: ["5.10", "5.11", "5.12", "5.13", "5.14"]
        threads: [None, posix]
        libcxx: [libCstd, libstdcxx, libstlport, libstdc++]
    gcc:
        version: ["4.1", "4.4", "4.5", "4.6", "4.7", "4.8", "4.9",
                  "5", "5.1", "5.2", "5.3", "5.4", "5.5",
                  "6", "6.1", "6.2", "6.3", "6.4",
                  "7", "7.1", "7.2", "7.3",
                  "8", "8.1", "8.2",
                  "9"]
        libcxx: [libstdc++, libstdc++11]
        threads: [None, posix, win32] #  Windows MinGW
        exception: [None, dwarf2, sjlj, seh] # Windows MinGW
        cppstd: [None, 98, gnu98, 11, gnu11, 14, gnu14, 17, gnu17, 20, gnu20]
    Visual Studio:
        runtime: [MD, MT, MTd, MDd]
        version: ["8", "9", "10", "11", "12", "14", "15", "16"]
        toolset: [None, v90, v100, v110, v110_xp, v120, v120_xp,
                  v140, v140_xp, v140_clang_c2, LLVM-vs2012, LLVM-vs2012_xp,
                  LLVM-vs2013, LLVM-vs2013_xp, LLVM-vs2014, LLVM-vs2014_xp,
                  LLVM-vs2017, LLVM-vs2017_xp, v141, v141_xp, v141_clang_c2, v142]
        cppstd: [None, 14, 17, 20]
    clang:
        version: ["3.3", "3.4", "3.5", "3.6", "3.7", "3.8", "3.9", "4.0",
                  "5.0", "6.0", "7.0",
                  "8"]
        libcxx: [libstdc++, libstdc++11, libc++]
        cppstd: [None, 98, gnu98, 11, gnu11, 14, gnu14, 17, gnu17, 20, gnu20]
    apple-clang:
        version: ["5.0", "5.1", "6.0", "6.1", "7.0", "7.3", "8.0", "8.1", "9.0", "9.1", "10.0"]
        libcxx: [libstdc++, libc++]
        cppstd: [None, 98, gnu98, 11, gnu11, 14, gnu14, 17, gnu17, 20, gnu20]

build_type: [None, Debug, Release, RelWithDebInfo, MinSizeRel]
cppstd: [None, 98, gnu98, 11, gnu11, 14, gnu14, 17, gnu17, 20, gnu20]  # Deprecated, use compiler.cppstd
"""

settings_1_15_1 = settings_1_15_0
settings_1_15_2 = settings_1_15_1
settings_1_15_3 = settings_1_15_2
settings_1_15_4 = settings_1_15_3
settings_1_15_5 = settings_1_15_4

settings_1_16_0 = """
# Only for cross building, 'os_build/arch_build' is the system that runs Conan
os_build: [Windows, WindowsStore, Linux, Macos, FreeBSD, SunOS, AIX]
arch_build: [x86, x86_64, ppc32be, ppc32, ppc64le, ppc64, armv5el, armv5hf, armv6, armv7, armv7hf, armv7s, armv7k, armv8, armv8_32, armv8.3, sparc, sparcv9, mips, mips64, avr, s390, s390x, sh4le]

# Only for building cross compilation tools, 'os_target/arch_target' is the system for
# which the tools generate code
os_target: [Windows, Linux, Macos, Android, iOS, watchOS, tvOS, FreeBSD, SunOS, AIX, Arduino, Neutrino]
arch_target: [x86, x86_64, ppc32be, ppc32, ppc64le, ppc64, armv5el, armv5hf, armv6, armv7, armv7hf, armv7s, armv7k, armv8, armv8_32, armv8.3, sparc, sparcv9, mips, mips64, avr, s390, s390x, asm.js, wasm, sh4le]

# Rest of the settings are "host" settings:
# - For native building/cross building: Where the library/program will run.
# - For building cross compilation tools: Where the cross compiler will run.
os:
    Windows:
        subsystem: [None, cygwin, msys, msys2, wsl]
    WindowsStore:
        version: ["8.1", "10.0"]
    WindowsCE:
        platform: ANY
        version: ["5.0", "6.0", "7.0", "8.0"]
    Linux:
    Macos:
        version: [None, "10.6", "10.7", "10.8", "10.9", "10.10", "10.11", "10.12", "10.13", "10.14"]
    Android:
        api_level: ANY
    iOS:
        version: ["7.0", "7.1", "8.0", "8.1", "8.2", "8.3", "9.0", "9.1", "9.2", "9.3", "10.0", "10.1", "10.2", "10.3", "11.0", "11.1", "11.2", "11.3", "11.4", "12.0", "12.1"]
    watchOS:
        version: ["4.0", "4.1", "4.2", "4.3", "5.0", "5.1"]
    tvOS:
        version: ["11.0", "11.1", "11.2", "11.3", "11.4", "12.0", "12.1"]
    FreeBSD:
    SunOS:
    AIX:
    Arduino:
        board: ANY
    Emscripten:
    Neutrino:
        version: ["6.4", "6.5", "6.6", "7.0"]
arch: [x86, x86_64, ppc32be, ppc32, ppc64le, ppc64, armv4, armv4i, armv5el, armv5hf, armv6, armv7, armv7hf, armv7s, armv7k, armv8, armv8_32, armv8.3, sparc, sparcv9, mips, mips64, avr, s390, s390x, asm.js, wasm, sh4le]
compiler:
    sun-cc:
        version: ["5.10", "5.11", "5.12", "5.13", "5.14"]
        threads: [None, posix]
        libcxx: [libCstd, libstdcxx, libstlport, libstdc++]
    gcc:
        version: ["4.1", "4.4", "4.5", "4.6", "4.7", "4.8", "4.9",
                  "5", "5.1", "5.2", "5.3", "5.4", "5.5",
                  "6", "6.1", "6.2", "6.3", "6.4",
                  "7", "7.1", "7.2", "7.3",
                  "8", "8.1", "8.2", "8.3",
                  "9", "9.1"]
        libcxx: [libstdc++, libstdc++11]
        threads: [None, posix, win32] #  Windows MinGW
        exception: [None, dwarf2, sjlj, seh] # Windows MinGW
        cppstd: [None, 98, gnu98, 11, gnu11, 14, gnu14, 17, gnu17, 20, gnu20]
    Visual Studio:
        runtime: [MD, MT, MTd, MDd]
        version: ["8", "9", "10", "11", "12", "14", "15", "16"]
        toolset: [None, v90, v100, v110, v110_xp, v120, v120_xp,
                  v140, v140_xp, v140_clang_c2, LLVM-vs2012, LLVM-vs2012_xp,
                  LLVM-vs2013, LLVM-vs2013_xp, LLVM-vs2014, LLVM-vs2014_xp,
                  LLVM-vs2017, LLVM-vs2017_xp, v141, v141_xp, v141_clang_c2, v142]
        cppstd: [None, 14, 17, 20]
    clang:
        version: ["3.3", "3.4", "3.5", "3.6", "3.7", "3.8", "3.9", "4.0",
                  "5.0", "6.0", "7.0",
                  "8"]
        libcxx: [libstdc++, libstdc++11, libc++, c++_shared, c++_static]
        cppstd: [None, 98, gnu98, 11, gnu11, 14, gnu14, 17, gnu17, 20, gnu20]
    apple-clang:
        version: ["5.0", "5.1", "6.0", "6.1", "7.0", "7.3", "8.0", "8.1", "9.0", "9.1", "10.0"]
        libcxx: [libstdc++, libc++]
        cppstd: [None, 98, gnu98, 11, gnu11, 14, gnu14, 17, gnu17, 20, gnu20]
    qcc:
        version: ["4.4", "5.4"]
        libcxx: [cxx, gpp, cpp, cpp-ne, accp, acpp-ne, ecpp, ecpp-ne]

build_type: [None, Debug, Release, RelWithDebInfo, MinSizeRel]
cppstd: [None, 98, gnu98, 11, gnu11, 14, gnu14, 17, gnu17, 20, gnu20]  # Deprecated, use compiler.cppstd
"""

settings_1_16_1 = settings_1_16_0
settings_1_17_0 = """
# Only for cross building, 'os_build/arch_build' is the system that runs Conan
os_build: [Windows, WindowsStore, Linux, Macos, FreeBSD, SunOS, AIX]
arch_build: [x86, x86_64, ppc32be, ppc32, ppc64le, ppc64, armv5el, armv5hf, armv6, armv7, armv7hf, armv7s, armv7k, armv8, armv8_32, armv8.3, sparc, sparcv9, mips, mips64, avr, s390, s390x, sh4le]

# Only for building cross compilation tools, 'os_target/arch_target' is the system for
# which the tools generate code
os_target: [Windows, Linux, Macos, Android, iOS, watchOS, tvOS, FreeBSD, SunOS, AIX, Arduino, Neutrino]
arch_target: [x86, x86_64, ppc32be, ppc32, ppc64le, ppc64, armv5el, armv5hf, armv6, armv7, armv7hf, armv7s, armv7k, armv8, armv8_32, armv8.3, sparc, sparcv9, mips, mips64, avr, s390, s390x, asm.js, wasm, sh4le]

# Rest of the settings are "host" settings:
# - For native building/cross building: Where the library/program will run.
# - For building cross compilation tools: Where the cross compiler will run.
os:
    Windows:
        subsystem: [None, cygwin, msys, msys2, wsl]
    WindowsStore:
        version: ["8.1", "10.0"]
    WindowsCE:
        platform: ANY
        version: ["5.0", "6.0", "7.0", "8.0"]
    Linux:
    Macos:
        version: [None, "10.6", "10.7", "10.8", "10.9", "10.10", "10.11", "10.12", "10.13", "10.14"]
    Android:
        api_level: ANY
    iOS:
        version: ["7.0", "7.1", "8.0", "8.1", "8.2", "8.3", "9.0", "9.1", "9.2", "9.3", "10.0", "10.1", "10.2", "10.3", "11.0", "11.1", "11.2", "11.3", "11.4", "12.0", "12.1"]
    watchOS:
        version: ["4.0", "4.1", "4.2", "4.3", "5.0", "5.1"]
    tvOS:
        version: ["11.0", "11.1", "11.2", "11.3", "11.4", "12.0", "12.1"]
    FreeBSD:
    SunOS:
    AIX:
    Arduino:
        board: ANY
    Emscripten:
    Neutrino:
        version: ["6.4", "6.5", "6.6", "7.0"]
arch: [x86, x86_64, ppc32be, ppc32, ppc64le, ppc64, armv4, armv4i, armv5el, armv5hf, armv6, armv7, armv7hf, armv7s, armv7k, armv8, armv8_32, armv8.3, sparc, sparcv9, mips, mips64, avr, s390, s390x, asm.js, wasm, sh4le]
compiler:
    sun-cc:
        version: ["5.10", "5.11", "5.12", "5.13", "5.14"]
        threads: [None, posix]
        libcxx: [libCstd, libstdcxx, libstlport, libstdc++]
    gcc:
        version: ["4.1", "4.4", "4.5", "4.6", "4.7", "4.8", "4.9",
                  "5", "5.1", "5.2", "5.3", "5.4", "5.5",
                  "6", "6.1", "6.2", "6.3", "6.4",
                  "7", "7.1", "7.2", "7.3",
                  "8", "8.1", "8.2", "8.3",
                  "9", "9.1"]
        libcxx: [libstdc++, libstdc++11]
        threads: [None, posix, win32] #  Windows MinGW
        exception: [None, dwarf2, sjlj, seh] # Windows MinGW
        cppstd: [None, 98, gnu98, 11, gnu11, 14, gnu14, 17, gnu17, 20, gnu20]
    Visual Studio:
        runtime: [MD, MT, MTd, MDd]
        version: ["8", "9", "10", "11", "12", "14", "15", "16"]
        toolset: [None, v90, v100, v110, v110_xp, v120, v120_xp,
                  v140, v140_xp, v140_clang_c2, LLVM-vs2012, LLVM-vs2012_xp,
                  LLVM-vs2013, LLVM-vs2013_xp, LLVM-vs2014, LLVM-vs2014_xp,
                  LLVM-vs2017, LLVM-vs2017_xp, v141, v141_xp, v141_clang_c2, v142]
        cppstd: [None, 14, 17, 20]
    clang:
        version: ["3.3", "3.4", "3.5", "3.6", "3.7", "3.8", "3.9", "4.0",
                  "5.0", "6.0", "7.0",
                  "8"]
        libcxx: [libstdc++, libstdc++11, libc++, c++_shared, c++_static]
        cppstd: [None, 98, gnu98, 11, gnu11, 14, gnu14, 17, gnu17, 20, gnu20]
    apple-clang:
        version: ["5.0", "5.1", "6.0", "6.1", "7.0", "7.3", "8.0", "8.1", "9.0", "9.1", "10.0", "11.0"]
        libcxx: [libstdc++, libc++]
        cppstd: [None, 98, gnu98, 11, gnu11, 14, gnu14, 17, gnu17, 20, gnu20]
    qcc:
        version: ["4.4", "5.4"]
        libcxx: [cxx, gpp, cpp, cpp-ne, accp, acpp-ne, ecpp, ecpp-ne]

build_type: [None, Debug, Release, RelWithDebInfo, MinSizeRel]
cppstd: [None, 98, gnu98, 11, gnu11, 14, gnu14, 17, gnu17, 20, gnu20]  # Deprecated, use compiler.cppstd
"""

settings_1_17_1 = """
# Only for cross building, 'os_build/arch_build' is the system that runs Conan
os_build: [Windows, WindowsStore, Linux, Macos, FreeBSD, SunOS, AIX]
arch_build: [x86, x86_64, ppc32be, ppc32, ppc64le, ppc64, armv5el, armv5hf, armv6, armv7, armv7hf, armv7s, armv7k, armv8, armv8_32, armv8.3, sparc, sparcv9, mips, mips64, avr, s390, s390x, sh4le]

# Only for building cross compilation tools, 'os_target/arch_target' is the system for
# which the tools generate code
os_target: [Windows, Linux, Macos, Android, iOS, watchOS, tvOS, FreeBSD, SunOS, AIX, Arduino, Neutrino]
arch_target: [x86, x86_64, ppc32be, ppc32, ppc64le, ppc64, armv5el, armv5hf, armv6, armv7, armv7hf, armv7s, armv7k, armv8, armv8_32, armv8.3, sparc, sparcv9, mips, mips64, avr, s390, s390x, asm.js, wasm, sh4le]

# Rest of the settings are "host" settings:
# - For native building/cross building: Where the library/program will run.
# - For building cross compilation tools: Where the cross compiler will run.
os:
    Windows:
        subsystem: [None, cygwin, msys, msys2, wsl]
    WindowsStore:
        version: ["8.1", "10.0"]
    WindowsCE:
        platform: ANY
        version: ["5.0", "6.0", "7.0", "8.0"]
    Linux:
    Macos:
        version: [None, "10.6", "10.7", "10.8", "10.9", "10.10", "10.11", "10.12", "10.13", "10.14"]
    Android:
        api_level: ANY
    iOS:
        version: ["7.0", "7.1", "8.0", "8.1", "8.2", "8.3", "9.0", "9.1", "9.2", "9.3", "10.0", "10.1", "10.2", "10.3", "11.0", "11.1", "11.2", "11.3", "11.4", "12.0", "12.1"]
    watchOS:
        version: ["4.0", "4.1", "4.2", "4.3", "5.0", "5.1"]
    tvOS:
        version: ["11.0", "11.1", "11.2", "11.3", "11.4", "12.0", "12.1"]
    FreeBSD:
    SunOS:
    AIX:
    Arduino:
        board: ANY
    Emscripten:
    Neutrino:
        version: ["6.4", "6.5", "6.6", "7.0"]
arch: [x86, x86_64, ppc32be, ppc32, ppc64le, ppc64, armv4, armv4i, armv5el, armv5hf, armv6, armv7, armv7hf, armv7s, armv7k, armv8, armv8_32, armv8.3, sparc, sparcv9, mips, mips64, avr, s390, s390x, asm.js, wasm, sh4le]
compiler:
    sun-cc:
        version: ["5.10", "5.11", "5.12", "5.13", "5.14"]
        threads: [None, posix]
        libcxx: [libCstd, libstdcxx, libstlport, libstdc++]
    gcc:
        version: ["4.1", "4.4", "4.5", "4.6", "4.7", "4.8", "4.9",
                  "5", "5.1", "5.2", "5.3", "5.4", "5.5",
                  "6", "6.1", "6.2", "6.3", "6.4",
                  "7", "7.1", "7.2", "7.3",
                  "8", "8.1", "8.2", "8.3",
                  "9", "9.1"]
        libcxx: [libstdc++, libstdc++11]
        threads: [None, posix, win32] #  Windows MinGW
        exception: [None, dwarf2, sjlj, seh] # Windows MinGW
        cppstd: [None, 98, gnu98, 11, gnu11, 14, gnu14, 17, gnu17, 20, gnu20]
    Visual Studio:
        runtime: [MD, MT, MTd, MDd]
        version: ["8", "9", "10", "11", "12", "14", "15", "16"]
        toolset: [None, v90, v100, v110, v110_xp, v120, v120_xp,
                  v140, v140_xp, v140_clang_c2, LLVM-vs2012, LLVM-vs2012_xp,
                  LLVM-vs2013, LLVM-vs2013_xp, LLVM-vs2014, LLVM-vs2014_xp,
                  LLVM-vs2017, LLVM-vs2017_xp, v141, v141_xp, v141_clang_c2, v142]
        cppstd: [None, 14, 17, 20]
    clang:
        version: ["3.3", "3.4", "3.5", "3.6", "3.7", "3.8", "3.9", "4.0",
                  "5.0", "6.0", "7.0", "7.1",
                  "8"]
        libcxx: [libstdc++, libstdc++11, libc++, c++_shared, c++_static]
        cppstd: [None, 98, gnu98, 11, gnu11, 14, gnu14, 17, gnu17, 20, gnu20]
    apple-clang:
        version: ["5.0", "5.1", "6.0", "6.1", "7.0", "7.3", "8.0", "8.1", "9.0", "9.1", "10.0", "11.0"]
        libcxx: [libstdc++, libc++]
        cppstd: [None, 98, gnu98, 11, gnu11, 14, gnu14, 17, gnu17, 20, gnu20]
    qcc:
        version: ["4.4", "5.4"]
        libcxx: [cxx, gpp, cpp, cpp-ne, accp, acpp-ne, ecpp, ecpp-ne]

build_type: [None, Debug, Release, RelWithDebInfo, MinSizeRel]
cppstd: [None, 98, gnu98, 11, gnu11, 14, gnu14, 17, gnu17, 20, gnu20]  # Deprecated, use compiler.cppstd
"""

settings_1_17_2 = settings_1_17_1

settings_1_18_0 = settings_1_17_2
settings_1_18_1 = settings_1_18_0
settings_1_18_2 = settings_1_18_1
settings_1_18_3 = settings_1_18_2
settings_1_18_4 = settings_1_18_3
settings_1_18_5 = settings_1_18_4
settings_1_19_0 = """
# Only for cross building, 'os_build/arch_build' is the system that runs Conan
os_build: [Windows, WindowsStore, Linux, Macos, FreeBSD, SunOS, AIX]
arch_build: [x86, x86_64, ppc32be, ppc32, ppc64le, ppc64, armv5el, armv5hf, armv6, armv7, armv7hf, armv7s, armv7k, armv8, armv8_32, armv8.3, sparc, sparcv9, mips, mips64, avr, s390, s390x, sh4le]

# Only for building cross compilation tools, 'os_target/arch_target' is the system for
# which the tools generate code
os_target: [Windows, Linux, Macos, Android, iOS, watchOS, tvOS, FreeBSD, SunOS, AIX, Arduino, Neutrino]
arch_target: [x86, x86_64, ppc32be, ppc32, ppc64le, ppc64, armv5el, armv5hf, armv6, armv7, armv7hf, armv7s, armv7k, armv8, armv8_32, armv8.3, sparc, sparcv9, mips, mips64, avr, s390, s390x, asm.js, wasm, sh4le]

# Rest of the settings are "host" settings:
# - For native building/cross building: Where the library/program will run.
# - For building cross compilation tools: Where the cross compiler will run.
os:
    Windows:
        subsystem: [None, cygwin, msys, msys2, wsl]
    WindowsStore:
        version: ["8.1", "10.0"]
    WindowsCE:
        platform: ANY
        version: ["5.0", "6.0", "7.0", "8.0"]
    Linux:
    Macos:
        version: [None, "10.6", "10.7", "10.8", "10.9", "10.10", "10.11", "10.12", "10.13", "10.14", "10.15"]
    Android:
        api_level: ANY
    iOS:
        version: ["7.0", "7.1", "8.0", "8.1", "8.2", "8.3", "9.0", "9.1", "9.2", "9.3", "10.0", "10.1", "10.2", "10.3", "11.0", "11.1", "11.2", "11.3", "11.4", "12.0", "12.1", "12.2", "12.3", "12.4", "13.0", "13.1"]
    watchOS:
        version: ["4.0", "4.1", "4.2", "4.3", "5.0", "5.1", "5.2", "5.3", "6.0", "6.1"]
    tvOS:
        version: ["11.0", "11.1", "11.2", "11.3", "11.4", "12.0", "12.1", "12.2", "12.3", "12.4", "13.0"]
    FreeBSD:
    SunOS:
    AIX:
    Arduino:
        board: ANY
    Emscripten:
    Neutrino:
        version: ["6.4", "6.5", "6.6", "7.0"]
arch: [x86, x86_64, ppc32be, ppc32, ppc64le, ppc64, armv4, armv4i, armv5el, armv5hf, armv6, armv7, armv7hf, armv7s, armv7k, armv8, armv8_32, armv8.3, sparc, sparcv9, mips, mips64, avr, s390, s390x, asm.js, wasm, sh4le]
compiler:
    sun-cc:
        version: ["5.10", "5.11", "5.12", "5.13", "5.14"]
        threads: [None, posix]
        libcxx: [libCstd, libstdcxx, libstlport, libstdc++]
    gcc:
        version: ["4.1", "4.4", "4.5", "4.6", "4.7", "4.8", "4.9",
                  "5", "5.1", "5.2", "5.3", "5.4", "5.5",
                  "6", "6.1", "6.2", "6.3", "6.4",
                  "7", "7.1", "7.2", "7.3",
                  "8", "8.1", "8.2", "8.3",
                  "9", "9.1", "9.2"]
        libcxx: [libstdc++, libstdc++11]
        threads: [None, posix, win32] #  Windows MinGW
        exception: [None, dwarf2, sjlj, seh] # Windows MinGW
        cppstd: [None, 98, gnu98, 11, gnu11, 14, gnu14, 17, gnu17, 20, gnu20]
    Visual Studio:
        runtime: [MD, MT, MTd, MDd]
        version: ["8", "9", "10", "11", "12", "14", "15", "16"]
        toolset: [None, v90, v100, v110, v110_xp, v120, v120_xp,
                  v140, v140_xp, v140_clang_c2, LLVM-vs2012, LLVM-vs2012_xp,
                  LLVM-vs2013, LLVM-vs2013_xp, LLVM-vs2014, LLVM-vs2014_xp,
                  LLVM-vs2017, LLVM-vs2017_xp, v141, v141_xp, v141_clang_c2, v142]
        cppstd: [None, 14, 17, 20]
    clang:
        version: ["3.3", "3.4", "3.5", "3.6", "3.7", "3.8", "3.9", "4.0",
                  "5.0", "6.0", "7.0", "7.1",
                  "8", "9"]
        libcxx: [libstdc++, libstdc++11, libc++, c++_shared, c++_static]
        cppstd: [None, 98, gnu98, 11, gnu11, 14, gnu14, 17, gnu17, 20, gnu20]
    apple-clang:
        version: ["5.0", "5.1", "6.0", "6.1", "7.0", "7.3", "8.0", "8.1", "9.0", "9.1", "10.0", "11.0"]
        libcxx: [libstdc++, libc++]
        cppstd: [None, 98, gnu98, 11, gnu11, 14, gnu14, 17, gnu17, 20, gnu20]
    qcc:
        version: ["4.4", "5.4"]
        libcxx: [cxx, gpp, cpp, cpp-ne, accp, acpp-ne, ecpp, ecpp-ne]

build_type: [None, Debug, Release, RelWithDebInfo, MinSizeRel]
cppstd: [None, 98, gnu98, 11, gnu11, 14, gnu14, 17, gnu17, 20, gnu20]  # Deprecated, use compiler.cppstd
"""

settings_1_19_1 = settings_1_19_0
settings_1_19_2 = settings_1_19_1
settings_1_19_3 = settings_1_19_2
settings_1_20_0 = """
# Only for cross building, 'os_build/arch_build' is the system that runs Conan
os_build: [Windows, WindowsStore, Linux, Macos, FreeBSD, SunOS, AIX]
arch_build: [x86, x86_64, ppc32be, ppc32, ppc64le, ppc64, armv5el, armv5hf, armv6, armv7, armv7hf, armv7s, armv7k, armv8, armv8_32, armv8.3, sparc, sparcv9, mips, mips64, avr, s390, s390x, sh4le]

# Only for building cross compilation tools, 'os_target/arch_target' is the system for
# which the tools generate code
os_target: [Windows, Linux, Macos, Android, iOS, watchOS, tvOS, FreeBSD, SunOS, AIX, Arduino, Neutrino]
arch_target: [x86, x86_64, ppc32be, ppc32, ppc64le, ppc64, armv5el, armv5hf, armv6, armv7, armv7hf, armv7s, armv7k, armv8, armv8_32, armv8.3, sparc, sparcv9, mips, mips64, avr, s390, s390x, asm.js, wasm, sh4le]

# Rest of the settings are "host" settings:
# - For native building/cross building: Where the library/program will run.
# - For building cross compilation tools: Where the cross compiler will run.
os:
    Windows:
        subsystem: [None, cygwin, msys, msys2, wsl]
    WindowsStore:
        version: ["8.1", "10.0"]
    WindowsCE:
        platform: ANY
        version: ["5.0", "6.0", "7.0", "8.0"]
    Linux:
    Macos:
        version: [None, "10.6", "10.7", "10.8", "10.9", "10.10", "10.11", "10.12", "10.13", "10.14", "10.15"]
    Android:
        api_level: ANY
    iOS:
        version: ["7.0", "7.1", "8.0", "8.1", "8.2", "8.3", "9.0", "9.1", "9.2", "9.3", "10.0", "10.1", "10.2", "10.3", "11.0", "11.1", "11.2", "11.3", "11.4", "12.0", "12.1", "12.2", "12.3", "12.4", "13.0", "13.1"]
    watchOS:
        version: ["4.0", "4.1", "4.2", "4.3", "5.0", "5.1", "5.2", "5.3", "6.0", "6.1"]
    tvOS:
        version: ["11.0", "11.1", "11.2", "11.3", "11.4", "12.0", "12.1", "12.2", "12.3", "12.4", "13.0"]
    FreeBSD:
    SunOS:
    AIX:
    Arduino:
        board: ANY
    Emscripten:
    Neutrino:
        version: ["6.4", "6.5", "6.6", "7.0"]
arch: [x86, x86_64, ppc32be, ppc32, ppc64le, ppc64, armv4, armv4i, armv5el, armv5hf, armv6, armv7, armv7hf, armv7s, armv7k, armv8, armv8_32, armv8.3, sparc, sparcv9, mips, mips64, avr, s390, s390x, asm.js, wasm, sh4le]
compiler:
    sun-cc:
        version: ["5.10", "5.11", "5.12", "5.13", "5.14"]
        threads: [None, posix]
        libcxx: [libCstd, libstdcxx, libstlport, libstdc++]
    gcc:
        version: ["4.1", "4.4", "4.5", "4.6", "4.7", "4.8", "4.9",
                  "5", "5.1", "5.2", "5.3", "5.4", "5.5",
                  "6", "6.1", "6.2", "6.3", "6.4",
                  "7", "7.1", "7.2", "7.3", "7.4",
                  "8", "8.1", "8.2", "8.3",
                  "9", "9.1", "9.2"]
        libcxx: [libstdc++, libstdc++11]
        threads: [None, posix, win32] #  Windows MinGW
        exception: [None, dwarf2, sjlj, seh] # Windows MinGW
        cppstd: [None, 98, gnu98, 11, gnu11, 14, gnu14, 17, gnu17, 20, gnu20]
    Visual Studio:
        runtime: [MD, MT, MTd, MDd]
        version: ["8", "9", "10", "11", "12", "14", "15", "16"]
        toolset: [None, v90, v100, v110, v110_xp, v120, v120_xp,
                  v140, v140_xp, v140_clang_c2, LLVM-vs2012, LLVM-vs2012_xp,
                  LLVM-vs2013, LLVM-vs2013_xp, LLVM-vs2014, LLVM-vs2014_xp,
                  LLVM-vs2017, LLVM-vs2017_xp, v141, v141_xp, v141_clang_c2, v142]
        cppstd: [None, 14, 17, 20]
    clang:
        version: ["3.3", "3.4", "3.5", "3.6", "3.7", "3.8", "3.9", "4.0",
                  "5.0", "6.0", "7.0", "7.1",
                  "8", "9", "10"]
        libcxx: [libstdc++, libstdc++11, libc++, c++_shared, c++_static]
        cppstd: [None, 98, gnu98, 11, gnu11, 14, gnu14, 17, gnu17, 20, gnu20]
    apple-clang:
        version: ["5.0", "5.1", "6.0", "6.1", "7.0", "7.3", "8.0", "8.1", "9.0", "9.1", "10.0", "11.0"]
        libcxx: [libstdc++, libc++]
        cppstd: [None, 98, gnu98, 11, gnu11, 14, gnu14, 17, gnu17, 20, gnu20]
    qcc:
        version: ["4.4", "5.4"]
        libcxx: [cxx, gpp, cpp, cpp-ne, accp, acpp-ne, ecpp, ecpp-ne]

build_type: [None, Debug, Release, RelWithDebInfo, MinSizeRel]
cppstd: [None, 98, gnu98, 11, gnu11, 14, gnu14, 17, gnu17, 20, gnu20]  # Deprecated, use compiler.cppstd
"""

settings_1_20_1 = settings_1_20_0
settings_1_20_2 = settings_1_20_1
settings_1_20_3 = settings_1_20_2
settings_1_20_4 = settings_1_20_3
settings_1_20_5 = settings_1_20_4
settings_1_21_0 = """
# Only for cross building, 'os_build/arch_build' is the system that runs Conan
os_build: [Windows, WindowsStore, Linux, Macos, FreeBSD, SunOS, AIX]
arch_build: [x86, x86_64, ppc32be, ppc32, ppc64le, ppc64, armv5el, armv5hf, armv6, armv7, armv7hf, armv7s, armv7k, armv8, armv8_32, armv8.3, sparc, sparcv9, mips, mips64, avr, s390, s390x, sh4le]

# Only for building cross compilation tools, 'os_target/arch_target' is the system for
# which the tools generate code
os_target: [Windows, Linux, Macos, Android, iOS, watchOS, tvOS, FreeBSD, SunOS, AIX, Arduino, Neutrino]
arch_target: [x86, x86_64, ppc32be, ppc32, ppc64le, ppc64, armv5el, armv5hf, armv6, armv7, armv7hf, armv7s, armv7k, armv8, armv8_32, armv8.3, sparc, sparcv9, mips, mips64, avr, s390, s390x, asm.js, wasm, sh4le]

# Rest of the settings are "host" settings:
# - For native building/cross building: Where the library/program will run.
# - For building cross compilation tools: Where the cross compiler will run.
os:
    Windows:
        subsystem: [None, cygwin, msys, msys2, wsl]
    WindowsStore:
        version: ["8.1", "10.0"]
    WindowsCE:
        platform: ANY
        version: ["5.0", "6.0", "7.0", "8.0"]
    Linux:
    Macos:
        version: [None, "10.6", "10.7", "10.8", "10.9", "10.10", "10.11", "10.12", "10.13", "10.14", "10.15"]
    Android:
        api_level: ANY
    iOS:
        version: ["7.0", "7.1", "8.0", "8.1", "8.2", "8.3", "9.0", "9.1", "9.2", "9.3", "10.0", "10.1", "10.2", "10.3", "11.0", "11.1", "11.2", "11.3", "11.4", "12.0", "12.1", "12.2", "12.3", "12.4", "13.0", "13.1"]
    watchOS:
        version: ["4.0", "4.1", "4.2", "4.3", "5.0", "5.1", "5.2", "5.3", "6.0", "6.1"]
    tvOS:
        version: ["11.0", "11.1", "11.2", "11.3", "11.4", "12.0", "12.1", "12.2", "12.3", "12.4", "13.0"]
    FreeBSD:
    SunOS:
    AIX:
    Arduino:
        board: ANY
    Emscripten:
    Neutrino:
        version: ["6.4", "6.5", "6.6", "7.0"]
arch: [x86, x86_64, ppc32be, ppc32, ppc64le, ppc64, armv4, armv4i, armv5el, armv5hf, armv6, armv7, armv7hf, armv7s, armv7k, armv8, armv8_32, armv8.3, sparc, sparcv9, mips, mips64, avr, s390, s390x, asm.js, wasm, sh4le]
compiler:
    sun-cc:
        version: ["5.10", "5.11", "5.12", "5.13", "5.14"]
        threads: [None, posix]
        libcxx: [libCstd, libstdcxx, libstlport, libstdc++]
    gcc: &gcc
        version: ["4.1", "4.4", "4.5", "4.6", "4.7", "4.8", "4.9",
                  "5", "5.1", "5.2", "5.3", "5.4", "5.5",
                  "6", "6.1", "6.2", "6.3", "6.4",
                  "7", "7.1", "7.2", "7.3", "7.4",
                  "8", "8.1", "8.2", "8.3",
                  "9", "9.1", "9.2"]
        libcxx: [libstdc++, libstdc++11]
        threads: [None, posix, win32] #  Windows MinGW
        exception: [None, dwarf2, sjlj, seh] # Windows MinGW
        cppstd: [None, 98, gnu98, 11, gnu11, 14, gnu14, 17, gnu17, 20, gnu20]
    Visual Studio: &visual_studio
        runtime: [MD, MT, MTd, MDd]
        version: ["8", "9", "10", "11", "12", "14", "15", "16"]
        toolset: [None, v90, v100, v110, v110_xp, v120, v120_xp,
                  v140, v140_xp, v140_clang_c2, LLVM-vs2012, LLVM-vs2012_xp,
                  LLVM-vs2013, LLVM-vs2013_xp, LLVM-vs2014, LLVM-vs2014_xp,
                  LLVM-vs2017, LLVM-vs2017_xp, v141, v141_xp, v141_clang_c2, v142]
        cppstd: [None, 14, 17, 20]
    clang:
        version: ["3.3", "3.4", "3.5", "3.6", "3.7", "3.8", "3.9", "4.0",
                  "5.0", "6.0", "7.0", "7.1",
                  "8", "9", "10"]
        libcxx: [libstdc++, libstdc++11, libc++, c++_shared, c++_static]
        cppstd: [None, 98, gnu98, 11, gnu11, 14, gnu14, 17, gnu17, 20, gnu20]
    apple-clang:
        version: ["5.0", "5.1", "6.0", "6.1", "7.0", "7.3", "8.0", "8.1", "9.0", "9.1", "10.0", "11.0"]
        libcxx: [libstdc++, libc++]
        cppstd: [None, 98, gnu98, 11, gnu11, 14, gnu14, 17, gnu17, 20, gnu20]
    intel:
        version: ["11", "12", "13", "14", "15", "16", "17", "18", "19"]
        base:
            gcc:
                <<: *gcc
                threads: [None]
                exception: [None]
            Visual Studio:
                <<: *visual_studio
    qcc:
        version: ["4.4", "5.4"]
        libcxx: [cxx, gpp, cpp, cpp-ne, accp, acpp-ne, ecpp, ecpp-ne]

build_type: [None, Debug, Release, RelWithDebInfo, MinSizeRel]
cppstd: [None, 98, gnu98, 11, gnu11, 14, gnu14, 17, gnu17, 20, gnu20]  # Deprecated, use compiler.cppstd
"""

settings_1_21_1 = settings_1_21_0
settings_1_21_2 = settings_1_21_1
settings_1_21_3 = settings_1_21_2

settings_1_22_0 = settings_1_21_2
settings_1_22_1 = settings_1_22_0
settings_1_22_2 = settings_1_22_1
settings_1_22_3 = settings_1_22_2

settings_1_23_0 = """
# Only for cross building, 'os_build/arch_build' is the system that runs Conan
os_build: [Windows, WindowsStore, Linux, Macos, FreeBSD, SunOS, AIX]
arch_build: [x86, x86_64, ppc32be, ppc32, ppc64le, ppc64, armv5el, armv5hf, armv6, armv7, armv7hf, armv7s, armv7k, armv8, armv8_32, armv8.3, sparc, sparcv9, mips, mips64, avr, s390, s390x, sh4le]

# Only for building cross compilation tools, 'os_target/arch_target' is the system for
# which the tools generate code
os_target: [Windows, Linux, Macos, Android, iOS, watchOS, tvOS, FreeBSD, SunOS, AIX, Arduino, Neutrino]
arch_target: [x86, x86_64, ppc32be, ppc32, ppc64le, ppc64, armv5el, armv5hf, armv6, armv7, armv7hf, armv7s, armv7k, armv8, armv8_32, armv8.3, sparc, sparcv9, mips, mips64, avr, s390, s390x, asm.js, wasm, sh4le]

# Rest of the settings are "host" settings:
# - For native building/cross building: Where the library/program will run.
# - For building cross compilation tools: Where the cross compiler will run.
os:
    Windows:
        subsystem: [None, cygwin, msys, msys2, wsl]
    WindowsStore:
        version: ["8.1", "10.0"]
    WindowsCE:
        platform: ANY
        version: ["5.0", "6.0", "7.0", "8.0"]
    Linux:
    Macos:
        version: [None, "10.6", "10.7", "10.8", "10.9", "10.10", "10.11", "10.12", "10.13", "10.14", "10.15"]
    Android:
        api_level: ANY
    iOS:
        version: ["7.0", "7.1", "8.0", "8.1", "8.2", "8.3", "9.0", "9.1", "9.2", "9.3", "10.0", "10.1", "10.2", "10.3", "11.0", "11.1", "11.2", "11.3", "11.4", "12.0", "12.1", "12.2", "12.3", "12.4", "13.0", "13.1"]
    watchOS:
        version: ["4.0", "4.1", "4.2", "4.3", "5.0", "5.1", "5.2", "5.3", "6.0", "6.1"]
    tvOS:
        version: ["11.0", "11.1", "11.2", "11.3", "11.4", "12.0", "12.1", "12.2", "12.3", "12.4", "13.0"]
    FreeBSD:
    SunOS:
    AIX:
    Arduino:
        board: ANY
    Emscripten:
    Neutrino:
        version: ["6.4", "6.5", "6.6", "7.0"]
arch: [x86, x86_64, ppc32be, ppc32, ppc64le, ppc64, armv4, armv4i, armv5el, armv5hf, armv6, armv7, armv7hf, armv7s, armv7k, armv8, armv8_32, armv8.3, sparc, sparcv9, mips, mips64, avr, s390, s390x, asm.js, wasm, sh4le]
compiler:
    sun-cc:
        version: ["5.10", "5.11", "5.12", "5.13", "5.14"]
        threads: [None, posix]
        libcxx: [libCstd, libstdcxx, libstlport, libstdc++]
    gcc: &gcc
        version: ["4.1", "4.4", "4.5", "4.6", "4.7", "4.8", "4.9",
                  "5", "5.1", "5.2", "5.3", "5.4", "5.5",
                  "6", "6.1", "6.2", "6.3", "6.4",
                  "7", "7.1", "7.2", "7.3", "7.4",
                  "8", "8.1", "8.2", "8.3",
                  "9", "9.1", "9.2"]
        libcxx: [libstdc++, libstdc++11]
        threads: [None, posix, win32] #  Windows MinGW
        exception: [None, dwarf2, sjlj, seh] # Windows MinGW
        cppstd: [None, 98, gnu98, 11, gnu11, 14, gnu14, 17, gnu17, 20, gnu20]
    Visual Studio: &visual_studio
        runtime: [MD, MT, MTd, MDd]
        version: ["8", "9", "10", "11", "12", "14", "15", "16"]
        toolset: [None, v90, v100, v110, v110_xp, v120, v120_xp,
                  v140, v140_xp, v140_clang_c2, LLVM-vs2012, LLVM-vs2012_xp,
                  LLVM-vs2013, LLVM-vs2013_xp, LLVM-vs2014, LLVM-vs2014_xp,
                  LLVM-vs2017, LLVM-vs2017_xp, v141, v141_xp, v141_clang_c2, v142]
        cppstd: [None, 14, 17, 20]
    clang:
        version: ["3.3", "3.4", "3.5", "3.6", "3.7", "3.8", "3.9", "4.0",
                  "5.0", "6.0", "7.0", "7.1",
                  "8", "9", "10"]
        libcxx: [libstdc++, libstdc++11, libc++, c++_shared, c++_static]
        cppstd: [None, 98, gnu98, 11, gnu11, 14, gnu14, 17, gnu17, 20, gnu20]
    apple-clang:
        version: ["5.0", "5.1", "6.0", "6.1", "7.0", "7.3", "8.0", "8.1", "9.0", "9.1", "10.0", "11.0"]
        libcxx: [libstdc++, libc++]
        cppstd: [None, 98, gnu98, 11, gnu11, 14, gnu14, 17, gnu17, 20, gnu20]
    intel:
        version: ["11", "12", "13", "14", "15", "16", "17", "18", "19"]
        base:
            gcc:
                <<: *gcc
                threads: [None]
                exception: [None]
            Visual Studio:
                <<: *visual_studio
    qcc:
        version: ["4.4", "5.4"]
        libcxx: [cxx, gpp, cpp, cpp-ne, accp, acpp-ne, ecpp, ecpp-ne]

build_type: [None, Debug, Release, RelWithDebInfo, MinSizeRel]


cppstd: [None, 98, gnu98, 11, gnu11, 14, gnu14, 17, gnu17, 20, gnu20]  # Deprecated, use compiler.cppstd
"""

settings_1_24_0 = """
# Only for cross building, 'os_build/arch_build' is the system that runs Conan
os_build: [Windows, WindowsStore, Linux, Macos, FreeBSD, SunOS, AIX]
arch_build: [x86, x86_64, ppc32be, ppc32, ppc64le, ppc64, armv5el, armv5hf, armv6, armv7, armv7hf, armv7s, armv7k, armv8, armv8_32, armv8.3, sparc, sparcv9, mips, mips64, avr, s390, s390x, sh4le]

# Only for building cross compilation tools, 'os_target/arch_target' is the system for
# which the tools generate code
os_target: [Windows, Linux, Macos, Android, iOS, watchOS, tvOS, FreeBSD, SunOS, AIX, Arduino, Neutrino]
arch_target: [x86, x86_64, ppc32be, ppc32, ppc64le, ppc64, armv5el, armv5hf, armv6, armv7, armv7hf, armv7s, armv7k, armv8, armv8_32, armv8.3, sparc, sparcv9, mips, mips64, avr, s390, s390x, asm.js, wasm, sh4le]

# Rest of the settings are "host" settings:
# - For native building/cross building: Where the library/program will run.
# - For building cross compilation tools: Where the cross compiler will run.
os:
    Windows:
        subsystem: [None, cygwin, msys, msys2, wsl]
    WindowsStore:
        version: ["8.1", "10.0"]
    WindowsCE:
        platform: ANY
        version: ["5.0", "6.0", "7.0", "8.0"]
    Linux:
    Macos:
        version: [None, "10.6", "10.7", "10.8", "10.9", "10.10", "10.11", "10.12", "10.13", "10.14", "10.15"]
    Android:
        api_level: ANY
    iOS:
        version: ["7.0", "7.1", "8.0", "8.1", "8.2", "8.3", "9.0", "9.1", "9.2", "9.3", "10.0", "10.1", "10.2", "10.3", "11.0", "11.1", "11.2", "11.3", "11.4", "12.0", "12.1", "12.2", "12.3", "12.4", "13.0", "13.1"]
    watchOS:
        version: ["4.0", "4.1", "4.2", "4.3", "5.0", "5.1", "5.2", "5.3", "6.0", "6.1"]
    tvOS:
        version: ["11.0", "11.1", "11.2", "11.3", "11.4", "12.0", "12.1", "12.2", "12.3", "12.4", "13.0"]
    FreeBSD:
    SunOS:
    AIX:
    Arduino:
        board: ANY
    Emscripten:
    Neutrino:
        version: ["6.4", "6.5", "6.6", "7.0"]
arch: [x86, x86_64, ppc32be, ppc32, ppc64le, ppc64, armv4, armv4i, armv5el, armv5hf, armv6, armv7, armv7hf, armv7s, armv7k, armv8, armv8_32, armv8.3, sparc, sparcv9, mips, mips64, avr, s390, s390x, asm.js, wasm, sh4le]
compiler:
    sun-cc:
        version: ["5.10", "5.11", "5.12", "5.13", "5.14", "5.15"]
        threads: [None, posix]
        libcxx: [libCstd, libstdcxx, libstlport, libstdc++]
    gcc: &gcc
        version: ["4.1", "4.4", "4.5", "4.6", "4.7", "4.8", "4.9",
                  "5", "5.1", "5.2", "5.3", "5.4", "5.5",
                  "6", "6.1", "6.2", "6.3", "6.4",
                  "7", "7.1", "7.2", "7.3", "7.4",
                  "8", "8.1", "8.2", "8.3",
                  "9", "9.1", "9.2"]
        libcxx: [libstdc++, libstdc++11]
        threads: [None, posix, win32] #  Windows MinGW
        exception: [None, dwarf2, sjlj, seh] # Windows MinGW
        cppstd: [None, 98, gnu98, 11, gnu11, 14, gnu14, 17, gnu17, 20, gnu20]
    Visual Studio: &visual_studio
        runtime: [MD, MT, MTd, MDd]
        version: ["8", "9", "10", "11", "12", "14", "15", "16"]
        toolset: [None, v90, v100, v110, v110_xp, v120, v120_xp,
                  v140, v140_xp, v140_clang_c2, LLVM-vs2012, LLVM-vs2012_xp,
                  LLVM-vs2013, LLVM-vs2013_xp, LLVM-vs2014, LLVM-vs2014_xp,
                  LLVM-vs2017, LLVM-vs2017_xp, v141, v141_xp, v141_clang_c2, v142]
        cppstd: [None, 14, 17, 20]
    clang:
        version: ["3.3", "3.4", "3.5", "3.6", "3.7", "3.8", "3.9", "4.0",
                  "5.0", "6.0", "7.0", "7.1",
                  "8", "9", "10"]
        libcxx: [libstdc++, libstdc++11, libc++, c++_shared, c++_static]
        cppstd: [None, 98, gnu98, 11, gnu11, 14, gnu14, 17, gnu17, 20, gnu20]
    apple-clang: &apple_clang
        version: ["5.0", "5.1", "6.0", "6.1", "7.0", "7.3", "8.0", "8.1", "9.0", "9.1", "10.0", "11.0"]
        libcxx: [libstdc++, libc++]
        cppstd: [None, 98, gnu98, 11, gnu11, 14, gnu14, 17, gnu17, 20, gnu20]
    intel:
        version: ["11", "12", "13", "14", "15", "16", "17", "18", "19"]
        base:
            gcc:
                <<: *gcc
                threads: [None]
                exception: [None]
            Visual Studio:
                <<: *visual_studio
            apple-clang:
                <<: *apple_clang
    qcc:
        version: ["4.4", "5.4"]
        libcxx: [cxx, gpp, cpp, cpp-ne, accp, acpp-ne, ecpp, ecpp-ne]

build_type: [None, Debug, Release, RelWithDebInfo, MinSizeRel]


cppstd: [None, 98, gnu98, 11, gnu11, 14, gnu14, 17, gnu17, 20, gnu20]  # Deprecated, use compiler.cppstd
"""

settings_1_24_1 = settings_1_24_0

settings_1_25_0 = """
# Only for cross building, 'os_build/arch_build' is the system that runs Conan
os_build: [Windows, WindowsStore, Linux, Macos, FreeBSD, SunOS, AIX]
arch_build: [x86, x86_64, ppc32be, ppc32, ppc64le, ppc64, armv5el, armv5hf, armv6, armv7, armv7hf, armv7s, armv7k, armv8, armv8_32, armv8.3, sparc, sparcv9, mips, mips64, avr, s390, s390x, sh4le]

# Only for building cross compilation tools, 'os_target/arch_target' is the system for
# which the tools generate code
os_target: [Windows, Linux, Macos, Android, iOS, watchOS, tvOS, FreeBSD, SunOS, AIX, Arduino, Neutrino]
arch_target: [x86, x86_64, ppc32be, ppc32, ppc64le, ppc64, armv5el, armv5hf, armv6, armv7, armv7hf, armv7s, armv7k, armv8, armv8_32, armv8.3, sparc, sparcv9, mips, mips64, avr, s390, s390x, asm.js, wasm, sh4le]

# Rest of the settings are "host" settings:
# - For native building/cross building: Where the library/program will run.
# - For building cross compilation tools: Where the cross compiler will run.
os:
    Windows:
        subsystem: [None, cygwin, msys, msys2, wsl]
    WindowsStore:
        version: ["8.1", "10.0"]
    WindowsCE:
        platform: ANY
        version: ["5.0", "6.0", "7.0", "8.0"]
    Linux:
    Macos:
        version: [None, "10.6", "10.7", "10.8", "10.9", "10.10", "10.11", "10.12", "10.13", "10.14", "10.15"]
    Android:
        api_level: ANY
    iOS:
        version: ["7.0", "7.1", "8.0", "8.1", "8.2", "8.3", "9.0", "9.1", "9.2", "9.3", "10.0", "10.1", "10.2", "10.3", "11.0", "11.1", "11.2", "11.3", "11.4", "12.0", "12.1", "12.2", "12.3", "12.4", "13.0", "13.1"]
    watchOS:
        version: ["4.0", "4.1", "4.2", "4.3", "5.0", "5.1", "5.2", "5.3", "6.0", "6.1"]
    tvOS:
        version: ["11.0", "11.1", "11.2", "11.3", "11.4", "12.0", "12.1", "12.2", "12.3", "12.4", "13.0"]
    FreeBSD:
    SunOS:
    AIX:
    Arduino:
        board: ANY
    Emscripten:
    Neutrino:
        version: ["6.4", "6.5", "6.6", "7.0"]
arch: [x86, x86_64, ppc32be, ppc32, ppc64le, ppc64, armv4, armv4i, armv5el, armv5hf, armv6, armv7, armv7hf, armv7s, armv7k, armv8, armv8_32, armv8.3, sparc, sparcv9, mips, mips64, avr, s390, s390x, asm.js, wasm, sh4le]
compiler:
    sun-cc:
        version: ["5.10", "5.11", "5.12", "5.13", "5.14", "5.15"]
        threads: [None, posix]
        libcxx: [libCstd, libstdcxx, libstlport, libstdc++]
    gcc: &gcc
        version: ["4.1", "4.4", "4.5", "4.6", "4.7", "4.8", "4.9",
                  "5", "5.1", "5.2", "5.3", "5.4", "5.5",
                  "6", "6.1", "6.2", "6.3", "6.4",
                  "7", "7.1", "7.2", "7.3", "7.4",
                  "8", "8.1", "8.2", "8.3",
                  "9", "9.1", "9.2", "9.3",
                  "10"]
        libcxx: [libstdc++, libstdc++11]
        threads: [None, posix, win32] #  Windows MinGW
        exception: [None, dwarf2, sjlj, seh] # Windows MinGW
        cppstd: [None, 98, gnu98, 11, gnu11, 14, gnu14, 17, gnu17, 20, gnu20]
    Visual Studio: &visual_studio
        runtime: [MD, MT, MTd, MDd]
        version: ["8", "9", "10", "11", "12", "14", "15", "16"]
        toolset: [None, v90, v100, v110, v110_xp, v120, v120_xp,
                  v140, v140_xp, v140_clang_c2, LLVM-vs2012, LLVM-vs2012_xp,
                  LLVM-vs2013, LLVM-vs2013_xp, LLVM-vs2014, LLVM-vs2014_xp,
                  LLVM-vs2017, LLVM-vs2017_xp, v141, v141_xp, v141_clang_c2, v142]
        cppstd: [None, 14, 17, 20]
    clang:
        version: ["3.3", "3.4", "3.5", "3.6", "3.7", "3.8", "3.9", "4.0",
                  "5.0", "6.0", "7.0", "7.1",
                  "8", "9", "10"]
        libcxx: [libstdc++, libstdc++11, libc++, c++_shared, c++_static]
        cppstd: [None, 98, gnu98, 11, gnu11, 14, gnu14, 17, gnu17, 20, gnu20]
    apple-clang: &apple_clang
        version: ["5.0", "5.1", "6.0", "6.1", "7.0", "7.3", "8.0", "8.1", "9.0", "9.1", "10.0", "11.0"]
        libcxx: [libstdc++, libc++]
        cppstd: [None, 98, gnu98, 11, gnu11, 14, gnu14, 17, gnu17, 20, gnu20]
    intel:
        version: ["11", "12", "13", "14", "15", "16", "17", "18", "19", "19.1"]
        base:
            gcc:
                <<: *gcc
                threads: [None]
                exception: [None]
            Visual Studio:
                <<: *visual_studio
            apple-clang:
                <<: *apple_clang
    qcc:
        version: ["4.4", "5.4"]
        libcxx: [cxx, gpp, cpp, cpp-ne, accp, acpp-ne, ecpp, ecpp-ne]

build_type: [None, Debug, Release, RelWithDebInfo, MinSizeRel]


cppstd: [None, 98, gnu98, 11, gnu11, 14, gnu14, 17, gnu17, 20, gnu20]  # Deprecated, use compiler.cppstd
"""

settings_1_25_1 = """
# Only for cross building, 'os_build/arch_build' is the system that runs Conan
os_build: [Windows, WindowsStore, Linux, Macos, FreeBSD, SunOS, AIX]
arch_build: [x86, x86_64, ppc32be, ppc32, ppc64le, ppc64, armv5el, armv5hf, armv6, armv7, armv7hf, armv7s, armv7k, armv8, armv8_32, armv8.3, sparc, sparcv9, mips, mips64, avr, s390, s390x, sh4le]

# Only for building cross compilation tools, 'os_target/arch_target' is the system for
# which the tools generate code
os_target: [Windows, Linux, Macos, Android, iOS, watchOS, tvOS, FreeBSD, SunOS, AIX, Arduino, Neutrino]
arch_target: [x86, x86_64, ppc32be, ppc32, ppc64le, ppc64, armv5el, armv5hf, armv6, armv7, armv7hf, armv7s, armv7k, armv8, armv8_32, armv8.3, sparc, sparcv9, mips, mips64, avr, s390, s390x, asm.js, wasm, sh4le]

# Rest of the settings are "host" settings:
# - For native building/cross building: Where the library/program will run.
# - For building cross compilation tools: Where the cross compiler will run.
os:
    Windows:
        subsystem: [None, cygwin, msys, msys2, wsl]
    WindowsStore:
        version: ["8.1", "10.0"]
    WindowsCE:
        platform: ANY
        version: ["5.0", "6.0", "7.0", "8.0"]
    Linux:
    Macos:
        version: [None, "10.6", "10.7", "10.8", "10.9", "10.10", "10.11", "10.12", "10.13", "10.14", "10.15"]
    Android:
        api_level: ANY
    iOS:
        version: ["7.0", "7.1", "8.0", "8.1", "8.2", "8.3", "9.0", "9.1", "9.2", "9.3", "10.0", "10.1", "10.2", "10.3", "11.0", "11.1", "11.2", "11.3", "11.4", "12.0", "12.1", "12.2", "12.3", "12.4", "13.0", "13.1"]
    watchOS:
        version: ["4.0", "4.1", "4.2", "4.3", "5.0", "5.1", "5.2", "5.3", "6.0", "6.1"]
    tvOS:
        version: ["11.0", "11.1", "11.2", "11.3", "11.4", "12.0", "12.1", "12.2", "12.3", "12.4", "13.0"]
    FreeBSD:
    SunOS:
    AIX:
    Arduino:
        board: ANY
    Emscripten:
    Neutrino:
        version: ["6.4", "6.5", "6.6", "7.0"]
arch: [x86, x86_64, ppc32be, ppc32, ppc64le, ppc64, armv4, armv4i, armv5el, armv5hf, armv6, armv7, armv7hf, armv7s, armv7k, armv8, armv8_32, armv8.3, sparc, sparcv9, mips, mips64, avr, s390, s390x, asm.js, wasm, sh4le]
compiler:
    sun-cc:
        version: ["5.10", "5.11", "5.12", "5.13", "5.14", "5.15"]
        threads: [None, posix]
        libcxx: [libCstd, libstdcxx, libstlport, libstdc++]
    gcc: &gcc
        version: ["4.1", "4.4", "4.5", "4.6", "4.7", "4.8", "4.9",
                  "5", "5.1", "5.2", "5.3", "5.4", "5.5",
                  "6", "6.1", "6.2", "6.3", "6.4", "6.5",
                  "7", "7.1", "7.2", "7.3", "7.4", "7.5",
                  "8", "8.1", "8.2", "8.3", "8.4",
                  "9", "9.1", "9.2", "9.3",
                  "10", "10.1"]
        libcxx: [libstdc++, libstdc++11]
        threads: [None, posix, win32] #  Windows MinGW
        exception: [None, dwarf2, sjlj, seh] # Windows MinGW
        cppstd: [None, 98, gnu98, 11, gnu11, 14, gnu14, 17, gnu17, 20, gnu20]
    Visual Studio: &visual_studio
        runtime: [MD, MT, MTd, MDd]
        version: ["8", "9", "10", "11", "12", "14", "15", "16"]
        toolset: [None, v90, v100, v110, v110_xp, v120, v120_xp,
                  v140, v140_xp, v140_clang_c2, LLVM-vs2012, LLVM-vs2012_xp,
                  LLVM-vs2013, LLVM-vs2013_xp, LLVM-vs2014, LLVM-vs2014_xp,
                  LLVM-vs2017, LLVM-vs2017_xp, v141, v141_xp, v141_clang_c2, v142]
        cppstd: [None, 14, 17, 20]
    clang:
        version: ["3.3", "3.4", "3.5", "3.6", "3.7", "3.8", "3.9", "4.0",
                  "5.0", "6.0", "7.0", "7.1",
                  "8", "9", "10"]
        libcxx: [libstdc++, libstdc++11, libc++, c++_shared, c++_static]
        cppstd: [None, 98, gnu98, 11, gnu11, 14, gnu14, 17, gnu17, 20, gnu20]
    apple-clang: &apple_clang
        version: ["5.0", "5.1", "6.0", "6.1", "7.0", "7.3", "8.0", "8.1", "9.0", "9.1", "10.0", "11.0"]
        libcxx: [libstdc++, libc++]
        cppstd: [None, 98, gnu98, 11, gnu11, 14, gnu14, 17, gnu17, 20, gnu20]
    intel:
        version: ["11", "12", "13", "14", "15", "16", "17", "18", "19", "19.1"]
        base:
            gcc:
                <<: *gcc
                threads: [None]
                exception: [None]
            Visual Studio:
                <<: *visual_studio
            apple-clang:
                <<: *apple_clang
    qcc:
        version: ["4.4", "5.4"]
        libcxx: [cxx, gpp, cpp, cpp-ne, accp, acpp-ne, ecpp, ecpp-ne]

build_type: [None, Debug, Release, RelWithDebInfo, MinSizeRel]


cppstd: [None, 98, gnu98, 11, gnu11, 14, gnu14, 17, gnu17, 20, gnu20]  # Deprecated, use compiler.cppstd
"""

settings_1_25_2 = settings_1_25_1

settings_1_26_0 = settings_1_25_2
settings_1_26_1 = settings_1_26_0

settings_1_27_0 = settings_1_26_1
settings_1_27_1 = settings_1_27_0

settings_1_28_0 = """
# Only for cross building, 'os_build/arch_build' is the system that runs Conan
os_build: [Windows, WindowsStore, Linux, Macos, FreeBSD, SunOS, AIX]
arch_build: [x86, x86_64, ppc32be, ppc32, ppc64le, ppc64, armv5el, armv5hf, armv6, armv7, armv7hf, armv7s, armv7k, armv8, armv8_32, armv8.3, sparc, sparcv9, mips, mips64, avr, s390, s390x, sh4le]

# Only for building cross compilation tools, 'os_target/arch_target' is the system for
# which the tools generate code
os_target: [Windows, Linux, Macos, Android, iOS, watchOS, tvOS, FreeBSD, SunOS, AIX, Arduino, Neutrino]
arch_target: [x86, x86_64, ppc32be, ppc32, ppc64le, ppc64, armv5el, armv5hf, armv6, armv7, armv7hf, armv7s, armv7k, armv8, armv8_32, armv8.3, sparc, sparcv9, mips, mips64, avr, s390, s390x, asm.js, wasm, sh4le]

# Rest of the settings are "host" settings:
# - For native building/cross building: Where the library/program will run.
# - For building cross compilation tools: Where the cross compiler will run.
os:
    Windows:
        subsystem: [None, cygwin, msys, msys2, wsl]
    WindowsStore:
        version: ["8.1", "10.0"]
    WindowsCE:
        platform: ANY
        version: ["5.0", "6.0", "7.0", "8.0"]
    Linux:
    Macos:
        version: [None, "10.6", "10.7", "10.8", "10.9", "10.10", "10.11", "10.12", "10.13", "10.14", "10.15"]
    Android:
        api_level: ANY
    iOS:
        version: ["7.0", "7.1", "8.0", "8.1", "8.2", "8.3", "9.0", "9.1", "9.2", "9.3", "10.0", "10.1", "10.2", "10.3", "11.0", "11.1", "11.2", "11.3", "11.4", "12.0", "12.1", "12.2", "12.3", "12.4", "13.0", "13.1"]
    watchOS:
        version: ["4.0", "4.1", "4.2", "4.3", "5.0", "5.1", "5.2", "5.3", "6.0", "6.1"]
    tvOS:
        version: ["11.0", "11.1", "11.2", "11.3", "11.4", "12.0", "12.1", "12.2", "12.3", "12.4", "13.0"]
    FreeBSD:
    SunOS:
    AIX:
    Arduino:
        board: ANY
    Emscripten:
    Neutrino:
        version: ["6.4", "6.5", "6.6", "7.0"]
arch: [x86, x86_64, ppc32be, ppc32, ppc64le, ppc64, armv4, armv4i, armv5el, armv5hf, armv6, armv7, armv7hf, armv7s, armv7k, armv8, armv8_32, armv8.3, sparc, sparcv9, mips, mips64, avr, s390, s390x, asm.js, wasm, sh4le]
compiler:
    sun-cc:
        version: ["5.10", "5.11", "5.12", "5.13", "5.14", "5.15"]
        threads: [None, posix]
        libcxx: [libCstd, libstdcxx, libstlport, libstdc++]
    gcc: &gcc
        version: ["4.1", "4.4", "4.5", "4.6", "4.7", "4.8", "4.9",
                  "5", "5.1", "5.2", "5.3", "5.4", "5.5",
                  "6", "6.1", "6.2", "6.3", "6.4", "6.5",
                  "7", "7.1", "7.2", "7.3", "7.4", "7.5",
                  "8", "8.1", "8.2", "8.3", "8.4",
                  "9", "9.1", "9.2", "9.3",
                  "10", "10.1"]
        libcxx: [libstdc++, libstdc++11]
        threads: [None, posix, win32] #  Windows MinGW
        exception: [None, dwarf2, sjlj, seh] # Windows MinGW
        cppstd: [None, 98, gnu98, 11, gnu11, 14, gnu14, 17, gnu17, 20, gnu20]
    Visual Studio: &visual_studio
        runtime: [MD, MT, MTd, MDd]
        version: ["8", "9", "10", "11", "12", "14", "15", "16"]
        toolset: [None, v90, v100, v110, v110_xp, v120, v120_xp,
                  v140, v140_xp, v140_clang_c2, LLVM-vs2012, LLVM-vs2012_xp,
                  LLVM-vs2013, LLVM-vs2013_xp, LLVM-vs2014, LLVM-vs2014_xp,
                  LLVM-vs2017, LLVM-vs2017_xp, v141, v141_xp, v141_clang_c2, v142,
                  llvm, ClangCL]
        cppstd: [None, 14, 17, 20]
    clang:
        version: ["3.3", "3.4", "3.5", "3.6", "3.7", "3.8", "3.9", "4.0",
                  "5.0", "6.0", "7.0", "7.1",
                  "8", "9", "10"]
        libcxx: [None, libstdc++, libstdc++11, libc++, c++_shared, c++_static]
        cppstd: [None, 98, gnu98, 11, gnu11, 14, gnu14, 17, gnu17, 20, gnu20]
        runtime: [None, MD, MT, MTd, MDd]
    apple-clang: &apple_clang
        version: ["5.0", "5.1", "6.0", "6.1", "7.0", "7.3", "8.0", "8.1", "9.0", "9.1", "10.0", "11.0"]
        libcxx: [libstdc++, libc++]
        cppstd: [None, 98, gnu98, 11, gnu11, 14, gnu14, 17, gnu17, 20, gnu20]
    intel:
        version: ["11", "12", "13", "14", "15", "16", "17", "18", "19", "19.1"]
        base:
            gcc:
                <<: *gcc
                threads: [None]
                exception: [None]
            Visual Studio:
                <<: *visual_studio
            apple-clang:
                <<: *apple_clang
    qcc:
        version: ["4.4", "5.4", "8.3"]
        libcxx: [cxx, gpp, cpp, cpp-ne, accp, acpp-ne, ecpp, ecpp-ne]
        cppstd: [None, 98, gnu98, 11, gnu11, 14, gnu14, 17, gnu17]

build_type: [None, Debug, Release, RelWithDebInfo, MinSizeRel]


cppstd: [None, 98, gnu98, 11, gnu11, 14, gnu14, 17, gnu17, 20, gnu20]  # Deprecated, use compiler.cppstd
"""

settings_1_28_1 = settings_1_28_0
<<<<<<< HEAD

settings_1_29_0 = """
# Only for cross building, 'os_build/arch_build' is the system that runs Conan
os_build: [Windows, WindowsStore, Linux, Macos, FreeBSD, SunOS, AIX]
arch_build: [x86, x86_64, ppc32be, ppc32, ppc64le, ppc64, armv5el, armv5hf, armv6, armv7, armv7hf, armv7s, armv7k, armv8, armv8_32, armv8.3, sparc, sparcv9, mips, mips64, avr, s390, s390x, sh4le]

# Only for building cross compilation tools, 'os_target/arch_target' is the system for
# which the tools generate code
os_target: [Windows, Linux, Macos, Android, iOS, watchOS, tvOS, FreeBSD, SunOS, AIX, Arduino, Neutrino]
arch_target: [x86, x86_64, ppc32be, ppc32, ppc64le, ppc64, armv5el, armv5hf, armv6, armv7, armv7hf, armv7s, armv7k, armv8, armv8_32, armv8.3, sparc, sparcv9, mips, mips64, avr, s390, s390x, asm.js, wasm, sh4le]

# Rest of the settings are "host" settings:
# - For native building/cross building: Where the library/program will run.
# - For building cross compilation tools: Where the cross compiler will run.
os:
    Windows:
        subsystem: [None, cygwin, msys, msys2, wsl]
    WindowsStore:
        version: ["8.1", "10.0"]
    WindowsCE:
        platform: ANY
        version: ["5.0", "6.0", "7.0", "8.0"]
    Linux:
    Macos:
        version: [None, "10.6", "10.7", "10.8", "10.9", "10.10", "10.11", "10.12", "10.13", "10.14", "10.15"]
    Android:
        api_level: ANY
    iOS:
        version: ["7.0", "7.1", "8.0", "8.1", "8.2", "8.3", "9.0", "9.1", "9.2", "9.3", "10.0", "10.1", "10.2", "10.3", "11.0", "11.1", "11.2", "11.3", "11.4", "12.0", "12.1", "12.2", "12.3", "12.4", "13.0", "13.1", "13.2", "13.3", "13.4", "13.5", "13.6"]
    watchOS:
        version: ["4.0", "4.1", "4.2", "4.3", "5.0", "5.1", "5.2", "5.3", "6.0", "6.1"]
    tvOS:
        version: ["11.0", "11.1", "11.2", "11.3", "11.4", "12.0", "12.1", "12.2", "12.3", "12.4", "13.0"]
    FreeBSD:
    SunOS:
    AIX:
    Arduino:
        board: ANY
    Emscripten:
    Neutrino:
        version: ["6.4", "6.5", "6.6", "7.0", "7.1"]
arch: [x86, x86_64, ppc32be, ppc32, ppc64le, ppc64, armv4, armv4i, armv5el, armv5hf, armv6, armv7, armv7hf, armv7s, armv7k, armv8, armv8_32, armv8.3, sparc, sparcv9, mips, mips64, avr, s390, s390x, asm.js, wasm, sh4le]
compiler:
    sun-cc:
        version: ["5.10", "5.11", "5.12", "5.13", "5.14", "5.15"]
        threads: [None, posix]
        libcxx: [libCstd, libstdcxx, libstlport, libstdc++]
    gcc: &gcc
        version: ["4.1", "4.4", "4.5", "4.6", "4.7", "4.8", "4.9",
                  "5", "5.1", "5.2", "5.3", "5.4", "5.5",
                  "6", "6.1", "6.2", "6.3", "6.4", "6.5",
                  "7", "7.1", "7.2", "7.3", "7.4", "7.5",
                  "8", "8.1", "8.2", "8.3", "8.4",
                  "9", "9.1", "9.2", "9.3",
                  "10", "10.1"]
        libcxx: [libstdc++, libstdc++11]
        threads: [None, posix, win32] #  Windows MinGW
        exception: [None, dwarf2, sjlj, seh] # Windows MinGW
        cppstd: [None, 98, gnu98, 11, gnu11, 14, gnu14, 17, gnu17, 20, gnu20]
    Visual Studio: &visual_studio
        runtime: [MD, MT, MTd, MDd]
        version: ["8", "9", "10", "11", "12", "14", "15", "16"]
        toolset: [None, v90, v100, v110, v110_xp, v120, v120_xp,
                  v140, v140_xp, v140_clang_c2, LLVM-vs2012, LLVM-vs2012_xp,
                  LLVM-vs2013, LLVM-vs2013_xp, LLVM-vs2014, LLVM-vs2014_xp,
                  LLVM-vs2017, LLVM-vs2017_xp, v141, v141_xp, v141_clang_c2, v142,
                  llvm, ClangCL]
        cppstd: [None, 14, 17, 20]
    clang:
        version: ["3.3", "3.4", "3.5", "3.6", "3.7", "3.8", "3.9", "4.0",
                  "5.0", "6.0", "7.0", "7.1",
                  "8", "9", "10"]
        libcxx: [None, libstdc++, libstdc++11, libc++, c++_shared, c++_static]
        cppstd: [None, 98, gnu98, 11, gnu11, 14, gnu14, 17, gnu17, 20, gnu20]
        runtime: [None, MD, MT, MTd, MDd]
    apple-clang: &apple_clang
        version: ["5.0", "5.1", "6.0", "6.1", "7.0", "7.3", "8.0", "8.1", "9.0", "9.1", "10.0", "11.0"]
        libcxx: [libstdc++, libc++]
        cppstd: [None, 98, gnu98, 11, gnu11, 14, gnu14, 17, gnu17, 20, gnu20]
    intel:
        version: ["11", "12", "13", "14", "15", "16", "17", "18", "19", "19.1"]
        base:
            gcc:
                <<: *gcc
                threads: [None]
                exception: [None]
            Visual Studio:
                <<: *visual_studio
            apple-clang:
                <<: *apple_clang
    qcc:
        version: ["4.4", "5.4", "8.3"]
        libcxx: [cxx, gpp, cpp, cpp-ne, accp, acpp-ne, ecpp, ecpp-ne]
        cppstd: [None, 98, gnu98, 11, gnu11, 14, gnu14, 17, gnu17]

build_type: [None, Debug, Release, RelWithDebInfo, MinSizeRel]


cppstd: [None, 98, gnu98, 11, gnu11, 14, gnu14, 17, gnu17, 20, gnu20]  # Deprecated, use compiler.cppstd
"""
=======
settings_1_28_2 = settings_1_28_1
>>>>>>> e9c3e980
<|MERGE_RESOLUTION|>--- conflicted
+++ resolved
@@ -1405,7 +1405,7 @@
 """
 
 settings_1_28_1 = settings_1_28_0
-<<<<<<< HEAD
+settings_1_28_2 = settings_1_28_1
 
 settings_1_29_0 = """
 # Only for cross building, 'os_build/arch_build' is the system that runs Conan
@@ -1506,6 +1506,3 @@
 
 cppstd: [None, 98, gnu98, 11, gnu11, 14, gnu14, 17, gnu17, 20, gnu20]  # Deprecated, use compiler.cppstd
 """
-=======
-settings_1_28_2 = settings_1_28_1
->>>>>>> e9c3e980
