import os

from conans.client.graph.graph import RECIPE_CONSUMER, RECIPE_VIRTUAL
from conans.client.cache.remote_registry import Remote
from conans.errors import ConanException
from conans.model.manifest import FileTreeManifest
from conans.model.ref import PackageReference
from conans.paths.simple_paths import SimplePaths


class ManifestManager(object):

    def __init__(self, folder, user_io, cache):
        self._paths = SimplePaths(folder)
        self._user_io = user_io
        self._cache = cache
        self._log = []

    def check_graph(self, graph, verify, interactive):
        if verify and not os.path.exists(self._paths.store):
            raise ConanException("Manifest folder does not exist: %s"
                                 % self._paths.store)
        for node in graph.ordered_iterate():
            if node.recipe in (RECIPE_CONSUMER, RECIPE_VIRTUAL):
                continue
            self._handle_recipe(node, verify, interactive)
            self._handle_package(node, verify, interactive)

    def _handle_recipe(self, node, verify, interactive):
        ref = node.ref
        export = self._cache.export(ref)
        exports_sources_folder = self._cache.export_sources(ref)
        read_manifest = FileTreeManifest.load(export)
        expected_manifest = FileTreeManifest.create(export, exports_sources_folder)
        self._check_not_corrupted(ref, read_manifest, expected_manifest)
        folder = self._paths.export(ref)
        self._handle_folder(folder, ref, read_manifest, interactive, node.remote, verify)

    def _handle_package(self, node, verify, interactive):
        ref = node.ref
<<<<<<< HEAD
        pref = PackageReference(ref, node.bid)
=======
        pref = PackageReference(ref, node.package_id)
>>>>>>> 1d032d26
        package_folder = self._cache.package(pref)
        read_manifest = FileTreeManifest.load(package_folder)
        expected_manifest = FileTreeManifest.create(package_folder)
        self._check_not_corrupted(pref, read_manifest, expected_manifest)
        folder = self._paths.package(pref)
        self._handle_folder(folder, pref, read_manifest, interactive, node.remote, verify)

    def _handle_folder(self, folder, ref, read_manifest, interactive, remote, verify):
        assert(isinstance(remote, Remote) or remote is None)
        remote_name = "local cache" if not remote else "%s:%s" % (remote.name, remote.url)
        if os.path.exists(folder):
            self._handle_manifest(ref, folder, read_manifest, interactive, remote_name, verify)
        else:
            if verify:
                raise ConanException("New manifest '%s' detected.\n"
                                     "Remote: %s\nProject manifest doesn't match installed one"
                                     % (str(ref), remote_name))
            else:
                self._check_accept_install(interactive, ref, remote_name)
                self._log.append("Installed manifest for '%s' from %s"
                                 % (str(ref), remote_name))
                read_manifest.save(folder)

    def _check_accept_install(self, interactive, ref, remote_name):
        if (interactive and
            not self._user_io.request_boolean("Installing %s from %s\n"
                                              "Do you trust it?" % (str(ref), remote_name),
                                              True)):
            raise ConanException("Installation of '%s' rejected!" % str(ref))

    @staticmethod
    def _check_not_corrupted(ref, read_manifest, expected_manifest):
        if read_manifest != expected_manifest:
            raise ConanException("%s local cache package is corrupted: "
                                 "some file hash doesn't match manifest"
                                 % (str(ref)))

    def _handle_manifest(self, ref, folder, read_manifest, interactive, remote_name, verify):
        captured_manifest = FileTreeManifest.load(folder)
        if captured_manifest == read_manifest:
            self._log.append("Manifest for '%s': OK" % str(ref))
        elif verify:
            diff = captured_manifest.difference(read_manifest)
            error_msg = os.linesep.join("Mismatched checksum '%s' (manifest: %s, file: %s)"
                                        % (fname, h1, h2) for fname, (h1, h2) in diff.items())
            raise ConanException("Modified or new manifest '%s' detected.\n"
                                 "Remote: %s\nProject manifest doesn't match installed one\n%s"
                                 % (str(ref), remote_name, error_msg))
        else:
            self._check_accept_install(interactive, ref, remote_name)
            self._log.append("Installed manifest for '%s' from %s"
                             % (str(ref), remote_name))
            read_manifest.save(folder)

    def print_log(self):
        self._user_io.out.success("\nManifests : %s" % self._paths.store)
        for log_entry in self._log:
            self._user_io.out.info(log_entry)<|MERGE_RESOLUTION|>--- conflicted
+++ resolved
@@ -38,11 +38,7 @@
 
     def _handle_package(self, node, verify, interactive):
         ref = node.ref
-<<<<<<< HEAD
-        pref = PackageReference(ref, node.bid)
-=======
         pref = PackageReference(ref, node.package_id)
->>>>>>> 1d032d26
         package_folder = self._cache.package(pref)
         read_manifest = FileTreeManifest.load(package_folder)
         expected_manifest = FileTreeManifest.create(package_folder)
