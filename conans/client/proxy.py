--- conflicted
+++ resolved
@@ -10,18 +10,10 @@
 from conans.client.action_recorder import INSTALL_ERROR_MISSING, INSTALL_ERROR_NETWORK
 from conans.errors import (ConanException, NotFoundException, NoRemoteAvailable)
 from conans.model.ref import PackageReference
-<<<<<<< HEAD
 from conans.paths import EXPORT_SOURCES_TGZ_NAME
 from conans.util.files import mkdir
 from conans.util.log import logger
 from conans.util.tracer import log_recipe_got_from_local_cache
-=======
-from conans.paths import EXPORT_SOURCES_TGZ_NAME, CONAN_MANIFEST
-from conans.util.files import rmdir, mkdir, load
-from conans.util.log import logger
-from conans.util.tracer import log_recipe_got_from_local_cache, log_package_got_from_local_cache
-from conans.model.manifest import FileTreeManifest
->>>>>>> 1b78df97
 
 
 class ConanProxy(object):
@@ -78,50 +70,8 @@
 
         return True
 
-<<<<<<< HEAD
     def handle_package_manifest(self, package_ref):
         if self._manifest_manager:
-=======
-    def get_package(self, package_ref, short_paths):
-        """ obtain a package, either from disk or retrieve from remotes if necessary
-        and not necessary to build
-        """
-        output = ScopedOutput(str(package_ref.conan), self._out)
-        package_folder = self._client_cache.package(package_ref, short_paths=short_paths)
-
-        # Check current package status
-        if os.path.exists(package_folder):
-            if self._check_updates:
-                read_manifest = FileTreeManifest.loads(load(os.path.join(package_folder,
-                                                                         CONAN_MANIFEST)))
-                try:  # get_manifest can fail, not in server
-                    upstream_manifest = self.get_package_manifest(package_ref)
-                    if upstream_manifest != read_manifest:
-                        if upstream_manifest.time > read_manifest.time:
-                            output.warn("Current package is older than remote upstream one")
-                            if self._update:
-                                output.warn("Removing it to retrieve or build an updated one")
-                                rmdir(package_folder)
-                        else:
-                            output.warn("Current package is newer than remote upstream one")
-                except NotFoundException:
-                    pass
-
-        local_package = os.path.exists(package_folder)
-        if local_package:
-            output.success('Already installed!')
-            installed = True
-            log_package_got_from_local_cache(package_ref)
-            self._recorder.package_fetched_from_cache(package_ref)
-        else:
-            installed = self._retrieve_remote_package(package_ref, package_folder,
-                                                      output)
-        self.handle_package_manifest(package_ref, installed)
-        return installed
-
-    def handle_package_manifest(self, package_ref, installed):
-        if installed and self._manifest_manager:
->>>>>>> 1b78df97
             remote = self._registry.get_ref(package_ref.conan)
             self._manifest_manager.check_package(package_ref, remote)
 
