import os

from requests.exceptions import RequestException

from conans.client.loader_parse import load_conanfile_class
from conans.client.local_file_getter import get_path
from conans.client.output import ScopedOutput
from conans.client.remote_registry import RemoteRegistry
from conans.client.remover import DiskRemover
from conans.client.action_recorder import INSTALL_ERROR_MISSING, INSTALL_ERROR_NETWORK
from conans.errors import (ConanException, NotFoundException, NoRemoteAvailable)
from conans.model.ref import PackageReference
from conans.paths import EXPORT_SOURCES_TGZ_NAME
<<<<<<< HEAD
from conans.util.files import mkdir
from conans.util.log import logger
from conans.util.tracer import log_recipe_got_from_local_cache
=======
from conans.util.files import rmdir, mkdir
from conans.util.log import logger
from conans.util.tracer import log_recipe_got_from_local_cache, log_package_got_from_local_cache
>>>>>>> 02e0e171


class ConanProxy(object):
    """ Class to access the conan storage, to perform typical tasks as to get packages,
    getting conanfiles, uploading, removing from remote, etc.
    It uses the RemoteRegistry to control where the packages come from.
    """
    def __init__(self, client_cache, user_io, remote_manager, remote_name, recorder,
                 update=False, check_updates=False, manifest_manager=False):
        self._client_cache = client_cache
        self._out = user_io.out
        self._remote_manager = remote_manager
        self._registry = RemoteRegistry(self._client_cache.registry, self._out)
        self._remote_name = remote_name
        self._update = update
        self._check_updates = check_updates or update  # Update forces check (and of course the update)
        self._manifest_manager = manifest_manager
        self._recorder = recorder

    @property
    def registry(self):
        return self._registry

    def package_available(self, package_ref, short_paths, check_outdated):
        """
        Returns True if there is a local or remote package available (and up to date if check_outdated).
        It wont download the package, just check its hash
        """

        output = ScopedOutput(str(package_ref.conan), self._out)
        package_folder = self._client_cache.package(package_ref, short_paths=short_paths)

        remote_info = None
        # No package in local cache
        if not os.path.exists(package_folder):
            try:
                remote_info = self.get_package_info(package_ref)
            except (NotFoundException, NoRemoteAvailable):  # 404 or no remote
                return False

        # Maybe we have the package (locally or in remote) but it's outdated
        if check_outdated:
            if remote_info:
                package_hash = remote_info.recipe_hash
            else:
                package_hash = self._client_cache.read_package_recipe_hash(package_folder)
            local_recipe_hash = self._client_cache.load_manifest(package_ref.conan).summary_hash
            up_to_date = local_recipe_hash == package_hash
            if not up_to_date:
                output.info("Outdated package!")
            else:
                output.info("Package is up to date")
            return up_to_date

        return True

<<<<<<< HEAD
    def handle_package_manifest(self, package_ref):
        if self._manifest_manager:
=======
    def get_package(self, package_ref, short_paths):
        """ obtain a package, either from disk or retrieve from remotes if necessary
        and not necessary to build
        """
        output = ScopedOutput(str(package_ref.conan), self._out)
        package_folder = self._client_cache.package(package_ref, short_paths=short_paths)

        # Check current package status
        if os.path.exists(package_folder):
            if self._check_updates:
                read_manifest = self._client_cache.load_package_manifest(package_ref)
                try:  # get_conan_manifest can fail, not in server
                    upstream_manifest = self.get_package_manifest(package_ref)
                    if upstream_manifest != read_manifest:
                        if upstream_manifest.time > read_manifest.time:
                            output.warn("Current package is older than remote upstream one")
                            if self._update:
                                output.warn("Removing it to retrieve or build an updated one")
                                rmdir(package_folder)
                        else:
                            output.warn("Current package is newer than remote upstream one")
                except NotFoundException:
                    pass

        local_package = os.path.exists(package_folder)
        if local_package:
            output.success('Already installed!')
            installed = True
            log_package_got_from_local_cache(package_ref)
            self._recorder.package_fetched_from_cache(package_ref)
        else:
            installed = self._retrieve_remote_package(package_ref, package_folder, output)
        self.handle_package_manifest(package_ref, installed)
        return installed

    def handle_package_manifest(self, package_ref, installed):
        if installed and self._manifest_manager:
>>>>>>> 02e0e171
            remote = self._registry.get_ref(package_ref.conan)
            self._manifest_manager.check_package(package_ref, remote)

    def get_recipe_sources(self, conan_reference, short_paths=False):
        export_path = self._client_cache.export(conan_reference)
        sources_folder = self._client_cache.export_sources(conan_reference, short_paths)
        if os.path.exists(sources_folder):
            return

        current_remote = self._registry.get_ref(conan_reference)
        if not current_remote:
            raise ConanException("Error while trying to get recipe sources for %s. "
                                 "No remote defined" % str(conan_reference))
        else:
            self._remote_manager.get_recipe_sources(conan_reference, export_path, sources_folder,
                                                    current_remote)

    def get_recipe(self, conan_reference):
        with self._client_cache.conanfile_write_lock(conan_reference):
            result = self._get_recipe(conan_reference)
        return result

    def _get_recipe(self, conan_reference):
        output = ScopedOutput(str(conan_reference), self._out)

        # check if it is in disk
        conanfile_path = self._client_cache.conanfile(conan_reference)

        if os.path.exists(conanfile_path):
            if self._check_updates:
                ret = self.update_available(conan_reference)
                if ret != 0:  # Found and not equal
                    remote, ref_remote = self._get_remote(conan_reference)
                    if ret == 1:
                        if not self._update:
                            if remote != ref_remote:  # Forced new remote
                                output.warn("There is a new conanfile in '%s' remote. "
                                            "Execute 'install -u -r %s' to update it."
                                            % (remote.name, remote.name))
                            else:
                                output.warn("There is a new conanfile in '%s' remote. "
                                            "Execute 'install -u' to update it."
                                            % remote.name)
                            output.warn("Refused to install!")
                        else:
                            DiskRemover(self._client_cache).remove(conan_reference)
                            output.info("Retrieving from remote '%s'..." % remote.name)
                            self._remote_manager.get_recipe(conan_reference, remote)

                            output.info("Updated!")
                    elif ret == -1:
                        if not self._update:
                            output.info("Current conanfile is newer than %s's one" % remote.name)
                        else:
                            output.error("Current conanfile is newer than %s's one. "
                                         "Run 'conan remove %s' and run install again "
                                         "to replace it." % (remote.name, conan_reference))

            log_recipe_got_from_local_cache(conan_reference)
            self._recorder.recipe_fetched_from_cache(conan_reference)

        else:
            self._retrieve_recipe(conan_reference, output)

        if self._manifest_manager:
            # Just make sure that the recipe sources are there to check
            conanfile = load_conanfile_class(conanfile_path)
            self.get_recipe_sources(conan_reference, conanfile.short_paths)
            remote = self._registry.get_ref(conan_reference)
            self._manifest_manager.check_recipe(conan_reference, remote)

        return conanfile_path

    def update_available(self, conan_reference):
        """Returns 0 if the conanfiles are equal, 1 if there is an update and -1 if
        the local is newer than the remote"""
        if not conan_reference:
            return 0
        read_manifest, _ = self._client_cache.conan_manifests(conan_reference)
        if read_manifest:
            try:  # get_conan_manifest can fail, not in server
                upstream_manifest = self.get_conan_manifest(conan_reference)
                if upstream_manifest != read_manifest:
                    return 1 if upstream_manifest.time > read_manifest.time else -1
            except (NotFoundException, NoRemoteAvailable):  # 404
                pass

        return 0

    def _retrieve_recipe(self, conan_reference, output):
        """ returns the requested conanfile object, retrieving it from
        remotes if necessary. Can raise NotFoundException
        """
        def _retrieve_from_remote(the_remote):
            output.info("Trying with '%s'..." % the_remote.name)
            self._remote_manager.get_recipe(conan_reference, the_remote)
            self._registry.set_ref(conan_reference, the_remote)
            self._recorder.recipe_downloaded(conan_reference, the_remote.url)

        if self._remote_name:
            output.info("Not found, retrieving from server '%s' " % self._remote_name)
            ref_remote = self._registry.remote(self._remote_name)
        else:
            ref_remote = self._registry.get_ref(conan_reference)
            if ref_remote:
                output.info("Retrieving from predefined remote '%s'" % ref_remote.name)

        if ref_remote:
            try:
                _retrieve_from_remote(ref_remote)
                return
            except NotFoundException:
                msg = "%s was not found in remote '%s'" % (str(conan_reference), ref_remote.name)
                self._recorder.recipe_install_error(conan_reference, INSTALL_ERROR_MISSING,
                                                    msg, ref_remote.url)
                raise NotFoundException(msg)
            except RequestException as exc:
                self._recorder.recipe_install_error(conan_reference, INSTALL_ERROR_NETWORK,
                                                    str(exc), ref_remote.url)
                raise exc

        output.info("Not found in local cache, looking in remotes...")
        remotes = self._registry.remotes
        for remote in remotes:
            logger.debug("Trying with remote %s" % remote.name)
            try:
                _retrieve_from_remote(remote)
                return
            # If not found continue with the next, else raise
            except NotFoundException as exc:
                if remote == remotes[-1]:  # Last element not found
                    msg = "Unable to find '%s' in remotes" % str(conan_reference)
                    logger.debug("Not found in any remote, raising...%s" % exc)
                    self._recorder.recipe_install_error(conan_reference, INSTALL_ERROR_MISSING,
                                                        msg, None)
                    raise NotFoundException(msg)

        raise ConanException("No remote defined")

    def complete_recipe_sources(self, conanfile, conan_reference, force_complete=True, short_paths=False):
        sources_folder = self._client_cache.export_sources(conan_reference, short_paths)
        if not hasattr(conanfile, "exports_sources"):
            mkdir(sources_folder)
            return None

        ignore_deleted_file = None
        if not os.path.exists(sources_folder):
            # If not path to sources exists, we have a problem, at least an empty folder
            # should be there
            upload_remote, current_remote = self._get_remote(conan_reference)
            if not current_remote:
                raise ConanException("Trying to upload a package recipe without sources, "
                                     "and the remote for the sources no longer exists")
            if force_complete or current_remote != upload_remote:
                # If uploading to a different remote than the one from which the recipe
                # was retrieved, we definitely need to get the sources, so the recipe is complete
                self.get_recipe_sources(conan_reference, short_paths=short_paths)
            else:
                # But if same remote, no need to upload again the TGZ, it is already in the server
                # But the upload API needs to know it to not remove the server file.
                ignore_deleted_file = EXPORT_SOURCES_TGZ_NAME
        return ignore_deleted_file

    def upload_recipe(self, conan_reference, retry, retry_wait, skip_upload, no_overwrite):
        """ upload to defined remote in (-r=remote), to current remote
        or to default remote, in that order.
        If the remote is not set, set it
        """
        conan_file_path = self._client_cache.conanfile(conan_reference)
        conanfile = load_conanfile_class(conan_file_path)
        ignore_deleted_file = self.complete_recipe_sources(conanfile, conan_reference,
                                                           force_complete=False,
                                                           short_paths=conanfile.short_paths)
        remote, ref_remote = self._get_remote(conan_reference)

        result = self._remote_manager.upload_recipe(conan_reference, remote, retry, retry_wait,
                                                    ignore_deleted_file=ignore_deleted_file,
                                                    skip_upload=skip_upload,
                                                    no_overwrite=no_overwrite)
        if not ref_remote and not skip_upload:
            self._registry.set_ref(conan_reference, remote)
        return result

    def _get_remote(self, conan_ref=None):
        # Prioritize -r , then reference registry and then the default remote
        ref_remote = self._registry.get_ref(conan_ref) if conan_ref else None
        if self._remote_name:
            remote = self._registry.remote(self._remote_name)
        else:
            if ref_remote:
                remote = ref_remote
            else:
                remote = self._registry.default_remote
        return remote, ref_remote

    def upload_package(self, package_ref, retry, retry_wait, skip_upload, integrity_check,
                       no_overwrite):
        remote, current_remote = self._get_remote(package_ref.conan)
        if not current_remote:
            self._out.warn("Remote for '%s' not defined, uploading to %s"
                           % (str(package_ref.conan), remote.name))
        result = self._remote_manager.upload_package(package_ref, remote, retry, retry_wait,
                                                     skip_upload, integrity_check, no_overwrite)
        if not current_remote and not skip_upload:
            self._registry.set_ref(package_ref.conan, remote)
        return result

    def get_conan_manifest(self, conan_ref):
        """ used by update to check the date of packages, require force if older
        """
        remote, current_remote = self._get_remote(conan_ref)
        result = self._remote_manager.get_conan_manifest(conan_ref, remote)
        if not current_remote:
            self._registry.set_ref(conan_ref, remote)
        return result

    def get_package_manifest(self, package_ref):
        """ used by update to check the date of packages, require force if older
        """
        remote, ref_remote = self._get_remote(package_ref.conan)
        result = self._remote_manager.get_package_manifest(package_ref, remote)
        if not ref_remote:
            self._registry.set_ref(package_ref.conan, remote)
        return result

    def get_package_info(self, package_ref):
        """ Gets the package info to check if outdated
        """
        remote, ref_remote = self._get_remote(package_ref.conan)
        result = self._remote_manager.get_package_info(package_ref, remote)
        if not ref_remote:
            self._registry.set_ref(package_ref.conan, remote)
        return result

    def search_remotes(self, pattern=None, ignorecase=True):
        if self._remote_name:
            remote = self._registry.remote(self._remote_name)
            search_result = self._remote_manager.search_recipes(remote, pattern, ignorecase)
            return search_result

        for remote in self._registry.remotes:
            search_result = self._remote_manager.search_recipes(remote, pattern, ignorecase)
            if search_result:
                return search_result

    def remove(self, conan_ref):
        if not self._remote_name:
            raise ConanException("Cannot remove, remote not defined")
        remote = self._registry.remote(self._remote_name)
        result = self._remote_manager.remove(conan_ref, remote)
        current_remote = self._registry.get_ref(conan_ref)
        if current_remote == remote:
            self._registry.remove_ref(conan_ref)
        return result

    def remove_packages(self, conan_ref, remove_ids):
        if not self._remote_name:
            raise ConanException("Cannot remove, remote not defined")
        remote = self._registry.remote(self._remote_name)
        return self._remote_manager.remove_packages(conan_ref, remove_ids, remote)

    def get_path(self, conan_ref, package_id, path):
        if not self._remote_name:
            return get_path(self._client_cache, conan_ref, package_id, path)
        else:
            remote = self._registry.remote(self._remote_name)
            return self._remote_manager.get_path(conan_ref, package_id, path, remote)

    def download_packages(self, reference, package_ids):
        assert(isinstance(package_ids, list))
        remote, _ = self._get_remote(reference)
        conanfile_path = self._client_cache.conanfile(reference)
        if not os.path.exists(conanfile_path):
            raise Exception("Download recipe first")
        conanfile = load_conanfile_class(conanfile_path)
        short_paths = conanfile.short_paths
        self._registry.set_ref(reference, remote)
        output = ScopedOutput(str(reference), self._out)
        for package_id in package_ids:
            package_ref = PackageReference(reference, package_id)
            package_folder = self._client_cache.package(package_ref, short_paths=short_paths)
            self._out.info("Downloading %s" % str(package_ref))
            self._remote_manager.get_package(conanfile, package_ref, package_folder, remote, output)<|MERGE_RESOLUTION|>--- conflicted
+++ resolved
@@ -11,15 +11,10 @@
 from conans.errors import (ConanException, NotFoundException, NoRemoteAvailable)
 from conans.model.ref import PackageReference
 from conans.paths import EXPORT_SOURCES_TGZ_NAME
-<<<<<<< HEAD
-from conans.util.files import mkdir
+from conans.util.files import mkdir, rmdir
 from conans.util.log import logger
-from conans.util.tracer import log_recipe_got_from_local_cache
-=======
-from conans.util.files import rmdir, mkdir
-from conans.util.log import logger
-from conans.util.tracer import log_recipe_got_from_local_cache, log_package_got_from_local_cache
->>>>>>> 02e0e171
+from conans.util.tracer import log_recipe_got_from_local_cache,\
+    log_package_got_from_local_cache
 
 
 class ConanProxy(object):
@@ -76,10 +71,6 @@
 
         return True
 
-<<<<<<< HEAD
-    def handle_package_manifest(self, package_ref):
-        if self._manifest_manager:
-=======
     def get_package(self, package_ref, short_paths):
         """ obtain a package, either from disk or retrieve from remotes if necessary
         and not necessary to build
@@ -115,9 +106,8 @@
         self.handle_package_manifest(package_ref, installed)
         return installed
 
-    def handle_package_manifest(self, package_ref, installed):
-        if installed and self._manifest_manager:
->>>>>>> 02e0e171
+    def handle_package_manifest(self, package_ref):
+        if self._manifest_manager:
             remote = self._registry.get_ref(package_ref.conan)
             self._manifest_manager.check_package(package_ref, remote)
 
