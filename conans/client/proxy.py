import os

from requests.exceptions import RequestException

from conans.client.loader_parse import load_conanfile_class
from conans.client.local_file_getter import get_path
from conans.client.output import ScopedOutput
from conans.client.remover import DiskRemover
from conans.client.action_recorder import INSTALL_ERROR_MISSING, INSTALL_ERROR_NETWORK
from conans.errors import (ConanException, NotFoundException, NoRemoteAvailable)
from conans.model.ref import PackageReference
from conans.paths import EXPORT_SOURCES_TGZ_NAME
from conans.util.files import mkdir
from conans.util.log import logger
<<<<<<< HEAD
from conans.util.tracer import log_recipe_got_from_local_cache, log_package_got_from_local_cache
from conans.client import python_requires
=======
from conans.util.tracer import log_recipe_got_from_local_cache
>>>>>>> ced46ecb


class ConanProxy(object):
    """ Class to access the conan storage, to perform typical tasks as to get packages,
    getting conanfiles, uploading, removing from remote, etc.
    It uses the registry to control where the packages come from.
    """
    def __init__(self, client_cache, user_io, remote_manager, remote_name, recorder, registry,
                 manifest_manager=False):
        # collaborators
        self._client_cache = client_cache
        self._out = user_io.out
        self._remote_manager = remote_manager
        self._registry = registry
        self._manifest_manager = manifest_manager
        self._recorder = recorder
<<<<<<< HEAD
        python_requires._retriever = self
=======
        # inputs
        self._remote_name = remote_name
>>>>>>> ced46ecb

    @property
    def registry(self):
        return self._registry

    def package_available(self, package_ref, short_paths, check_outdated):
        """
        Returns True if there is a local or remote package available (and up to date if check_outdated).
        It wont download the package, just check its hash
        """

        output = ScopedOutput(str(package_ref.conan), self._out)
        package_folder = self._client_cache.package(package_ref, short_paths=short_paths)

        remote_info = None
        # No package in local cache
        if not os.path.exists(package_folder):
            try:
                remote_info = self.get_package_info(package_ref)
            except (NotFoundException, NoRemoteAvailable):  # 404 or no remote
                return False

        # Maybe we have the package (locally or in remote) but it's outdated
        if check_outdated:
            if remote_info:
                package_hash = remote_info.recipe_hash
            else:
                package_hash = self._client_cache.read_package_recipe_hash(package_folder)
            local_recipe_hash = self._client_cache.load_manifest(package_ref.conan).summary_hash
            up_to_date = local_recipe_hash == package_hash
            if not up_to_date:
                output.info("Outdated package!")
            else:
                output.info("Package is up to date")
            return up_to_date

        return True

    def handle_package_manifest(self, package_ref):
        if self._manifest_manager:
            remote = self._registry.get_ref(package_ref.conan)
            self._manifest_manager.check_package(package_ref, remote)

    def get_recipe_sources(self, conan_reference, short_paths=False):
        export_path = self._client_cache.export(conan_reference)
        sources_folder = self._client_cache.export_sources(conan_reference, short_paths)
        if os.path.exists(sources_folder):
            return

        current_remote = self._registry.get_ref(conan_reference)
        if not current_remote:
            raise ConanException("Error while trying to get recipe sources for %s. "
                                 "No remote defined" % str(conan_reference))
        else:
            self._remote_manager.get_recipe_sources(conan_reference, export_path, sources_folder,
                                                    current_remote)

    def get_recipe(self, conan_reference, check_updates, update):
        with self._client_cache.conanfile_write_lock(conan_reference):
            result = self._get_recipe(conan_reference, check_updates, update)
        return result

    def _get_recipe(self, conan_reference, check_updates, update):
        output = ScopedOutput(str(conan_reference), self._out)
        check_updates = check_updates or update
        # check if it is in disk
        conanfile_path = self._client_cache.conanfile(conan_reference)

        if os.path.exists(conanfile_path):
            if check_updates:
                ret = self.update_available(conan_reference)
                if ret != 0:  # Found and not equal
                    remote, ref_remote = self._get_remote(conan_reference)
                    if ret == 1:
                        if not update:
                            if remote != ref_remote:  # Forced new remote
                                output.warn("There is a new conanfile in '%s' remote. "
                                            "Execute 'install -u -r %s' to update it."
                                            % (remote.name, remote.name))
                            else:
                                output.warn("There is a new conanfile in '%s' remote. "
                                            "Execute 'install -u' to update it."
                                            % remote.name)
                            output.warn("Refused to install!")
                        else:
                            DiskRemover(self._client_cache).remove(conan_reference)
                            output.info("Retrieving from remote '%s'..." % remote.name)
                            self._remote_manager.get_recipe(conan_reference, remote)

                            output.info("Updated!")
                    elif ret == -1:
                        if not update:
                            output.info("Current conanfile is newer than %s's one" % remote.name)
                        else:
                            output.error("Current conanfile is newer than %s's one. "
                                         "Run 'conan remove %s' and run install again "
                                         "to replace it." % (remote.name, conan_reference))

            log_recipe_got_from_local_cache(conan_reference)
            self._recorder.recipe_fetched_from_cache(conan_reference)

        else:
            self._retrieve_recipe(conan_reference, output)

        if self._manifest_manager:
            # Just make sure that the recipe sources are there to check
            conanfile = load_conanfile_class(conanfile_path)
            self.get_recipe_sources(conan_reference, conanfile.short_paths)
            remote = self._registry.get_ref(conan_reference)
            self._manifest_manager.check_recipe(conan_reference, remote)

        return conanfile_path

    def update_available(self, conan_reference):
        """Returns 0 if the conanfiles are equal, 1 if there is an update and -1 if
        the local is newer than the remote"""
        if not conan_reference:
            return 0
        read_manifest, _ = self._client_cache.conan_manifests(conan_reference)
        if read_manifest:
            try:  # get_conan_manifest can fail, not in server
                upstream_manifest = self.get_conan_manifest(conan_reference)
                if upstream_manifest != read_manifest:
                    return 1 if upstream_manifest.time > read_manifest.time else -1
            except (NotFoundException, NoRemoteAvailable):  # 404
                pass

        return 0

    def _retrieve_recipe(self, conan_reference, output):
        """ returns the requested conanfile object, retrieving it from
        remotes if necessary. Can raise NotFoundException
        """
        def _retrieve_from_remote(the_remote):
            output.info("Trying with '%s'..." % the_remote.name)
            self._remote_manager.get_recipe(conan_reference, the_remote)
            self._registry.set_ref(conan_reference, the_remote)
            self._recorder.recipe_downloaded(conan_reference, the_remote.url)

        if self._remote_name:
            output.info("Not found, retrieving from server '%s' " % self._remote_name)
            ref_remote = self._registry.remote(self._remote_name)
        else:
            ref_remote = self._registry.get_ref(conan_reference)
            if ref_remote:
                output.info("Retrieving from predefined remote '%s'" % ref_remote.name)

        if ref_remote:
            try:
                _retrieve_from_remote(ref_remote)
                return
            except NotFoundException:
                msg = "%s was not found in remote '%s'" % (str(conan_reference), ref_remote.name)
                self._recorder.recipe_install_error(conan_reference, INSTALL_ERROR_MISSING,
                                                    msg, ref_remote.url)
                raise NotFoundException(msg)
            except RequestException as exc:
                self._recorder.recipe_install_error(conan_reference, INSTALL_ERROR_NETWORK,
                                                    str(exc), ref_remote.url)
                raise exc

        output.info("Not found in local cache, looking in remotes...")
        remotes = self._registry.remotes
        for remote in remotes:
            logger.debug("Trying with remote %s" % remote.name)
            try:
                _retrieve_from_remote(remote)
                return
            # If not found continue with the next, else raise
            except NotFoundException as exc:
                if remote == remotes[-1]:  # Last element not found
                    msg = "Unable to find '%s' in remotes" % str(conan_reference)
                    logger.debug("Not found in any remote, raising...%s" % exc)
                    self._recorder.recipe_install_error(conan_reference, INSTALL_ERROR_MISSING,
                                                        msg, None)
                    raise NotFoundException(msg)

        raise ConanException("No remote defined")

    def complete_recipe_sources(self, conanfile, conan_reference, force_complete=True, short_paths=False):
        sources_folder = self._client_cache.export_sources(conan_reference, short_paths)
        if not hasattr(conanfile, "exports_sources"):
            mkdir(sources_folder)
            return None

        ignore_deleted_file = None
        if not os.path.exists(sources_folder):
            # If not path to sources exists, we have a problem, at least an empty folder
            # should be there
            upload_remote, current_remote = self._get_remote(conan_reference)
            if not current_remote:
                raise ConanException("Trying to upload a package recipe without sources, "
                                     "and the remote for the sources no longer exists")
            if force_complete or current_remote != upload_remote:
                # If uploading to a different remote than the one from which the recipe
                # was retrieved, we definitely need to get the sources, so the recipe is complete
                self.get_recipe_sources(conan_reference, short_paths=short_paths)
            else:
                # But if same remote, no need to upload again the TGZ, it is already in the server
                # But the upload API needs to know it to not remove the server file.
                ignore_deleted_file = EXPORT_SOURCES_TGZ_NAME
        return ignore_deleted_file

    def upload_recipe(self, conan_reference, retry, retry_wait, skip_upload, no_overwrite):
        """ upload to defined remote in (-r=remote), to current remote
        or to default remote, in that order.
        If the remote is not set, set it
        """
        conan_file_path = self._client_cache.conanfile(conan_reference)
        conanfile = load_conanfile_class(conan_file_path)
        ignore_deleted_file = self.complete_recipe_sources(conanfile, conan_reference,
                                                           force_complete=False,
                                                           short_paths=conanfile.short_paths)
        remote, ref_remote = self._get_remote(conan_reference)

        result = self._remote_manager.upload_recipe(conan_reference, remote, retry, retry_wait,
                                                    ignore_deleted_file=ignore_deleted_file,
                                                    skip_upload=skip_upload,
                                                    no_overwrite=no_overwrite)
        if not ref_remote and not skip_upload:
            self._registry.set_ref(conan_reference, remote)
        return result

    def _get_remote(self, conan_ref=None):
        # Prioritize -r , then reference registry and then the default remote
        ref_remote = self._registry.get_ref(conan_ref) if conan_ref else None
        if self._remote_name:
            remote = self._registry.remote(self._remote_name)
        else:
            if ref_remote:
                remote = ref_remote
            else:
                remote = self._registry.default_remote
        return remote, ref_remote

    def upload_package(self, package_ref, retry, retry_wait, skip_upload, integrity_check,
                       no_overwrite):
        remote, current_remote = self._get_remote(package_ref.conan)
        if not current_remote:
            self._out.warn("Remote for '%s' not defined, uploading to %s"
                           % (str(package_ref.conan), remote.name))
        result = self._remote_manager.upload_package(package_ref, remote, retry, retry_wait,
                                                     skip_upload, integrity_check, no_overwrite)
        if not current_remote and not skip_upload:
            self._registry.set_ref(package_ref.conan, remote)
        return result

    def get_conan_manifest(self, conan_ref):
        """ used by update to check the date of packages, require force if older
        """
        remote, current_remote = self._get_remote(conan_ref)
        result = self._remote_manager.get_conan_manifest(conan_ref, remote)
        if not current_remote:
            self._registry.set_ref(conan_ref, remote)
        return result

    def get_package_manifest(self, package_ref):
        """ used by update to check the date of packages, require force if older
        """
        remote, ref_remote = self._get_remote(package_ref.conan)
        result = self._remote_manager.get_package_manifest(package_ref, remote)
        if not ref_remote:
            self._registry.set_ref(package_ref.conan, remote)
        return result

    def get_package_info(self, package_ref):
        """ Gets the package info to check if outdated
        """
        remote, ref_remote = self._get_remote(package_ref.conan)
        result = self._remote_manager.get_package_info(package_ref, remote)
        if not ref_remote:
            self._registry.set_ref(package_ref.conan, remote)
        return result

    def search_remotes(self, pattern=None, ignorecase=True):
        if self._remote_name:
            remote = self._registry.remote(self._remote_name)
            search_result = self._remote_manager.search_recipes(remote, pattern, ignorecase)
            return search_result

        for remote in self._registry.remotes:
            search_result = self._remote_manager.search_recipes(remote, pattern, ignorecase)
            if search_result:
                return search_result

    def remove(self, conan_ref):
        if not self._remote_name:
            raise ConanException("Cannot remove, remote not defined")
        remote = self._registry.remote(self._remote_name)
        result = self._remote_manager.remove(conan_ref, remote)
        current_remote = self._registry.get_ref(conan_ref)
        if current_remote == remote:
            self._registry.remove_ref(conan_ref)
        return result

    def remove_packages(self, conan_ref, remove_ids):
        if not self._remote_name:
            raise ConanException("Cannot remove, remote not defined")
        remote = self._registry.remote(self._remote_name)
        return self._remote_manager.remove_packages(conan_ref, remove_ids, remote)

    def get_path(self, conan_ref, package_id, path):
        if not self._remote_name:
            return get_path(self._client_cache, conan_ref, package_id, path)
        else:
            remote = self._registry.remote(self._remote_name)
            return self._remote_manager.get_path(conan_ref, package_id, path, remote)

    def download_packages(self, reference, package_ids):
        assert(isinstance(package_ids, list))
        remote, _ = self._get_remote(reference)
        conanfile_path = self._client_cache.conanfile(reference)
        if not os.path.exists(conanfile_path):
            raise Exception("Download recipe first")
        conanfile = load_conanfile_class(conanfile_path)
        short_paths = conanfile.short_paths
        self._registry.set_ref(reference, remote)
        output = ScopedOutput(str(reference), self._out)
        for package_id in package_ids:
            package_ref = PackageReference(reference, package_id)
            package_folder = self._client_cache.package(package_ref, short_paths=short_paths)
            self._out.info("Downloading %s" % str(package_ref))
            self._remote_manager.get_package(conanfile, package_ref, package_folder, remote, output)<|MERGE_RESOLUTION|>--- conflicted
+++ resolved
@@ -12,12 +12,8 @@
 from conans.paths import EXPORT_SOURCES_TGZ_NAME
 from conans.util.files import mkdir
 from conans.util.log import logger
-<<<<<<< HEAD
-from conans.util.tracer import log_recipe_got_from_local_cache, log_package_got_from_local_cache
 from conans.client import python_requires
-=======
 from conans.util.tracer import log_recipe_got_from_local_cache
->>>>>>> ced46ecb
 
 
 class ConanProxy(object):
@@ -34,12 +30,9 @@
         self._registry = registry
         self._manifest_manager = manifest_manager
         self._recorder = recorder
-<<<<<<< HEAD
         python_requires._retriever = self
-=======
         # inputs
         self._remote_name = remote_name
->>>>>>> ced46ecb
 
     @property
     def registry(self):
