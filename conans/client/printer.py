import fnmatch

from conans.cli.output import Color
<<<<<<< HEAD
from conans.model.recipe_ref import RecipeReference
=======
>>>>>>> 39739d7c


class Printer(object):
    """ Print some specific information """

    INDENT_COLOR = {0: Color.BRIGHT_CYAN,
                    1: Color.BRIGHT_RED,
                    2: Color.BRIGHT_GREEN,
                    3: Color.BRIGHT_YELLOW,
                    4: Color.BRIGHT_MAGENTA}

    INDENT_SPACES = 4

    def __init__(self, out):
        self._out = out

    def print_inspect(self, inspect, raw=False):
        for k, v in inspect.items():
            if raw:
                self._out.write(str(v))
            else:
                if isinstance(v, dict):
                    self._out.writeln("%s:" % k)
                    for ok, ov in sorted(v.items()):
                        self._out.writeln("    %s: %s" % (ok, ov))
                else:
                    self._out.writeln("%s: %s" % (k, str(v)))

    def print_info(self, data, _info, package_filter=None, show_paths=False):
        """ Print in console the dependency information for a conan file
        """
        if _info is None:  # No filter
            def show(_):
                return True
        else:
            _info_lower = [s.lower() for s in _info]

            def show(field):
                return field in _info_lower

        # Handy function to perform a common print task
        def _print(it_field, show_field=None, name=None, color=Color.BRIGHT_GREEN):
            show_field = show_field or it_field
            name = name or it_field
            if show(show_field) and it_field in it:
                self._out.writeln("    %s: %s" % (name, it[it_field]), color)

        # Iteration and printing
        for it in data:
            if package_filter and not fnmatch.fnmatch(it["reference"], package_filter):
                continue

            is_ref = it["is_ref"]

            self._out.writeln(it["display_name"], Color.BRIGHT_CYAN)
            _print("id", name="ID")
            _print("build_id", name="BuildID")
            _print("context", name="Context")
            if show_paths:
                _print("export_folder")
                _print("source_folder")
                _print("build_folder")
                _print("package_folder")

            _print("url", name="URL")
            _print("homepage", name="Homepage")

            if show("license") and "license" in it:
                licenses_str = ", ".join(it["license"])
                lead_str = "Licenses" if len(it["license"]) > 1 else "License"
                self._out.writeln("    %s: %s" % (lead_str, licenses_str), Color.BRIGHT_GREEN)

            _print("author", name="Author")
            _print("description", name="Description")

            if show("topics") and "topics" in it:
                self._out.writeln("    Topics: %s" % ", ".join(it["topics"]), Color.BRIGHT_GREEN)

            if show("provides") and "provides" in it:
                self._out.writeln("    Provides: %s" % ", ".join(it["provides"]), Color.BRIGHT_GREEN)

            _print("deprecated", name="Deprecated")

            _print("recipe", name="Recipe", color=None)
            _print("revision", name="Revision", color=None)
            _print("package_revision", name="Package revision", color=None)
            _print("binary", name="Binary", color=None)

            _print("creation_date", show_field="date", name="Creation date")

            _print("scm", show_field="scm", name="scm")

            if show("python_requires") and "python_requires" in it:
                self._out.writeln("    Python-requires:", Color.BRIGHT_GREEN)
                for d in it["python_requires"]:
                    self._out.writeln("        %s" % d, Color.BRIGHT_YELLOW)

            if show("required") and "required_by" in it:
                self._out.writeln("    Required by:", Color.BRIGHT_GREEN)
                for d in it["required_by"]:
                    self._out.writeln("        %s" % d, Color.BRIGHT_YELLOW)

            if show("requires"):
                if "requires" in it:
                    self._out.writeln("    Requires:", Color.BRIGHT_GREEN)
                    for d in it["requires"]:
                        self._out.writeln("        %s" % d, Color.BRIGHT_YELLOW)

                if "build_requires" in it:
                    self._out.writeln("    Build Requires:", Color.BRIGHT_GREEN)
                    for d in it["build_requires"]:
                        self._out.writeln("        %s" % d, Color.BRIGHT_YELLOW)

<<<<<<< HEAD
    def print_search_recipes(self, search_info, pattern, raw, all_remotes_search):
        """ Print all the exported conans information
        param pattern: wildcards, e.g., "opencv/*"
        """
        if not search_info and not raw:
            warn_msg = "There are no packages"
            pattern_msg = " matching the '%s' pattern" % pattern
            self._out.info(warn_msg + pattern_msg if pattern else warn_msg)
            return

        if not raw:
            self._out.info("Existing package recipes:\n")
            for remote_info in search_info:
                if all_remotes_search:
                    self._out.highlight("Remote '%s':" % str(remote_info["remote"]))
                for conan_item in remote_info["items"]:
                    reference = conan_item["recipe"]["id"]
                    ref = RecipeReference.loads(reference)
                    self._print_colored_line(repr(ref), indent=0)
        else:
            for remote_info in search_info:
                if all_remotes_search:
                    self._out.writeln("Remote '%s':" % str(remote_info["remote"]))
                for conan_item in remote_info["items"]:
                    reference = conan_item["recipe"]["id"]
                    ref = RecipeReference.loads(reference)
                    self._out.writeln(repr(ref))

    def print_search_packages(self, search_info, ref, packages_query, raw):
        assert(isinstance(ref, RecipeReference))
        if not raw:
            self._out.info("Existing packages for recipe %s:\n" % str(ref))
        for remote_info in search_info:
            if remote_info["remote"] and not raw:
                self._out.info("Existing recipe in remote '%s':\n" % remote_info["remote"])

            if not remote_info["items"][0]["packages"]:
                if packages_query:
                    warn_msg = "There are no packages for reference '%s' matching the query '%s'" \
                               % (str(ref), packages_query)
                elif remote_info["items"][0]["recipe"]:
                    warn_msg = "There are no packages for reference '%s', but package recipe " \
                               "found." % (str(ref))
                if not raw:
                    self._out.info(warn_msg)
                continue

            ref = remote_info["items"][0]["recipe"]["id"]
            packages = remote_info["items"][0]["packages"]

            # Each package
            for package in packages:
                package_id = package["id"]
                self._print_colored_line("Package_ID", package_id, 1)
                for section in ("options", "settings", "requires"):
                    attr = package[section]
                    if attr:
                        self._print_colored_line("[%s]" % section, indent=2)
                        if isinstance(attr, dict):  # options, settings
                            attr = OrderedDict(sorted(attr.items()))
                            for key, value in attr.items():
                                self._print_colored_line(key, value=value, indent=3)
                        elif isinstance(attr, list):  # full requires
                            for key in sorted(attr):
                                self._print_colored_line(key, indent=3)
                self._out.writeln("")

=======
>>>>>>> 39739d7c
    def print_profile(self, name, profile):
        self._out.info("Configuration for profile %s:\n" % name)
        self._print_profile_section("settings", profile.settings.items(), separator="=")
        self._out.writeln("[options]\n"+profile.options.dumps())
        self._print_profile_section("conf", profile.conf.as_list(), separator="=")
        self._print_profile_section("build_requires", [(key, ", ".join(str(val) for val in values))
                                                       for key, values in
                                                       profile.build_requires.items()])

        envs = profile.buildenv.dumps()
        self._print_profile_section("env", envs, separator='=')

    def _print_profile_section(self, name, items, indent=0, separator=": "):
        self._print_colored_line("[%s]" % name, indent=indent, color=Color.BRIGHT_RED)
        for key, value in items:
            self._print_colored_line(key, value=str(value), indent=0, separator=separator)

    def _print_colored_line(self, text, value=None, indent=0, separator=": ", color=None):
        """ Print a colored line depending on its indentation level
            Attributes:
                text: string line
                split_symbol: if you want an output with different in-line colors
                indent_plus: integer to add a plus indentation
        """
        text = text.strip()
        if not text:
            return

        text_color = Printer.INDENT_COLOR.get(indent, Color.BRIGHT_WHITE) if not color else color
        indent_text = ' ' * Printer.INDENT_SPACES * indent
        if value is not None:
            value_color = Color.BRIGHT_WHITE
            self._out.write('%s%s%s' % (indent_text, text, separator), fg=text_color)
            self._out.writeln(value, fg=value_color)
        else:
            self._out.writeln('%s%s' % (indent_text, text), text_color)<|MERGE_RESOLUTION|>--- conflicted
+++ resolved
@@ -1,10 +1,6 @@
 import fnmatch
 
 from conans.cli.output import Color
-<<<<<<< HEAD
-from conans.model.recipe_ref import RecipeReference
-=======
->>>>>>> 39739d7c
 
 
 class Printer(object):
@@ -118,76 +114,6 @@
                     for d in it["build_requires"]:
                         self._out.writeln("        %s" % d, Color.BRIGHT_YELLOW)
 
-<<<<<<< HEAD
-    def print_search_recipes(self, search_info, pattern, raw, all_remotes_search):
-        """ Print all the exported conans information
-        param pattern: wildcards, e.g., "opencv/*"
-        """
-        if not search_info and not raw:
-            warn_msg = "There are no packages"
-            pattern_msg = " matching the '%s' pattern" % pattern
-            self._out.info(warn_msg + pattern_msg if pattern else warn_msg)
-            return
-
-        if not raw:
-            self._out.info("Existing package recipes:\n")
-            for remote_info in search_info:
-                if all_remotes_search:
-                    self._out.highlight("Remote '%s':" % str(remote_info["remote"]))
-                for conan_item in remote_info["items"]:
-                    reference = conan_item["recipe"]["id"]
-                    ref = RecipeReference.loads(reference)
-                    self._print_colored_line(repr(ref), indent=0)
-        else:
-            for remote_info in search_info:
-                if all_remotes_search:
-                    self._out.writeln("Remote '%s':" % str(remote_info["remote"]))
-                for conan_item in remote_info["items"]:
-                    reference = conan_item["recipe"]["id"]
-                    ref = RecipeReference.loads(reference)
-                    self._out.writeln(repr(ref))
-
-    def print_search_packages(self, search_info, ref, packages_query, raw):
-        assert(isinstance(ref, RecipeReference))
-        if not raw:
-            self._out.info("Existing packages for recipe %s:\n" % str(ref))
-        for remote_info in search_info:
-            if remote_info["remote"] and not raw:
-                self._out.info("Existing recipe in remote '%s':\n" % remote_info["remote"])
-
-            if not remote_info["items"][0]["packages"]:
-                if packages_query:
-                    warn_msg = "There are no packages for reference '%s' matching the query '%s'" \
-                               % (str(ref), packages_query)
-                elif remote_info["items"][0]["recipe"]:
-                    warn_msg = "There are no packages for reference '%s', but package recipe " \
-                               "found." % (str(ref))
-                if not raw:
-                    self._out.info(warn_msg)
-                continue
-
-            ref = remote_info["items"][0]["recipe"]["id"]
-            packages = remote_info["items"][0]["packages"]
-
-            # Each package
-            for package in packages:
-                package_id = package["id"]
-                self._print_colored_line("Package_ID", package_id, 1)
-                for section in ("options", "settings", "requires"):
-                    attr = package[section]
-                    if attr:
-                        self._print_colored_line("[%s]" % section, indent=2)
-                        if isinstance(attr, dict):  # options, settings
-                            attr = OrderedDict(sorted(attr.items()))
-                            for key, value in attr.items():
-                                self._print_colored_line(key, value=value, indent=3)
-                        elif isinstance(attr, list):  # full requires
-                            for key in sorted(attr):
-                                self._print_colored_line(key, indent=3)
-                self._out.writeln("")
-
-=======
->>>>>>> 39739d7c
     def print_profile(self, name, profile):
         self._out.info("Configuration for profile %s:\n" % name)
         self._print_profile_section("settings", profile.settings.items(), separator="=")
