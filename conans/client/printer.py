--- conflicted
+++ resolved
@@ -112,110 +112,4 @@
                 if "build_requires" in it:
                     self._out.writeln("    Build Requires:", Color.BRIGHT_GREEN)
                     for d in it["build_requires"]:
-                        self._out.writeln("        %s" % d, Color.BRIGHT_YELLOW)
-
-<<<<<<< HEAD
-    def print_search_recipes(self, search_info, pattern, raw, all_remotes_search):
-        """ Print all the exported conans information
-        param pattern: wildcards, e.g., "opencv/*"
-        """
-        if not search_info and not raw:
-            warn_msg = "There are no packages"
-            pattern_msg = " matching the '%s' pattern" % pattern
-            self._out.info(warn_msg + pattern_msg if pattern else warn_msg)
-            return
-
-        if not raw:
-            self._out.info("Existing package recipes:\n")
-            for remote_info in search_info:
-                if all_remotes_search:
-                    self._out.highlight("Remote '%s':" % str(remote_info["remote"]))
-                for conan_item in remote_info["items"]:
-                    reference = conan_item["recipe"]["id"]
-                    ref = ConanFileReference.loads(reference)
-                    self._print_colored_line(ref.full_str(), indent=0)
-        else:
-            for remote_info in search_info:
-                if all_remotes_search:
-                    self._out.writeln("Remote '%s':" % str(remote_info["remote"]))
-                for conan_item in remote_info["items"]:
-                    reference = conan_item["recipe"]["id"]
-                    ref = ConanFileReference.loads(reference)
-                    self._out.writeln(ref.full_str())
-
-    def print_search_packages(self, search_info, ref, packages_query, raw):
-        assert(isinstance(ref, ConanFileReference))
-        if not raw:
-            self._out.info("Existing packages for recipe %s:\n" % str(ref))
-        for remote_info in search_info:
-            if remote_info["remote"] and not raw:
-                self._out.info("Existing recipe in remote '%s':\n" % remote_info["remote"])
-
-            if not remote_info["items"][0]["packages"]:
-                if packages_query:
-                    warn_msg = "There are no packages for reference '%s' matching the query '%s'" \
-                               % (str(ref), packages_query)
-                elif remote_info["items"][0]["recipe"]:
-                    warn_msg = "There are no packages for reference '%s', but package recipe " \
-                               "found." % (str(ref))
-                if not raw:
-                    self._out.info(warn_msg)
-                continue
-
-            ref = remote_info["items"][0]["recipe"]["id"]
-            packages = remote_info["items"][0]["packages"]
-
-            # Each package
-            for package in packages:
-                package_id = package["id"]
-                self._print_colored_line("Package_ID", package_id, 1)
-                for section in ("options", "settings", "requires"):
-                    attr = package[section]
-                    if attr:
-                        self._print_colored_line("[%s]" % section, indent=2)
-                        if isinstance(attr, dict):  # options, settings
-                            attr = OrderedDict(sorted(attr.items()))
-                            for key, value in attr.items():
-                                self._print_colored_line(key, value=value, indent=3)
-                        elif isinstance(attr, list):  # full requires
-                            for key in sorted(attr):
-                                self._print_colored_line(key, indent=3)
-                self._out.writeln("")
-=======
-    def print_profile(self, name, profile):
-        self._out.info("Configuration for profile %s:\n" % name)
-        self._print_profile_section("settings", profile.settings.items(), separator="=")
-        self._out.writeln("[options]\n"+profile.options.dumps())
-        self._print_profile_section("conf", profile.conf.as_list(), separator="=")
-        self._print_profile_section("build_requires", [(key, ", ".join(str(val) for val in values))
-                                                       for key, values in
-                                                       profile.build_requires.items()])
-
-        envs = profile.buildenv.dumps()
-        self._print_profile_section("env", envs, separator='=')
-
-    def _print_profile_section(self, name, items, indent=0, separator=": "):
-        self._print_colored_line("[%s]" % name, indent=indent, color=Color.BRIGHT_RED)
-        for key, value in items:
-            self._print_colored_line(key, value=str(value), indent=0, separator=separator)
->>>>>>> 27511f19
-
-    def _print_colored_line(self, text, value=None, indent=0, separator=": ", color=None):
-        """ Print a colored line depending on its indentation level
-            Attributes:
-                text: string line
-                split_symbol: if you want an output with different in-line colors
-                indent_plus: integer to add a plus indentation
-        """
-        text = text.strip()
-        if not text:
-            return
-
-        text_color = Printer.INDENT_COLOR.get(indent, Color.BRIGHT_WHITE) if not color else color
-        indent_text = ' ' * Printer.INDENT_SPACES * indent
-        if value is not None:
-            value_color = Color.BRIGHT_WHITE
-            self._out.write('%s%s%s' % (indent_text, text, separator), fg=text_color)
-            self._out.writeln(value, fg=value_color)
-        else:
-            self._out.writeln('%s%s' % (indent_text, text), text_color)+                        self._out.writeln("        %s" % d, Color.BRIGHT_YELLOW)