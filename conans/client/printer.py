import fnmatch

from collections import OrderedDict

from conans.paths import SimplePaths
from conans.client.output import Color
from conans.model.ref import ConanFileReference
from conans.model.ref import PackageReference
from conans.client.installer import build_id


class Printer(object):
    """ Print some specific information """

    INDENT_COLOR = {0: Color.BRIGHT_CYAN,
                    1: Color.BRIGHT_RED,
                    2: Color.BRIGHT_GREEN,
                    3: Color.BRIGHT_YELLOW,
                    4: Color.BRIGHT_MAGENTA}

    INDENT_SPACES = 4

    def __init__(self, out):
        self._out = out

    def _print_paths(self, ref, conan, path_resolver, show):
        if isinstance(ref, ConanFileReference):
            if show("export_folder"):
                path = path_resolver.export(ref)
                self._out.writeln("    export_folder: %s" % path, Color.BRIGHT_GREEN)
            if show("source_folder"):
                path = path_resolver.source(ref, conan.short_paths)
                self._out.writeln("    source_folder: %s" % path, Color.BRIGHT_GREEN)
            if show("build_folder") and isinstance(path_resolver, SimplePaths):
                # @todo: check if this is correct or if it must always be package_id()
                bid = build_id(conan)
                if not bid:
                    bid = conan.info.package_id()
                path = path_resolver.build(PackageReference(ref, bid), conan.short_paths)
                self._out.writeln("    build_folder: %s" % path, Color.BRIGHT_GREEN)
            if show("package_folder") and isinstance(path_resolver, SimplePaths):
                id_ = conan.info.package_id()
                path = path_resolver.package(PackageReference(ref, id_), conan.short_paths)
                self._out.writeln("    package_folder: %s" % path, Color.BRIGHT_GREEN)

    def print_info(self, deps_graph, _info, registry, node_times=None, path_resolver=None, package_filter=None,
                   show_paths=False):
        """ Print the dependency information for a conan file

            Attributes:
                deps_graph: the dependency graph of conan file references to print
                placeholder_reference: the conan file reference that represents the conan
                                       file for a project on the path. This may be None,
                                       in which case the project itself will not be part
                                       of the printed dependencies.
        """
        if _info is None:  # No filter
            def show(_):
                return True
        else:
            _info_lower = [s.lower() for s in _info]

            def show(field):
                return field in _info_lower

        compact_nodes = OrderedDict()
        for node in sorted(deps_graph.nodes):
            compact_nodes.setdefault((node.conan_ref, node.conanfile.info.package_id()), []).append(node)

        for (ref, package_id), list_nodes in compact_nodes.items():
            node = list_nodes[0]
            conan = node.conanfile
            if not ref:
                # ref is only None iff info is being printed for a project directory, and
                # not a passed in reference
                if conan.output is None:  # Identification of "virtual" node
                    continue
                ref = str(conan)
            if package_filter and not fnmatch.fnmatch(str(ref), package_filter):
                continue

            self._out.writeln("%s" % str(ref), Color.BRIGHT_CYAN)
            try:
                # Excludes PROJECT fake reference
                reg_remote = registry.get_recipe_remote(ref)
            except:
                # Excludes PROJECT fake reference
                reg_remote = None

            # Excludes PROJECT fake reference

            if show("id"):
                self._out.writeln("    ID: %s" % package_id, Color.BRIGHT_GREEN)
            if show("build_id"):
                bid = build_id(conan)
                self._out.writeln("    BuildID: %s" % bid, Color.BRIGHT_GREEN)

            if show_paths:
                self._print_paths(ref, conan, path_resolver, show)

            if isinstance(ref, ConanFileReference) and show("remote"):
                if reg_remote:
                    self._out.writeln("    Remote: %s=%s" % (reg_remote.name, reg_remote.url),
                                      Color.BRIGHT_GREEN)
                else:
                    self._out.writeln("    Remote: None", Color.BRIGHT_GREEN)
            url = getattr(conan, "url", None)
            license_ = getattr(conan, "license", None)
            author = getattr(conan, "author", None)
            if url and show("url"):
                self._out.writeln("    URL: %s" % url, Color.BRIGHT_GREEN)

            if license_ and show("license"):
                if isinstance(license_, (list, tuple, set)):
                    self._out.writeln("    Licenses: %s" % ", ".join(license_), Color.BRIGHT_GREEN)
                else:
                    self._out.writeln("    License: %s" % license_, Color.BRIGHT_GREEN)
            if author and show("author"):
                self._out.writeln("    Author: %s" % author, Color.BRIGHT_GREEN)

            if isinstance(ref, ConanFileReference) and show("recipe"):  # Excludes PROJECT
                self._out.writeln("    Recipe: %s" % node.recipe)
            if isinstance(ref, ConanFileReference) and show("binary"):  # Excludes PROJECT
                self._out.writeln("    Binary: %s" % node.binary)
            if isinstance(ref, ConanFileReference) and show("binary_remote"):  # Excludes PROJECT
                self._out.writeln("    Binary remote: %s" % (node.binary_remote.name if node.binary_remote else "None"))

            if node_times and node_times.get(ref, None) and show("date"):
                self._out.writeln("    Creation date: %s" % node_times.get(ref, None),
                                  Color.BRIGHT_GREEN)

            dependants = [n for node in list_nodes for n in node.inverse_neighbors()]
            if isinstance(ref, ConanFileReference) and show("required"):  # Excludes
                self._out.writeln("    Required by:", Color.BRIGHT_GREEN)
                for d in dependants:
                    ref = d.conan_ref if d.conan_ref else str(d.conanfile)
                    self._out.writeln("        %s" % str(ref), Color.BRIGHT_YELLOW)

            if show("requires"):
                depends = node.neighbors()
                requires = [d for d in depends if not d.build_require]
                build_requires = [d for d in depends if d.build_require]
                if requires:
                    self._out.writeln("    Requires:", Color.BRIGHT_GREEN)
                    for d in requires:
                        self._out.writeln("        %s" % repr(d.conan_ref), Color.BRIGHT_YELLOW)
                if build_requires:
                    self._out.writeln("    Build Requires:", Color.BRIGHT_GREEN)
                    for d in build_requires:
                        self._out.writeln("        %s" % repr(d.conan_ref), Color.BRIGHT_YELLOW)

    def print_search_recipes(self, search_info, pattern, raw, all_remotes_search):
        """ Print all the exported conans information
        param pattern: wildcards, e.g., "opencv/*"
        """
        if not search_info and not raw:
            warn_msg = "There are no packages"
            pattern_msg = " matching the '%s' pattern" % pattern
            self._out.info(warn_msg + pattern_msg if pattern else warn_msg)
            return

        if not raw:
            self._out.info("Existing package recipes:\n")
            for remote_info in search_info:
                if all_remotes_search:
                    self._out.highlight("Remote '%s':" % str(remote_info["remote"]))
                for conan_item in remote_info["items"]:
                    self._print_colored_line(str(conan_item["recipe"]["id"]), indent=0)
        else:
            for remote_info in search_info:
                if all_remotes_search:
                    self._out.writeln("Remote '%s':" % str(remote_info["remote"]))
                for conan_item in remote_info["items"]:
                    self._out.writeln(conan_item["recipe"]["id"])

<<<<<<< HEAD
    def print_search_packages(self, search_info, reference, packages_query):
=======
    def print_search_packages(self, search_info, reference, packages_query,
                              outdated=False):
>>>>>>> 316601ee
        assert(isinstance(reference, ConanFileReference))
        self._out.info("Existing packages for recipe %s:\n" % str(reference))
        for remote_info in search_info:
            if remote_info["remote"]:
                self._out.info("Existing recipe in remote '%s':\n" % remote_info["remote"])

            if not remote_info["items"][0]["packages"]:
                if packages_query:
                    warn_msg = "There are no %spackages for reference '%s' matching the query '%s'" % \
                                ("outdated " if outdated else "", str(reference), packages_query)
                elif remote_info["items"][0]["recipe"]:
                    warn_msg = "There are no %spackages for reference '%s', but package recipe found." % \
                            ("outdated " if outdated else "", str(reference))
                self._out.info(warn_msg)
                continue

            reference = remote_info["items"][0]["recipe"]["id"]
            packages = remote_info["items"][0]["packages"]

            # Each package
            for package in packages:
                package_id = package["id"]
                self._print_colored_line("Package_ID", package_id, 1)
                for section in ("options", "settings", "requires"):
                    attr = package[section]
                    if attr:
                        self._print_colored_line("[%s]" % section, indent=2)
                        if isinstance(attr, dict):  # options, settings
                            attr = OrderedDict(sorted(attr.items()))
                            for key, value in attr.items():
                                self._print_colored_line(key, value=value, indent=3)
                        elif isinstance(attr, list):  # full requires
                            for key in sorted(attr):
                                self._print_colored_line(key, indent=3)
                # Always compare outdated with local recipe, simplification,
                # if a remote check is needed install recipe first
                if "outdated" in package:
                    self._print_colored_line("Outdated from recipe: %s" % package["outdated"], indent=2)
                self._out.writeln("")

    def print_profile(self, name, profile):
        self._out.info("Configuration for profile %s:\n" % name)
        self._print_profile_section("settings", profile.settings.items(), separator="=")
        self._print_profile_section("options", profile.options.as_list(), separator="=")
        self._print_profile_section("build_requires", [(key, ", ".join(str(val) for val in values))
                                                       for key, values in
                                                       profile.build_requires.items()])

        envs = []
        for package, env_vars in profile.env_values.data.items():
            for name, value in env_vars.items():
                key = "%s:%s" % (package, name) if package else name
                envs.append((key, value))
        self._print_profile_section("env", envs, separator='=')

    def _print_profile_section(self, name, items, indent=0, separator=": "):
        self._print_colored_line("[%s]" % name, indent=indent, color=Color.BRIGHT_RED)
        for key, value in items:
            self._print_colored_line(key, value=str(value), indent=0, separator=separator)

    def _print_colored_line(self, text, value=None, indent=0, separator=": ", color=None):
        """ Print a colored line depending on its indentation level
            Attributes:
                text: string line
                split_symbol: if you want an output with different in-line colors
                indent_plus: integer to add a plus indentation
        """
        text = text.strip()
        if not text:
            return

        text_color = Printer.INDENT_COLOR.get(indent, Color.BRIGHT_WHITE) if not color else color
        indent_text = ' ' * Printer.INDENT_SPACES * indent
        if value is not None:
            value_color = Color.BRIGHT_WHITE
            self._out.write('%s%s%s' % (indent_text, text, separator), text_color)
            self._out.writeln(value, value_color)
        else:
            self._out.writeln('%s%s' % (indent_text, text), text_color)<|MERGE_RESOLUTION|>--- conflicted
+++ resolved
@@ -173,12 +173,8 @@
                 for conan_item in remote_info["items"]:
                     self._out.writeln(conan_item["recipe"]["id"])
 
-<<<<<<< HEAD
-    def print_search_packages(self, search_info, reference, packages_query):
-=======
     def print_search_packages(self, search_info, reference, packages_query,
                               outdated=False):
->>>>>>> 316601ee
         assert(isinstance(reference, ConanFileReference))
         self._out.info("Existing packages for recipe %s:\n" % str(reference))
         for remote_info in search_info:
