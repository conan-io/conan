import os
import shutil
import time
import traceback

from requests.exceptions import ConnectionError

from conans import DEFAULT_REVISION_V1
from conans.client.cache.remote_registry import Remote
from conans.errors import ConanConnectionError, ConanException, NotFoundException, \
    NoRestV2Available, PackageNotFoundException
from conans.paths import EXPORT_SOURCES_TGZ_NAME, EXPORT_TGZ_NAME, PACKAGE_TGZ_NAME, rm_conandir
from conans.search.search import filter_packages
from conans.util import progress_bar
from conans.util.env_reader import get_env
<<<<<<< HEAD
from conans.util.files import make_read_only, mkdir, tar_extract, touch_folder, md5sum, sha1sum
=======
from conans.util.files import make_read_only, mkdir, rmdir, tar_extract, touch_folder, \
    md5sum, sha1sum
>>>>>>> 976d4623
from conans.util.log import logger
# FIXME: Eventually, when all output is done, tracer functions should be moved to the recorder class
from conans.util.tracer import (log_package_download,
                                log_recipe_download, log_recipe_sources_download,
                                log_uncompressed_file)


class RemoteManager(object):
    """ Will handle the remotes to get recipes, packages etc """

    def __init__(self, cache, auth_manager, output, hook_manager):
        self._cache = cache
        self._output = output
        self._auth_manager = auth_manager
        self._hook_manager = hook_manager

    def check_credentials(self, remote):
        self._call_remote(remote, "check_credentials")

    def get_recipe_snapshot(self, ref, remote):
        assert ref.revision, "get_recipe_snapshot requires revision"
        return self._call_remote(remote, "get_recipe_snapshot", ref)

    def get_package_snapshot(self, pref, remote):
        assert pref.ref.revision, "upload_package requires RREV"
        assert pref.revision, "get_package_snapshot requires PREV"
        return self._call_remote(remote, "get_package_snapshot", pref)

    def upload_recipe(self, ref, files_to_upload, deleted, remote, retry, retry_wait):
        assert ref.revision, "upload_recipe requires RREV"
        self._call_remote(remote, "upload_recipe", ref, files_to_upload, deleted,
                          retry, retry_wait)

    def upload_package(self, pref, files_to_upload, deleted, remote, retry, retry_wait):
        assert pref.ref.revision, "upload_package requires RREV"
        assert pref.revision, "upload_package requires PREV"
        self._call_remote(remote, "upload_package", pref,
                          files_to_upload, deleted, retry, retry_wait)

    def get_recipe_manifest(self, ref, remote):
        ref = self._resolve_latest_ref(ref, remote)
        return self._call_remote(remote, "get_recipe_manifest", ref), ref

    def get_package_manifest(self, pref, remote):
        pref = self._resolve_latest_pref(pref, remote)
        return self._call_remote(remote, "get_package_manifest", pref), pref

    def get_package_info(self, pref, remote):
        """ Read a package ConanInfo from remote
        """
        pref = self._resolve_latest_pref(pref, remote)
        return self._call_remote(remote, "get_package_info", pref), pref

    def get_recipe(self, ref, remote):
        """
        Read the conans from remotes
        Will iterate the remotes to find the conans unless remote was specified

        returns (dict relative_filepath:abs_path , remote_name)"""

        self._hook_manager.execute("pre_download_recipe", reference=ref, remote=remote)
        package_layout = self._cache.package_layout(ref)
        package_layout.export_remove()

        ref = self._resolve_latest_ref(ref, remote)

        t1 = time.time()
        download_export = package_layout.download_export()
        zipped_files = self._call_remote(remote, "get_recipe", ref, download_export)
        duration = time.time() - t1
        log_recipe_download(ref, duration, remote.name, zipped_files)

        recipe_checksums = calc_files_checksum(zipped_files)

        export_folder = package_layout.export()
        tgz_file = zipped_files.pop(EXPORT_TGZ_NAME, None)
        check_compressed_files(EXPORT_TGZ_NAME, zipped_files)
        if tgz_file:
            uncompress_file(tgz_file, export_folder, output=self._output)
        mkdir(export_folder)
        for file_name, file_path in zipped_files.items():  # copy CONANFILE
            os.rename(file_path, os.path.join(export_folder, file_name))

        # Make sure that the source dir is deleted
        rm_conandir(package_layout.source())
        touch_folder(export_folder)
        conanfile_path = package_layout.conanfile()

        with package_layout.update_metadata() as metadata:
            metadata.recipe.revision = ref.revision
            metadata.recipe.checksums = recipe_checksums

        self._hook_manager.execute("post_download_recipe", conanfile_path=conanfile_path,
                                   reference=ref, remote=remote)

        return ref

    def get_recipe_sources(self, ref, layout, remote):
        assert ref.revision, "get_recipe_sources requires RREV"
        t1 = time.time()

        download_folder = layout.download_export()
        export_sources_folder = layout.export_sources()
        zipped_files = self._call_remote(remote, "get_recipe_sources", ref, download_folder)
        if not zipped_files:
            mkdir(export_sources_folder)  # create the folder even if no source files
            return

        duration = time.time() - t1
        log_recipe_sources_download(ref, duration, remote.name, zipped_files)

<<<<<<< HEAD
        tgz_file = zipped_files[EXPORT_SOURCES_TGZ_NAME]
        check_compressed_files(EXPORT_SOURCES_TGZ_NAME, zipped_files)
        uncompress_file(tgz_file, export_sources_folder, output=self._output)
=======
        unzip_and_get_files(zipped_files, export_sources_folder, EXPORT_SOURCES_TGZ_NAME,
                            output=self._output)
>>>>>>> 976d4623

        touch_folder(export_sources_folder)

    def get_package(self, pref, layout, remote, output, recorder):
        conanfile_path = layout.conanfile()
        self._hook_manager.execute("pre_download_package", conanfile_path=conanfile_path,
                                   reference=pref.ref, package_id=pref.id, remote=remote)

        output.info("Retrieving package %s from remote '%s' " % (pref.id, remote.name))
        layout.package_remove(pref)  # Remove first the destination folder
        with layout.set_dirty_context_manager(pref):
            self._get_package(layout, pref, remote, output, recorder)

        self._hook_manager.execute("post_download_package", conanfile_path=conanfile_path,
                                   reference=pref.ref, package_id=pref.id, remote=remote)

    def _get_package(self, layout, pref, remote, output, recorder):
        t1 = time.time()
        try:
            pref = self._resolve_latest_pref(pref, remote)
            snapshot = self._call_remote(remote, "get_package_snapshot", pref)
            if not is_package_snapshot_complete(snapshot):
                raise PackageNotFoundException(pref)

            download_pkg_folder = layout.download_package(pref)
            # Download files to the pkg_tgz folder, not to the final one
            zipped_files = self._call_remote(remote, "get_package", pref, download_pkg_folder)

            # Compute and update the package metadata
            package_checksums = calc_files_checksum(zipped_files)
            with layout.update_metadata() as metadata:
                metadata.packages[pref.id].revision = pref.revision
                metadata.packages[pref.id].recipe_revision = pref.ref.revision
                metadata.packages[pref.id].checksums = package_checksums
                metadata.packages[pref.id].remote = remote.name

            duration = time.time() - t1
            log_package_download(pref, duration, remote, zipped_files)

            tgz_file = zipped_files.pop(PACKAGE_TGZ_NAME, None)
            check_compressed_files(PACKAGE_TGZ_NAME, zipped_files)
            package_folder = layout.package(pref)
            if tgz_file:  # This must happen always, but just in case
                # TODO: The output could be changed to the package one, but
                uncompress_file(tgz_file, package_folder, output=self._output)
            mkdir(package_folder)  # Just in case it doesn't exist, because uncompress did nothing
            for file_name, file_path in zipped_files.items():  # copy CONANINFO and CONANMANIFEST
                os.rename(file_path, os.path.join(package_folder, file_name))

            # Issue #214 https://github.com/conan-io/conan/issues/214
            touch_folder(package_folder)
            if get_env("CONAN_READ_ONLY_CACHE", False):
                make_read_only(package_folder)
            recorder.package_downloaded(pref, remote.url)
            output.success('Package installed %s' % pref.id)
            output.info("Downloaded package revision %s" % pref.revision)
        except NotFoundException:
            raise PackageNotFoundException(pref)
        except BaseException as e:
            output.error("Exception while getting package: %s" % str(pref.id))
            output.error("Exception: %s %s" % (type(e), str(e)))
            raise

    def search_recipes(self, remote, pattern=None, ignorecase=True):
        """
        returns (dict str(ref): {packages_info}
        """
        return self._call_remote(remote, "search", pattern, ignorecase)

    def search_packages(self, remote, ref, query):
        packages = self._call_remote(remote, "search_packages", ref, query)
        packages = filter_packages(query, packages)
        return packages

    def remove_recipe(self, ref, remote):
        return self._call_remote(remote, "remove_recipe", ref)

    def remove_packages(self, ref, remove_ids, remote):
        return self._call_remote(remote, "remove_packages", ref, remove_ids)

    def get_recipe_path(self, ref, path, remote):
        return self._call_remote(remote, "get_recipe_path", ref, path)

    def get_package_path(self, pref, path, remote):
        return self._call_remote(remote, "get_package_path", pref, path)

    def authenticate(self, remote, name, password):
        return self._call_remote(remote, 'authenticate', name, password)

    def get_recipe_revisions(self, ref, remote):
        return self._call_remote(remote, "get_recipe_revisions", ref)

    def get_package_revisions(self, pref, remote):
        revisions = self._call_remote(remote, "get_package_revisions", pref)
        return revisions

    def get_latest_recipe_revision(self, ref, remote):
        revision = self._call_remote(remote, "get_latest_recipe_revision", ref)
        return revision

    def get_latest_package_revision(self, pref, remote):
        revision = self._call_remote(remote, "get_latest_package_revision", pref)
        return revision

    def _resolve_latest_ref(self, ref, remote):
        if ref.revision is None:
            try:
                ref = self.get_latest_recipe_revision(ref, remote)
            except NoRestV2Available:
                ref = ref.copy_with_rev(DEFAULT_REVISION_V1)
        return ref

    def _resolve_latest_pref(self, pref, remote):
        if pref.revision is None:
            try:
                pref = self.get_latest_package_revision(pref, remote)
            except NoRestV2Available:
                pref = pref.copy_with_revs(pref.ref.revision, DEFAULT_REVISION_V1)
        return pref

    def _call_remote(self, remote, method, *args, **kwargs):
        assert(isinstance(remote, Remote))
        try:
            return self._auth_manager.call_rest_api_method(remote, method, *args, **kwargs)
        except ConnectionError as exc:
            raise ConanConnectionError(("%s\n\nUnable to connect to %s=%s\n" +
                                        "1. Make sure the remote is reachable or,\n" +
                                        "2. Disable it by using conan remote disable,\n" +
                                        "Then try again."
                                        ) % (str(exc), remote.name, remote.url))
        except ConanException as exc:
            exc.remote = remote
            raise
        except Exception as exc:
            logger.error(traceback.format_exc())
            raise ConanException(exc, remote=remote)


def calc_files_checksum(files):
    return {file_name: {"md5": md5sum(path), "sha1": sha1sum(path)}
            for file_name, path in files.items()}


def is_package_snapshot_complete(snapshot):
    for keyword in ["conaninfo", "conanmanifest", "conan_package"]:
        if not any(keyword in key for key in snapshot):
            return False
    return True


def check_compressed_files(tgz_name, files):
    bare_name = os.path.splitext(tgz_name)[0]
    for f in files:
        if f == tgz_name:
            continue
        if bare_name == os.path.splitext(f)[0]:
            raise ConanException("This Conan version is not prepared to handle '%s' file format. "
                                 "Please upgrade conan client." % f)


def uncompress_file(src_path, dest_folder, output):
    t1 = time.time()
    try:
        with progress_bar.open_binary(src_path, output, "Decompressing %s" % os.path.basename(
                src_path)) as file_handler:
            tar_extract(file_handler, dest_folder)
    except Exception as e:
        error_msg = "Error while downloading/extracting files to %s\n%s\n" % (dest_folder, str(e))
        # try to remove the files
        try:
            if os.path.exists(dest_folder):
                shutil.rmtree(dest_folder)
                error_msg += "Folder removed"
        except Exception:
            error_msg += "Folder not removed, files/package might be damaged, remove manually"
        raise ConanException(error_msg)

    duration = time.time() - t1
    log_uncompressed_file(src_path, duration, dest_folder)<|MERGE_RESOLUTION|>--- conflicted
+++ resolved
@@ -13,12 +13,7 @@
 from conans.search.search import filter_packages
 from conans.util import progress_bar
 from conans.util.env_reader import get_env
-<<<<<<< HEAD
-from conans.util.files import make_read_only, mkdir, tar_extract, touch_folder, md5sum, sha1sum
-=======
-from conans.util.files import make_read_only, mkdir, rmdir, tar_extract, touch_folder, \
-    md5sum, sha1sum
->>>>>>> 976d4623
+from conans.util.files import make_read_only, mkdir, , tar_extract, touch_folder, md5sum, sha1sum
 from conans.util.log import logger
 # FIXME: Eventually, when all output is done, tracer functions should be moved to the recorder class
 from conans.util.tracer import (log_package_download,
@@ -130,14 +125,9 @@
         duration = time.time() - t1
         log_recipe_sources_download(ref, duration, remote.name, zipped_files)
 
-<<<<<<< HEAD
         tgz_file = zipped_files[EXPORT_SOURCES_TGZ_NAME]
         check_compressed_files(EXPORT_SOURCES_TGZ_NAME, zipped_files)
         uncompress_file(tgz_file, export_sources_folder, output=self._output)
-=======
-        unzip_and_get_files(zipped_files, export_sources_folder, EXPORT_SOURCES_TGZ_NAME,
-                            output=self._output)
->>>>>>> 976d4623
 
         touch_folder(export_sources_folder)
 
