--- conflicted
+++ resolved
@@ -93,25 +93,8 @@
             mkdir(export_sources_folder)  # create the folder even if no source files
             return
 
-<<<<<<< HEAD
-        duration = time.time() - t1
-        log_recipe_sources_download(ref, duration, remote.name, zipped_files)
-
-        tgz_file = zipped_files.pop(EXPORT_SOURCES_TGZ_NAME, None)
-        check_compressed_files(EXPORT_SOURCES_TGZ_NAME, zipped_files)
-        if tgz_file:
-            uncompress_file(tgz_file, export_sources_folder)
-            touch_folder(export_sources_folder)
-
-        # In case there are files not compressed (local tree remotes)
-        mkdir(export_sources_folder)
-        for file_name, file_path in zipped_files.items():  # copy other exports sources
-            mkdir(os.path.join(export_sources_folder, os.path.dirname(file_name)))
-            shutil.move(file_path, os.path.join(export_sources_folder, file_name))
-=======
         tgz_file = zipped_files[EXPORT_SOURCES_TGZ_NAME]
         uncompress_file(tgz_file, export_sources_folder)
->>>>>>> 10f17868
 
     def get_package(self, conanfile, pref, remote):
         conanfile.output.info("Retrieving package %s from remote '%s' " % (pref.package_id,
