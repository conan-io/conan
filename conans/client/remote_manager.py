import os
import shutil
import stat
import tarfile
import traceback

import time
from requests.exceptions import ConnectionError

from conans import DEFAULT_REVISION_V1
from conans.client.cache.remote_registry import Remote
from conans.client.cmd.uploader import UPLOAD_POLICY_SKIP
from conans.client.source import merge_directories
from conans.errors import ConanConnectionError, ConanException, NotFoundException, \
    NoRestV2Available, PackageNotFoundException, RecipeNotFoundException
from conans.model.manifest import gather_files
from conans.paths import CONANFILE, CONANINFO, CONAN_MANIFEST, EXPORT_SOURCES_DIR_OLD, \
    EXPORT_SOURCES_TGZ_NAME, EXPORT_TGZ_NAME, PACKAGE_TGZ_NAME, rm_conandir
from conans.search.search import filter_packages
from conans.util import progress_bar
from conans.util.env_reader import get_env
from conans.util.files import clean_dirty, exception_message_safe, gzopen_without_timestamps, \
    is_dirty, make_read_only, mkdir, rmdir, set_dirty, tar_extract, touch_folder
from conans.util.log import logger
# FIXME: Eventually, when all output is done, tracer functions should be moved to the recorder class
from conans.util.tracer import (log_compressed_files, log_package_download, log_package_upload,
                                log_recipe_download, log_recipe_sources_download,
                                log_recipe_upload,
                                log_uncompressed_file)


class RemoteManager(object):
    """ Will handle the remotes to get recipes, packages etc """

    def __init__(self, cache, auth_manager, output, hook_manager):
        self._cache = cache
        self._output = output
        self._auth_manager = auth_manager
        self._hook_manager = hook_manager

    def upload_recipe(self, ref, remote, retry, retry_wait, policy, remote_manifest):
        conanfile_path = self._cache.conanfile(ref)
        self._hook_manager.execute("pre_upload_recipe", conanfile_path=conanfile_path,
                                   reference=ref, remote=remote)

        t1 = time.time()
        export_folder = self._cache.export(ref)

        for f in (EXPORT_TGZ_NAME, EXPORT_SOURCES_TGZ_NAME):
            tgz_path = os.path.join(export_folder, f)
            if is_dirty(tgz_path):
                self._output.warn("%s: Removing %s, marked as dirty" % (str(ref), f))
                os.remove(tgz_path)
                clean_dirty(tgz_path)

        files, symlinks = gather_files(export_folder)
        if CONANFILE not in files or CONAN_MANIFEST not in files:
            raise ConanException("Cannot upload corrupted recipe '%s'" % str(ref))
        export_src_folder = self._cache.export_sources(ref, short_paths=None)
        src_files, src_symlinks = gather_files(export_src_folder)
        the_files = _compress_recipe_files(files, symlinks, src_files, src_symlinks, export_folder,
                                           self._output)

        if policy == UPLOAD_POLICY_SKIP:
            return ref

        ret = self._call_remote(remote, "upload_recipe", ref, the_files, retry, retry_wait,
                                policy, remote_manifest)
        duration = time.time() - t1
        log_recipe_upload(ref, duration, the_files, remote.name)
        if ret:
            msg = "Uploaded conan recipe '%s' to '%s'" % (str(ref), remote.name)
            url = remote.url.replace("https://api.bintray.com/conan", "https://bintray.com")
            msg += ": %s" % url
        else:
            msg = "Recipe is up to date, upload skipped"
        self._output.info(msg)
        self._hook_manager.execute("post_upload_recipe", conanfile_path=conanfile_path,
                                   reference=ref, remote=remote)

    def _package_integrity_check(self, pref, files, package_folder):
        # If package has been modified remove tgz to regenerate it
        self._output.rewrite_line("Checking package integrity...")

        # short_paths = None is enough if there exist short_paths
        layout = self._cache.package_layout(pref.ref, short_paths=None)
        read_manifest, expected_manifest = layout.package_manifests(pref)

        if read_manifest != expected_manifest:
            self._output.writeln("")
            diff = read_manifest.difference(expected_manifest)
            for fname, (h1, h2) in diff.items():
                self._output.warn("Mismatched checksum '%s' (manifest: %s, file: %s)"
                                  % (fname, h1, h2))

            if PACKAGE_TGZ_NAME in files:
                try:
                    tgz_path = os.path.join(package_folder, PACKAGE_TGZ_NAME)
                    os.unlink(tgz_path)
                except Exception:
                    pass
            error_msg = os.linesep.join("Mismatched checksum '%s' (manifest: %s, file: %s)"
                                        % (fname, h1, h2) for fname, (h1, h2) in diff.items())
            logger.error("Manifests doesn't match!\n%s" % error_msg)
            raise ConanException("Cannot upload corrupted package '%s'" % str(pref))
        else:
            self._output.rewrite_line("Package integrity OK!")
        self._output.writeln("")

    def upload_package(self, pref, remote, retry, retry_wait, integrity_check=False, policy=None):

        """Will upload the package to the first remote"""
        conanfile_path = self._cache.conanfile(pref.ref)
        self._hook_manager.execute("pre_upload_package", conanfile_path=conanfile_path,
                                   reference=pref.ref,
                                   package_id=pref.id,
                                   remote=remote)
        t1 = time.time()
        # existing package, will use short paths if defined
        package_folder = self._cache.package(pref, short_paths=None)

        if is_dirty(package_folder):
            raise ConanException("Package %s is corrupted, aborting upload.\n"
                                 "Remove it with 'conan remove %s -p=%s'"
                                 % (pref, pref.ref, pref.id))
        tgz_path = os.path.join(package_folder, PACKAGE_TGZ_NAME)
        if is_dirty(tgz_path):
            self._output.warn("%s: Removing %s, marked as dirty"
                              % (str(pref), PACKAGE_TGZ_NAME))
            os.remove(tgz_path)
            clean_dirty(tgz_path)
        # Get all the files in that directory
        files, symlinks = gather_files(package_folder)

        if CONANINFO not in files or CONAN_MANIFEST not in files:
            logger.error("Missing info or manifest in uploading files: %s" % (str(files)))
            raise ConanException("Cannot upload corrupted package '%s'" % str(pref))

        logger.debug("UPLOAD: Time remote_manager build_files_set : %f" % (time.time() - t1))

        if integrity_check:
            self._package_integrity_check(pref, files, package_folder)
            logger.debug("UPLOAD: Time remote_manager check package integrity : %f"
                         % (time.time() - t1))

        the_files = compress_package_files(files, symlinks, package_folder, self._output)
        if policy == UPLOAD_POLICY_SKIP:
            return None

        assert(pref.revision is not None)
        assert(pref.ref.revision is not None)

        uploaded = self._call_remote(remote, "upload_package", pref,
                                     the_files, retry, retry_wait, policy)
        duration = time.time() - t1
        log_package_upload(pref, duration, the_files, remote)
        logger.debug("UPLOAD: Time remote_manager upload_package: %f" % duration)
        if not uploaded:
            self._output.rewrite_line("Package is up to date, upload skipped")
            self._output.writeln("")

        self._hook_manager.execute("post_upload_package", conanfile_path=conanfile_path,
                                   reference=pref.ref, package_id=pref.id, remote=remote)

    def get_recipe_manifest(self, ref, remote):
        """
        Read ConanDigest from remotes
        Will iterate the remotes to find the conans unless remote was specified

        returns (ConanDigest, remote_name)"""
<<<<<<< HEAD

        if ref.revision is None:
            ref = self._resolve_latest_ref(ref, remote)

        return self._call_remote(remote, "get_conan_manifest", ref), ref
=======
        return self._call_remote(remote, "get_recipe_manifest", ref)
>>>>>>> baead562

    def get_package_manifest(self, pref, remote):
        """
        Read ConanDigest from remotes
        Will iterate the remotes to find the conans unless remote was specified

        returns (ConanDigest, remote_name)"""

        if pref.revision is None:
            pref = self._resolve_latest_pref(pref, remote)

        return self._call_remote(remote, "get_package_manifest", pref), pref

    def get_package_info(self, pref, remote):
        """
        Read a package ConanInfo from remotes
        Will iterate the remotes to find the conans unless remote was specified

        returns (ConanInfo, remote_name)"""
        if pref.revision is None:
            pref = self._resolve_latest_pref(pref, remote)

        return self._call_remote(remote, "get_package_info", pref), pref

    def get_recipe(self, ref, remote):
        """
        Read the conans from remotes
        Will iterate the remotes to find the conans unless remote was specified

        returns (dict relative_filepath:abs_path , remote_name)"""

        self._hook_manager.execute("pre_download_recipe", reference=ref, remote=remote)
        dest_folder = self._cache.export(ref)
        rmdir(dest_folder)

        if ref.revision is None:
            ref = self._resolve_latest_ref(ref, remote)

        t1 = time.time()
        zipped_files = self._call_remote(remote, "get_recipe", ref, dest_folder)
        duration = time.time() - t1
        log_recipe_download(ref, duration, remote.name, zipped_files)

        unzip_and_get_files(zipped_files, dest_folder, EXPORT_TGZ_NAME, output=self._output)
        # Make sure that the source dir is deleted
        rm_conandir(self._cache.source(ref))
        touch_folder(dest_folder)
        conanfile_path = self._cache.conanfile(ref)

        with self._cache.package_layout(ref).update_metadata() as metadata:
            metadata.recipe.revision = ref.revision

        self._hook_manager.execute("post_download_recipe", conanfile_path=conanfile_path,
                                   reference=ref, remote=remote)

        return ref

    def get_recipe_sources(self, ref, export_folder, export_sources_folder, remote):
        t1 = time.time()

        zipped_files = self._call_remote(remote, "get_recipe_sources", ref, export_folder)
        if not zipped_files:
            mkdir(export_sources_folder)  # create the folder even if no source files
            return

        duration = time.time() - t1
        log_recipe_sources_download(ref, duration, remote.name, zipped_files)

        unzip_and_get_files(zipped_files, export_sources_folder, EXPORT_SOURCES_TGZ_NAME,
                            output=self._output)
        # REMOVE in Conan 2.0
        c_src_path = os.path.join(export_sources_folder, EXPORT_SOURCES_DIR_OLD)
        if os.path.exists(c_src_path):
            merge_directories(c_src_path, export_sources_folder)
            rmdir(c_src_path)
        touch_folder(export_sources_folder)

    def get_package(self, pref, dest_folder, remote, output, recorder):

        conanfile_path = self._cache.conanfile(pref.ref)
        self._hook_manager.execute("pre_download_package", conanfile_path=conanfile_path,
                                   reference=pref.ref, package_id=pref.id, remote=remote)
        output.info("Retrieving package %s from remote '%s' " % (pref.id, remote.name))
        rm_conandir(dest_folder)  # Remove first the destination folder
        t1 = time.time()
        try:
            if not pref.revision:
                pref = self._resolve_latest_pref(pref, remote)

            zipped_files = self._call_remote(remote, "get_package", pref, dest_folder)

            with self._cache.package_layout(pref.ref).update_metadata() as metadata:
                metadata.packages[pref.id].revision = pref.revision
                metadata.packages[pref.id].recipe_revision = pref.ref.revision

            duration = time.time() - t1
            log_package_download(pref, duration, remote, zipped_files)
            unzip_and_get_files(zipped_files, dest_folder, PACKAGE_TGZ_NAME, output=self._output)
            # Issue #214 https://github.com/conan-io/conan/issues/214
            touch_folder(dest_folder)
            if get_env("CONAN_READ_ONLY_CACHE", False):
                make_read_only(dest_folder)
            recorder.package_downloaded(pref, remote.url)
            output.success('Package installed %s' % pref.id)
        except NotFoundException:
            raise PackageNotFoundException(pref)
        except BaseException as e:
            output.error("Exception while getting package: %s" % str(pref.id))
            output.error("Exception: %s %s" % (type(e), str(e)))
            try:
                output.warn( "Trying to remove package folder: %s" % dest_folder)
                rmdir(dest_folder)
            except OSError as e:
                raise ConanException("%s\n\nCouldn't remove folder '%s', might be busy or open. "
                                     "Close any app using it, and retry" % (str(e), dest_folder))
            raise
        self._hook_manager.execute("post_download_package", conanfile_path=conanfile_path,
                                   reference=pref.ref, package_id=pref.id, remote=remote)

        return pref

    def search_recipes(self, remote, pattern=None, ignorecase=True):
        """
        Search exported conans information from remotes

        returns (dict str(ref): {packages_info}"""
        return self._call_remote(remote, "search", pattern, ignorecase)

    def search_packages(self, remote, ref, query):
        packages = self._call_remote(remote, "search_packages", ref, query)
        packages = filter_packages(query, packages)
        return packages

    def remove(self, ref, remote):
        """
        Removed conans or packages from remote
        """
        return self._call_remote(remote, "remove", ref)

    def remove_packages(self, ref, remove_ids, remote):
        """
        Removed conans or packages from remote
        """
        return self._call_remote(remote, "remove_packages", ref, remove_ids)

    def get_recipe_path(self, ref, path, remote):
        return self._call_remote(remote, "get_recipe_path", ref, path)

    def get_package_path(self, pref, path, remote):
        return self._call_remote(remote, "get_package_path", pref, path)

    def authenticate(self, remote, name, password):
        return self._call_remote(remote, 'authenticate', name, password)

    def get_recipe_revisions(self, ref, remote):
        return self._call_remote(remote, "get_recipe_revisions", ref)

    def get_package_revisions(self, pref, remote):
        revisions = self._call_remote(remote, "get_package_revisions", pref)
        return revisions

    def get_latest_recipe_revision(self, ref, remote):
        revision = self._call_remote(remote, "get_latest_recipe_revision", ref)
        return revision

    def get_latest_package_revision(self, pref, remote):
        revision = self._call_remote(remote, "get_latest_package_revision", pref)
        return revision

    def _resolve_latest_ref(self, ref, remote):
        if ref.revision is None:
            try:
                ref = self.get_latest_recipe_revision(ref, remote)
            except NoRestV2Available:
                ref = ref.copy_with_rev(DEFAULT_REVISION_V1)
        return ref

    def _resolve_latest_pref(self, pref, remote):
        if pref.revision is None:
            try:
                pref = self.get_latest_package_revision(pref, remote)
            except NoRestV2Available:
                pref = pref.copy_with_revs(pref.ref.revision, DEFAULT_REVISION_V1)
        return pref

    def _call_remote(self, remote, method, *argc, **argv):
        assert(isinstance(remote, Remote))
        self._auth_manager.remote = remote
        try:
            return getattr(self._auth_manager, method)(*argc, **argv)
        except ConnectionError as exc:
            raise ConanConnectionError("%s\n\nUnable to connect to %s=%s"
                                       % (str(exc), remote.name, remote.url))
        except RecipeNotFoundException as exc:
            raise NotFoundException("%s. [Remote: %s]" % (exception_message_safe(exc), remote.name))
        except PackageNotFoundException as exc:
            raise NotFoundException("%s. [Remote: %s]" % (exception_message_safe(exc), remote.name))
        except ConanException as exc:
            raise exc.__class__("%s. [Remote: %s]" % (exception_message_safe(exc), remote.name))
        except Exception as exc:
            logger.error(traceback.format_exc())
            raise ConanException(exc)


def _compress_recipe_files(files, symlinks, src_files, src_symlinks, dest_folder, output):
    # This is the minimum recipe
    result = {CONANFILE: files.pop(CONANFILE),
              CONAN_MANIFEST: files.pop(CONAN_MANIFEST)}

    export_tgz_path = files.pop(EXPORT_TGZ_NAME, None)
    sources_tgz_path = files.pop(EXPORT_SOURCES_TGZ_NAME, None)

    def add_tgz(tgz_name, tgz_path, tgz_files, tgz_symlinks, msg):
        if tgz_path:
            result[tgz_name] = tgz_path
        elif tgz_files:
            output.rewrite_line(msg)
            tgz_path = compress_files(tgz_files, tgz_symlinks, tgz_name, dest_folder, output)
            result[tgz_name] = tgz_path

    add_tgz(EXPORT_TGZ_NAME, export_tgz_path, files, symlinks, "Compressing recipe...")
    add_tgz(EXPORT_SOURCES_TGZ_NAME, sources_tgz_path, src_files, src_symlinks,
            "Compressing recipe sources...")

    return result


def compress_package_files(files, symlinks, dest_folder, output):
    tgz_path = files.get(PACKAGE_TGZ_NAME)
    if not tgz_path:
        output.writeln("Compressing package...")
        tgz_files = {f: path for f, path in files.items() if f not in [CONANINFO, CONAN_MANIFEST]}
        tgz_path = compress_files(tgz_files, symlinks, PACKAGE_TGZ_NAME, dest_folder, output)

    return {PACKAGE_TGZ_NAME: tgz_path,
            CONANINFO: files[CONANINFO],
            CONAN_MANIFEST: files[CONAN_MANIFEST]}


def check_compressed_files(tgz_name, files):
    bare_name = os.path.splitext(tgz_name)[0]
    for f in files:
        if f == tgz_name:
            continue
        if bare_name == os.path.splitext(f)[0]:
            raise ConanException("This Conan version is not prepared to handle '%s' file format. "
                                 "Please upgrade conan client." % f)


def compress_files(files, symlinks, name, dest_dir, output=None):
    t1 = time.time()
    # FIXME, better write to disk sequentially and not keep tgz contents in memory
    tgz_path = os.path.join(dest_dir, name)
    set_dirty(tgz_path)
    with open(tgz_path, "wb") as tgz_handle:
        # tgz_contents = BytesIO()
        tgz = gzopen_without_timestamps(name, mode="w", fileobj=tgz_handle)

        for filename, dest in sorted(symlinks.items()):
            info = tarfile.TarInfo(name=filename)
            info.type = tarfile.SYMTYPE
            info.linkname = dest
            tgz.addfile(tarinfo=info)

        mask = ~(stat.S_IWOTH | stat.S_IWGRP)
        i_file = 0
        n_files = len(files)
        last_progress = None
        if output and n_files > 1 and not output.is_terminal:
            output.write("[")
        for filename, abs_path in sorted(files.items()):
            info = tarfile.TarInfo(name=filename)
            info.size = os.stat(abs_path).st_size
            info.mode = os.stat(abs_path).st_mode & mask
            if os.path.islink(abs_path):
                info.type = tarfile.SYMTYPE
                info.linkname = os.readlink(abs_path)  # @UndefinedVariable
                tgz.addfile(tarinfo=info)
            else:
                with open(abs_path, 'rb') as file_handler:
                    tgz.addfile(tarinfo=info, fileobj=file_handler)
            if output and n_files > 1:
                i_file = i_file + 1
                units = min(50, int(50 * i_file / n_files))
                if last_progress != units:  # Avoid screen refresh if nothing has change
                    if output.is_terminal:
                        text = "%s/%s files" % (i_file, n_files)
                        output.rewrite_line("[%s%s] %s" % ('=' * units, ' ' * (50 - units), text))
                    else:
                        output.write('=' * (units - (last_progress or 0)))
                    last_progress = units

        if output and n_files > 1:
            if output.is_terminal:
                output.writeln("")
            else:
                output.writeln("]")
        tgz.close()

    clean_dirty(tgz_path)
    duration = time.time() - t1
    log_compressed_files(files, duration, tgz_path)

    return tgz_path


def unzip_and_get_files(files, destination_dir, tgz_name, output):
    """Moves all files from package_files, {relative_name: tmp_abs_path}
    to destination_dir, unzipping the "tgz_name" if found"""

    tgz_file = files.pop(tgz_name, None)
    check_compressed_files(tgz_name, files)
    if tgz_file:
        uncompress_file(tgz_file, destination_dir, output=output)
        os.remove(tgz_file)


def uncompress_file(src_path, dest_folder, output):
    t1 = time.time()
    try:
        with progress_bar.open_binary(src_path, desc="Decompressing %s" % os.path.basename(src_path),
                                      output=output) as file_handler:
            tar_extract(file_handler, dest_folder)
    except Exception as e:
        error_msg = "Error while downloading/extracting files to %s\n%s\n" % (dest_folder, str(e))
        # try to remove the files
        try:
            if os.path.exists(dest_folder):
                shutil.rmtree(dest_folder)
                error_msg += "Folder removed"
        except Exception:
            error_msg += "Folder not removed, files/package might be damaged, remove manually"
        raise ConanException(error_msg)

    duration = time.time() - t1
    log_uncompressed_file(src_path, duration, dest_folder)<|MERGE_RESOLUTION|>--- conflicted
+++ resolved
@@ -168,15 +168,10 @@
         Will iterate the remotes to find the conans unless remote was specified
 
         returns (ConanDigest, remote_name)"""
-<<<<<<< HEAD
-
         if ref.revision is None:
             ref = self._resolve_latest_ref(ref, remote)
 
-        return self._call_remote(remote, "get_conan_manifest", ref), ref
-=======
-        return self._call_remote(remote, "get_recipe_manifest", ref)
->>>>>>> baead562
+        return self._call_remote(remote, "get_recipe_manifest", ref), ref
 
     def get_package_manifest(self, pref, remote):
         """
