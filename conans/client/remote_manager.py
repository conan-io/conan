import os
import shutil
import tarfile
import time
import traceback

from requests.exceptions import ConnectionError

from conans.errors import ConanException, ConanConnectionError, NotFoundException
from conans.model.manifest import gather_files
from conans.paths import PACKAGE_TGZ_NAME, CONANINFO, CONAN_MANIFEST, CONANFILE, EXPORT_TGZ_NAME, \
    rm_conandir, EXPORT_SOURCES_TGZ_NAME, EXPORT_SOURCES_DIR_OLD
from conans.util.files import gzopen_without_timestamps
from conans.util.files import tar_extract, rmdir, exception_message_safe, mkdir
from conans.util.files import touch_folder
from conans.util.log import logger
# FIXME: Eventually, when all output is done, tracer functions should be moved to the recorder class
from conans.util.tracer import (log_package_upload, log_recipe_upload,
                                log_recipe_sources_download,
                                log_uncompressed_file, log_compressed_files, log_recipe_download,
                                log_package_download)
from conans.client.source import merge_directories
from conans.client.package_installer import raise_package_not_found_error


class RemoteManager(object):
    """ Will handle the remotes to get conans, packages etc """

    def __init__(self, client_cache, auth_manager, output):
        self._client_cache = client_cache
        self._output = output
        self._auth_manager = auth_manager

    def upload_recipe(self, conan_reference, remote, retry, retry_wait, ignore_deleted_file,
                      skip_upload=False, no_overwrite=None):
        """Will upload the conans to the first remote"""

        t1 = time.time()
        export_folder = self._client_cache.export(conan_reference)
        files, symlinks = gather_files(export_folder)
        if CONANFILE not in files or CONAN_MANIFEST not in files:
            raise ConanException("Cannot upload corrupted recipe '%s'" % str(conan_reference))
        export_src_folder = self._client_cache.export_sources(conan_reference, short_paths=None)
        src_files, src_symlinks = gather_files(export_src_folder)
        the_files = _compress_recipe_files(files, symlinks, src_files, src_symlinks, export_folder,
                                           self._output)
        if skip_upload:
            return None

        ret = self._call_remote(remote, "upload_recipe", conan_reference, the_files,
                                retry, retry_wait, ignore_deleted_file, no_overwrite)
        duration = time.time() - t1
        log_recipe_upload(conan_reference, duration, the_files, remote)
        if ret:
            msg = "Uploaded conan recipe '%s' to '%s'" % (str(conan_reference), remote.name)
            url = remote.url.replace("https://api.bintray.com/conan", "https://bintray.com")
            msg += ": %s" % url
        else:
            msg = "Recipe is up to date, upload skipped"
        self._output.info(msg)
        return ret

    def _package_integrity_check(self, package_reference, files, package_folder):
        # If package has been modified remove tgz to regenerate it
        self._output.rewrite_line("Checking package integrity...")
        read_manifest, expected_manifest = self._client_cache.package_manifests(package_reference)

        if read_manifest != expected_manifest:
            self._output.writeln("")
            diff = read_manifest.difference(expected_manifest)
            for fname, (h1, h2) in diff.items():
                self._output.warn("Mismatched checksum '%s' (manifest: %s, file: %s)"
                                  % (fname, h1, h2))

            if PACKAGE_TGZ_NAME in files:
                try:
                    tgz_path = os.path.join(package_folder, PACKAGE_TGZ_NAME)
                    os.unlink(tgz_path)
                except Exception:
                    pass
            error_msg = os.linesep.join("Mismatched checksum '%s' (manifest: %s, file: %s)"
                                        % (fname, h1, h2) for fname, (h1, h2) in diff.items())
            logger.error("Manifests doesn't match!\n%s" % error_msg)
            raise ConanException("Cannot upload corrupted package '%s'" % str(package_reference))
        else:
            self._output.rewrite_line("Package integrity OK!")
        self._output.writeln("")

    def upload_package(self, package_reference, remote, retry, retry_wait, skip_upload=False,
                       integrity_check=False, no_overwrite=None):
        """Will upload the package to the first remote"""
        t1 = time.time()
        # existing package, will use short paths if defined
        package_folder = self._client_cache.package(package_reference, short_paths=None)
        # Get all the files in that directory
        files, symlinks = gather_files(package_folder)

        if CONANINFO not in files or CONAN_MANIFEST not in files:
            logger.error("Missing info or manifest in uploading files: %s" % (str(files)))
            raise ConanException("Cannot upload corrupted package '%s'" % str(package_reference))

        logger.debug("====> Time remote_manager build_files_set : %f" % (time.time() - t1))

        if integrity_check:
            self._package_integrity_check(package_reference, files, package_folder)
            logger.debug("====> Time remote_manager check package integrity : %f"
                         % (time.time() - t1))

        the_files = compress_package_files(files, symlinks, package_folder, self._output)
        if skip_upload:
            return None

        tmp = self._call_remote(remote, "upload_package", package_reference, the_files,
                                retry, retry_wait, no_overwrite)
        duration = time.time() - t1
        log_package_upload(package_reference, duration, the_files, remote)
        logger.debug("====> Time remote_manager upload_package: %f" % duration)
        if not tmp:
            self._output.rewrite_line("Package is up to date, upload skipped")
            self._output.writeln("")

        return tmp

    def get_conan_manifest(self, conan_reference, remote):
        """
        Read ConanDigest from remotes
        Will iterate the remotes to find the conans unless remote was specified

        returns (ConanDigest, remote_name)"""
        return self._call_remote(remote, "get_conan_manifest", conan_reference)

    def get_package_manifest(self, package_reference, remote):
        """
        Read ConanDigest from remotes
        Will iterate the remotes to find the conans unless remote was specified

        returns (ConanDigest, remote_name)"""
        return self._call_remote(remote, "get_package_manifest", package_reference)

    def get_package_info(self, package_reference, remote):
        """
        Read a package ConanInfo from remotes
        Will iterate the remotes to find the conans unless remote was specified

        returns (ConanInfo, remote_name)"""
        return self._call_remote(remote, "get_package_info", package_reference)

    def get_recipe(self, conan_reference, remote):
        """
        Read the conans from remotes
        Will iterate the remotes to find the conans unless remote was specified

        returns (dict relative_filepath:abs_path , remote_name)"""
        dest_folder = self._client_cache.export(conan_reference)
        rmdir(dest_folder)

        def filter_function(urls):
            if CONANFILE not in list(urls.keys()):
                raise NotFoundException("Conan '%s' doesn't have a %s!"
                                        % (conan_reference, CONANFILE))
            urls.pop(EXPORT_SOURCES_TGZ_NAME, None)
            return urls

        t1 = time.time()
        urls = self._call_remote(remote, "get_recipe_urls", conan_reference)
        urls = filter_function(urls)
        if not urls:
            return conan_reference

        zipped_files = self._call_remote(remote, "download_files_to_folder", urls, dest_folder)

        duration = time.time() - t1
        log_recipe_download(conan_reference, duration, remote, zipped_files)

        unzip_and_get_files(zipped_files, dest_folder, EXPORT_TGZ_NAME)
        # Make sure that the source dir is deleted
        rm_conandir(self._client_cache.source(conan_reference))
        touch_folder(dest_folder)

    def get_recipe_sources(self, conan_reference, export_folder, export_sources_folder, remote):
        t1 = time.time()

        def filter_function(urls):
            file_url = urls.get(EXPORT_SOURCES_TGZ_NAME)
            if file_url:
                urls = {EXPORT_SOURCES_TGZ_NAME: file_url}
            else:
                return None
            return urls

        urls = self._call_remote(remote, "get_recipe_urls", conan_reference)
        urls = filter_function(urls)
        if not urls:
            return conan_reference

        zipped_files = self._call_remote(remote, "download_files_to_folder", urls, export_folder)

        duration = time.time() - t1
        log_recipe_sources_download(conan_reference, duration, remote, zipped_files)

        if not zipped_files:
            mkdir(export_sources_folder)  # create the folder even if no source files
            return

        unzip_and_get_files(zipped_files, export_sources_folder, EXPORT_SOURCES_TGZ_NAME)
        c_src_path = os.path.join(export_sources_folder, EXPORT_SOURCES_DIR_OLD)
        if os.path.exists(c_src_path):
            merge_directories(c_src_path, export_sources_folder)
            rmdir(c_src_path)
        touch_folder(export_sources_folder)

    def get_package(self, conanfile, package_reference, dest_folder, remote, output):
        package_id = package_reference.package_id
        output.info("Retrieving package %s from remote '%s' " % (package_id, remote.name))
        rm_conandir(dest_folder)  # Remove first the destination folder
        t1 = time.time()
<<<<<<< HEAD
        try:
            zipped_files = self._call_remote(remote, "get_package", package_reference, dest_folder)
        except NotFoundException as e:
            output.warn('Binary for %s not in remote: %s' % (package_id, str(e)))
            raise_package_not_found_error(conanfile, package_reference.conan,
                                          package_id, output, remote.url)
        else:
            duration = time.time() - t1
            log_package_download(package_reference, duration, remote, zipped_files)
            unzip_and_get_files(zipped_files, dest_folder, PACKAGE_TGZ_NAME)
            # Issue #214 https://github.com/conan-io/conan/issues/214
            touch_folder(dest_folder)
            output.success('Package installed %s' % package_id)
=======
        urls = self._call_remote(remote, "get_package_urls", package_reference)
        zipped_files = self._call_remote(remote, "download_files_to_folder", urls, dest_folder)
        duration = time.time() - t1
        log_package_download(package_reference, duration, remote, zipped_files)
        unzip_and_get_files(zipped_files, dest_folder, PACKAGE_TGZ_NAME)
        # Issue #214 https://github.com/conan-io/conan/issues/214
        touch_folder(dest_folder)
>>>>>>> 02e0e171

    def search_recipes(self, remote, pattern=None, ignorecase=True):
        """
        Search exported conans information from remotes

        returns (dict str(conan_ref): {packages_info}"""
        return self._call_remote(remote, "search", pattern, ignorecase)

    def search_packages(self, remote, reference, query):
        return self._call_remote(remote, "search_packages", reference, query)

    def remove(self, conan_ref, remote):
        """
        Removed conans or packages from remote
        """
        return self._call_remote(remote, "remove", conan_ref)

    def remove_packages(self, conan_ref, remove_ids, remote):
        """
        Removed conans or packages from remote
        """
        return self._call_remote(remote, "remove_packages", conan_ref, remove_ids)

    def get_path(self, conan_ref, package_id, path, remote):
        return self._call_remote(remote, "get_path", conan_ref, package_id, path)

    def authenticate(self, remote, name, password):
        return self._call_remote(remote, 'authenticate', name, password)

    def _call_remote(self, remote, method, *argc, **argv):
        self._auth_manager.remote = remote
        try:
            return getattr(self._auth_manager, method)(*argc, **argv)
        except ConnectionError as exc:
            raise ConanConnectionError("%s\n\nUnable to connect to %s=%s"
                                       % (str(exc), remote.name, remote.url))
        except ConanException as exc:
            raise exc.__class__("%s. [Remote: %s]" % (exception_message_safe(exc), remote.name))
        except Exception as exc:
            logger.error(traceback.format_exc())
            raise ConanException(exc)


def _compress_recipe_files(files, symlinks, src_files, src_symlinks, dest_folder, output):
    # This is the minimum recipe
    result = {CONANFILE: files.pop(CONANFILE),
              CONAN_MANIFEST: files.pop(CONAN_MANIFEST)}

    export_tgz_path = files.pop(EXPORT_TGZ_NAME, None)
    sources_tgz_path = files.pop(EXPORT_SOURCES_TGZ_NAME, None)

    def add_tgz(tgz_name, tgz_path, tgz_files, tgz_symlinks, msg):
        if tgz_path:
            result[tgz_name] = tgz_path
        elif tgz_files:
            output.rewrite_line(msg)
            tgz_path = compress_files(tgz_files, tgz_symlinks, tgz_name, dest_folder)
            result[tgz_name] = tgz_path

    add_tgz(EXPORT_TGZ_NAME, export_tgz_path, files, symlinks, "Compressing recipe...")
    add_tgz(EXPORT_SOURCES_TGZ_NAME, sources_tgz_path, src_files, src_symlinks,
            "Compressing recipe sources...")

    return result


def compress_package_files(files, symlinks, dest_folder, output):
    tgz_path = files.get(PACKAGE_TGZ_NAME)
    if not tgz_path:
        output.rewrite_line("Compressing package...")
        tgz_files = {f: path for f, path in files.items() if f not in [CONANINFO, CONAN_MANIFEST]}
        tgz_path = compress_files(tgz_files, symlinks, PACKAGE_TGZ_NAME, dest_dir=dest_folder)

    return {PACKAGE_TGZ_NAME: tgz_path,
            CONANINFO: files[CONANINFO],
            CONAN_MANIFEST: files[CONAN_MANIFEST]}


def compress_files(files, symlinks, name, dest_dir):
    """Compress the package and returns the new dict (name => content) of files,
    only with the conanXX files and the compressed file"""
    t1 = time.time()
    # FIXME, better write to disk sequentially and not keep tgz contents in memory
    tgz_path = os.path.join(dest_dir, name)
    with open(tgz_path, "wb") as tgz_handle:
        # tgz_contents = BytesIO()
        tgz = gzopen_without_timestamps(name, mode="w", fileobj=tgz_handle)

        for filename, dest in symlinks.items():
            info = tarfile.TarInfo(name=filename)
            info.type = tarfile.SYMTYPE
            info.linkname = dest
            tgz.addfile(tarinfo=info)

        for filename, abs_path in files.items():
            info = tarfile.TarInfo(name=filename)
            info.size = os.stat(abs_path).st_size
            info.mode = os.stat(abs_path).st_mode
            if os.path.islink(abs_path):
                info.type = tarfile.SYMTYPE
                info.linkname = os.readlink(abs_path)  # @UndefinedVariable
                tgz.addfile(tarinfo=info)
            else:
                with open(abs_path, 'rb') as file_handler:
                    tgz.addfile(tarinfo=info, fileobj=file_handler)

        tgz.close()

    duration = time.time() - t1
    log_compressed_files(files, duration, tgz_path)

    return tgz_path


def unzip_and_get_files(files, destination_dir, tgz_name):
    """Moves all files from package_files, {relative_name: tmp_abs_path}
    to destination_dir, unzipping the "tgz_name" if found"""

    tgz_file = files.pop(tgz_name, None)
    if tgz_file:
        uncompress_file(tgz_file, destination_dir)
        os.remove(tgz_file)


def uncompress_file(src_path, dest_folder):
    t1 = time.time()
    try:
        with open(src_path, 'rb') as file_handler:
            tar_extract(file_handler, dest_folder)
    except Exception as e:
        error_msg = "Error while downloading/extracting files to %s\n%s\n" % (dest_folder, str(e))
        # try to remove the files
        try:
            if os.path.exists(dest_folder):
                shutil.rmtree(dest_folder)
                error_msg += "Folder removed"
        except Exception as e:
            error_msg += "Folder not removed, files/package might be damaged, remove manually"
        raise ConanException(error_msg)

    duration = time.time() - t1
    log_uncompressed_file(src_path, duration, dest_folder)<|MERGE_RESOLUTION|>--- conflicted
+++ resolved
@@ -214,9 +214,9 @@
         output.info("Retrieving package %s from remote '%s' " % (package_id, remote.name))
         rm_conandir(dest_folder)  # Remove first the destination folder
         t1 = time.time()
-<<<<<<< HEAD
         try:
-            zipped_files = self._call_remote(remote, "get_package", package_reference, dest_folder)
+            urls = self._call_remote(remote, "get_package_urls", package_reference)
+            zipped_files = self._call_remote(remote, "download_files_to_folder", urls, dest_folder)
         except NotFoundException as e:
             output.warn('Binary for %s not in remote: %s' % (package_id, str(e)))
             raise_package_not_found_error(conanfile, package_reference.conan,
@@ -228,15 +228,6 @@
             # Issue #214 https://github.com/conan-io/conan/issues/214
             touch_folder(dest_folder)
             output.success('Package installed %s' % package_id)
-=======
-        urls = self._call_remote(remote, "get_package_urls", package_reference)
-        zipped_files = self._call_remote(remote, "download_files_to_folder", urls, dest_folder)
-        duration = time.time() - t1
-        log_package_download(package_reference, duration, remote, zipped_files)
-        unzip_and_get_files(zipped_files, dest_folder, PACKAGE_TGZ_NAME)
-        # Issue #214 https://github.com/conan-io/conan/issues/214
-        touch_folder(dest_folder)
->>>>>>> 02e0e171
 
     def search_recipes(self, remote, pattern=None, ignorecase=True):
         """
