--- conflicted
+++ resolved
@@ -83,12 +83,9 @@
     def _package_integrity_check(self, pref, files, package_folder):
         # If package has been modified remove tgz to regenerate it
         self._output.rewrite_line("Checking package integrity...")
-<<<<<<< HEAD
-        layout = self._client_cache.package_layout(package_reference.conan)
-        read_manifest, expected_manifest = layout.package_manifests(package_reference)
-=======
-        read_manifest, expected_manifest = self._cache.package_manifests(pref)
->>>>>>> 3e2b3502
+
+        layout = self._client_cache.package_layout(pref.ref)
+        read_manifest, expected_manifest = layout.package_manifests(pref)
 
         if read_manifest != expected_manifest:
             self._output.writeln("")
