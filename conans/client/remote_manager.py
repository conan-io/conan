import os
import shutil
import time
import traceback
from collections import OrderedDict
from typing import List

from requests.exceptions import ConnectionError

from conans.cli.output import ConanOutput
from conans.client.cache.remote_registry import Remote
from conans.errors import ConanConnectionError, ConanException, NotFoundException, \
    PackageNotFoundException
from conans.model.package_ref import PkgReference
from conans.model.recipe_ref import RecipeReference
from conans.paths import EXPORT_SOURCES_TGZ_NAME, EXPORT_TGZ_NAME, PACKAGE_TGZ_NAME
<<<<<<< HEAD
from conans.util.env import get_env
from conans.util.files import make_read_only, mkdir, tar_extract, touch_folder, rmdir
=======
from conans.util.files import mkdir, tar_extract, touch_folder, md5sum, sha1sum, rmdir
>>>>>>> 598d6611
from conans.util.log import logger
# FIXME: Eventually, when all output is done, tracer functions should be moved to the recorder class
from conans.util.tracer import (log_package_download,
                                log_recipe_download, log_recipe_sources_download,
                                log_uncompressed_file)

CONAN_REQUEST_HEADER_SETTINGS = 'Conan-PkgID-Settings'
CONAN_REQUEST_HEADER_OPTIONS = 'Conan-PkgID-Options'


def _headers_for_info(info):
    if not info:
        return None

    r = {}
    settings = info.full_settings.as_list()
    if settings:
        settings = ['{}={}'.format(*it) for it in settings]
        r.update({CONAN_REQUEST_HEADER_SETTINGS: ';'.join(settings)})

    options = info.options._package_options.items()  # FIXME
    if options:
        options = filter(lambda u: u[0] in ['shared', 'fPIC', 'header_only'], options)
        options = ['{}={}'.format(*it) for it in options]
        r.update({CONAN_REQUEST_HEADER_OPTIONS: ';'.join(options)})
    return r


class RemoteManager(object):
    """ Will handle the remotes to get recipes, packages etc """

    def __init__(self, cache, auth_manager, hook_manager):
        self._cache = cache
        self._auth_manager = auth_manager
        self._hook_manager = hook_manager

    def check_credentials(self, remote):
        self._call_remote(remote, "check_credentials")

    def get_recipe_snapshot(self, ref, remote):
        assert ref.revision, "get_recipe_snapshot requires revision"
        return self._call_remote(remote, "get_recipe_snapshot", ref)

    def upload_recipe(self, ref, files_to_upload, deleted, remote):
        assert isinstance(ref, RecipeReference)
        assert ref.revision, "upload_recipe requires RREV"
        self._call_remote(remote, "upload_recipe", ref, files_to_upload, deleted)

    def upload_package(self, pref, files_to_upload, remote):
        assert pref.ref.revision, "upload_package requires RREV"
        assert pref.revision, "upload_package requires PREV"
        self._call_remote(remote, "upload_package", pref, files_to_upload)

    def get_recipe(self, ref, remote):
        """
        Read the conans from remotes
        Will iterate the remotes to find the conans unless remote was specified

        returns (dict relative_filepath:abs_path , remote_name)"""

        assert ref.revision, "get_recipe without revision specified"
        self._hook_manager.execute("pre_download_recipe", reference=ref, remote=remote)

        layout = self._cache.get_or_create_ref_layout(ref)
        layout.export_remove()

        t1 = time.time()
        download_export = layout.download_export()
        zipped_files = self._call_remote(remote, "get_recipe", ref, download_export)
        remote_refs = self._call_remote(remote, "get_recipe_revisions_references", ref)
        ref_time = remote_refs[0].timestamp
        ref.timestamp = ref_time
        duration = time.time() - t1
        log_recipe_download(ref, duration, remote.name, zipped_files)

        export_folder = layout.export()
        tgz_file = zipped_files.pop(EXPORT_TGZ_NAME, None)
        check_compressed_files(EXPORT_TGZ_NAME, zipped_files)
        if tgz_file:
            uncompress_file(tgz_file, export_folder)
        mkdir(export_folder)
        for file_name, file_path in zipped_files.items():  # copy CONANFILE
            shutil.move(file_path, os.path.join(export_folder, file_name))

        # Make sure that the source dir is deleted
        rmdir(layout.source())
        touch_folder(export_folder)
        conanfile_path = layout.conanfile()

        self._hook_manager.execute("post_download_recipe", conanfile_path=conanfile_path,
                                   reference=ref, remote=remote)

    def get_recipe_sources(self, ref, layout, remote):
        assert ref.revision, "get_recipe_sources requires RREV"
        t1 = time.time()

        download_folder = layout.download_export()
        export_sources_folder = layout.export_sources()
        zipped_files = self._call_remote(remote, "get_recipe_sources", ref, download_folder)
        if not zipped_files:
            mkdir(export_sources_folder)  # create the folder even if no source files
            return

        duration = time.time() - t1
        log_recipe_sources_download(ref, duration, remote.name, zipped_files)

        tgz_file = zipped_files[EXPORT_SOURCES_TGZ_NAME]
        check_compressed_files(EXPORT_SOURCES_TGZ_NAME, zipped_files)
        uncompress_file(tgz_file, export_sources_folder)
        touch_folder(export_sources_folder)

    def get_package(self, conanfile, pref, remote):
        ref_layout = self._cache.ref_layout(pref.ref)
        conanfile_path = ref_layout.conanfile()
        self._hook_manager.execute("pre_download_package", conanfile_path=conanfile_path,
                                   reference=pref.ref, package_id=pref.package_id, remote=remote,
                                   conanfile=conanfile)

        conanfile.output.info("Retrieving package %s from remote '%s' " % (pref.package_id,
                                                                           remote.name))

        assert pref.revision is not None

        pkg_layout = self._cache.get_or_create_pkg_layout(pref)
        pkg_layout.package_remove()  # Remove first the destination folder
        with pkg_layout.set_dirty_context_manager():
            info = getattr(conanfile, 'info', None)
            self._get_package(pkg_layout, pref, remote, conanfile.output, info=info)

        self._hook_manager.execute("post_download_package", conanfile_path=conanfile_path,
                                   reference=pref.ref, package_id=pref.package_id, remote=remote,
                                   conanfile=conanfile)

    def _get_package(self, layout, pref, remote, scoped_output, info):
        t1 = time.time()
        try:
            if pref.revision is None:
                pref = self.get_latest_package_reference(pref, remote, info=info)

            download_pkg_folder = layout.download_package()
            # Download files to the pkg_tgz folder, not to the final one
            zipped_files = self._call_remote(remote, "get_package", pref, download_pkg_folder)

            duration = time.time() - t1
            log_package_download(pref, duration, remote, zipped_files)

            tgz_file = zipped_files.pop(PACKAGE_TGZ_NAME, None)
            check_compressed_files(PACKAGE_TGZ_NAME, zipped_files)
            package_folder = layout.package()
            if tgz_file:  # This must happen always, but just in case
                # TODO: The output could be changed to the package one, but
                uncompress_file(tgz_file, package_folder)
            mkdir(package_folder)  # Just in case it doesn't exist, because uncompress did nothing
            for file_name, file_path in zipped_files.items():  # copy CONANINFO and CONANMANIFEST
                shutil.move(file_path, os.path.join(package_folder, file_name))
            # Issue #214 https://github.com/conan-io/conan/issues/214
            touch_folder(package_folder)

            scoped_output.success('Package installed %s' % pref.package_id)
            scoped_output.info("Downloaded package revision %s" % pref.revision)
        except NotFoundException:
            raise PackageNotFoundException(pref)
        except BaseException as e:
            scoped_output.error("Exception while getting package: %s" % str(pref.package_id))
            scoped_output.error("Exception: %s %s" % (type(e), str(e)))
            raise

    def search_recipes(self, remote, pattern):
        return self._call_remote(remote, "search", pattern)

    def search_packages(self, remote, ref):
        infos = self._call_remote(remote, "search_packages", ref)
        ret = OrderedDict()
        for package_id, data in infos.items():
            # FIXME: we don't have the package reference, it uses the latest, we could check
            #        here doing N requests or improve the Artifactory API.
            ret[PkgReference(ref, package_id)] = data
        return ret

    def remove_recipe(self, ref, remote):
        return self._call_remote(remote, "remove_recipe", ref)

    def remove_packages(self, prefs, remote):
        return self._call_remote(remote, "remove_packages", prefs)

    def remove_all_packages(self, ref, remote):
        return self._call_remote(remote, "remove_all_packages", ref)

    def get_recipe_file(self, ref, path, remote):
        return self._call_remote(remote, "get_recipe_file", ref, path)

    def get_package_file(self, pref, path, remote):
        return self._call_remote(remote, "get_package_file", pref, path)

    def authenticate(self, remote, name, password):
        return self._call_remote(remote, 'authenticate', name, password)

    def get_recipe_revisions_references(self, ref, remote):
        assert ref.revision is None, "get_recipe_revisions_references of a reference with revision"
        return self._call_remote(remote, "get_recipe_revisions_references", ref)

    def get_package_revisions_references(self, pref, remote, headers=None) -> List[PkgReference]:
        assert pref.revision is None, "get_package_revisions_references of a reference with revision"
        return self._call_remote(remote, "get_package_revisions_references", pref, headers=headers)

    def get_latest_recipe_reference(self, ref, remote):
        assert ref.revision is None, "get_latest_recipe_reference of a reference with revision"
        return self._call_remote(remote, "get_latest_recipe_reference", ref)

    def get_latest_package_reference(self, pref, remote, info=None) -> PkgReference:
        assert pref.revision is None, "get_latest_package_reference of a reference with revision"
        headers = _headers_for_info(info) if info else None
        return self._call_remote(remote, "get_latest_package_reference", pref, headers=headers)

    def get_recipe_revision_reference(self, ref, remote) -> bool:
        assert ref.revision is not None, "recipe_exists needs a revision"
        return self._call_remote(remote, "get_recipe_revision_reference", ref)

    def get_package_revision_reference(self, pref, remote) -> bool:
        assert pref.revision is not None, "get_package_revision_reference needs a revision"
        return self._call_remote(remote, "get_package_revision_reference", pref)

    def _call_remote(self, remote, method, *args, **kwargs):
        assert (isinstance(remote, Remote))
        if remote.disabled:
            raise ConanException("Remote '%s' is disabled" % remote.name)
        try:
            return self._auth_manager.call_rest_api_method(remote, method, *args, **kwargs)
        except ConnectionError as exc:
            raise ConanConnectionError(("%s\n\nUnable to connect to %s=%s\n" +
                                        "1. Make sure the remote is reachable or,\n" +
                                        "2. Disable it by using conan remote disable,\n" +
                                        "Then try again."
                                        ) % (str(exc), remote.name, remote.url))
        except ConanException as exc:
            exc.remote = remote
            raise
        except Exception as exc:
            logger.error(traceback.format_exc())
            raise ConanException(exc, remote=remote)


def check_compressed_files(tgz_name, files):
    bare_name = os.path.splitext(tgz_name)[0]
    for f in files:
        if f == tgz_name:
            continue
        if bare_name == os.path.splitext(f)[0]:
            raise ConanException("This Conan version is not prepared to handle '%s' file format. "
                                 "Please upgrade conan client." % f)


def uncompress_file(src_path, dest_folder):
    t1 = time.time()
    try:
        ConanOutput().info("Decompressing %s" % os.path.basename(src_path))
        with open(src_path, mode='rb') as file_handler:
            tar_extract(file_handler, dest_folder)
    except Exception as e:
        error_msg = "Error while extracting downloaded file '%s' to %s\n%s\n"\
                    % (src_path, dest_folder, str(e))
        # try to remove the files
        try:
            if os.path.exists(dest_folder):
                shutil.rmtree(dest_folder)
                error_msg += "Folder removed"
        except Exception:
            error_msg += "Folder not removed, files/package might be damaged, remove manually"
        raise ConanException(error_msg)

    duration = time.time() - t1
    log_uncompressed_file(src_path, duration, dest_folder)<|MERGE_RESOLUTION|>--- conflicted
+++ resolved
@@ -14,12 +14,7 @@
 from conans.model.package_ref import PkgReference
 from conans.model.recipe_ref import RecipeReference
 from conans.paths import EXPORT_SOURCES_TGZ_NAME, EXPORT_TGZ_NAME, PACKAGE_TGZ_NAME
-<<<<<<< HEAD
-from conans.util.env import get_env
-from conans.util.files import make_read_only, mkdir, tar_extract, touch_folder, rmdir
-=======
-from conans.util.files import mkdir, tar_extract, touch_folder, md5sum, sha1sum, rmdir
->>>>>>> 598d6611
+from conans.util.files import mkdir, tar_extract, touch_folder, rmdir
 from conans.util.log import logger
 # FIXME: Eventually, when all output is done, tracer functions should be moved to the recorder class
 from conans.util.tracer import (log_package_download,
