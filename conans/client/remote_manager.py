from conans.errors import ConanException, ConanConnectionError
from requests.exceptions import ConnectionError
<<<<<<< HEAD
from conans.util.files import save, tar_extract, rmdir, mkdir, relative_dirs
=======
from conans.util.files import save, tar_extract, rmdir
>>>>>>> 28f7a6d3
from conans.util.log import logger
import traceback
import os
from conans.paths import PACKAGE_TGZ_NAME, CONANINFO, CONAN_MANIFEST, CONANFILE, EXPORT_TGZ_NAME
from io import BytesIO
import tarfile
from conans.util.files import gzopen_without_timestamps
from conans.util.files import touch
import shutil
import time


class RemoteManager(object):
    """ Will handle the remotes to get conans, packages etc """

    def __init__(self, client_cache, remote_client, output):
        self._client_cache = client_cache
        self._output = output
        self._remote_client = remote_client

    def upload_conan(self, conan_reference, remote):
        """Will upload the conans to the first remote"""
        basedir = self._client_cache.export(conan_reference)
        rel_files = self._client_cache.export_paths(conan_reference)
        the_files = {filename: os.path.join(basedir, filename) for filename in rel_files}

        if CONANFILE not in rel_files or CONAN_MANIFEST not in rel_files:
            raise ConanException("Cannot upload corrupted recipe '%s'" % str(conan_reference))

        # FIXME: Check modified exports by hand?
        the_files = compress_export_files(the_files, basedir, self._output)

        return self._call_remote(remote, "upload_conan", conan_reference, the_files)

    def upload_package(self, package_reference, remote):
        """Will upload the package to the first remote"""
        t1 = time.time()
        basedir = self._client_cache.package(package_reference)
        rel_files = self._client_cache.package_paths(package_reference)

        self._output.rewrite_line("Checking package integrity...")
        if CONANINFO not in rel_files or CONAN_MANIFEST not in rel_files:
            raise ConanException("Cannot upload corrupted package '%s'" % str(package_reference))

        the_files = {filename: os.path.join(basedir, filename) for filename in rel_files}
        logger.debug("====> Time remote_manager build_files_set : %f" % (time.time() - t1))

        # If package has been modified remove tgz to regenerate it
        read_manifest, expected_manifest = self._client_cache.package_manifests(package_reference)
        if read_manifest is None or read_manifest.file_sums != expected_manifest.file_sums:
            if PACKAGE_TGZ_NAME in the_files:
                try:
                    tgz_path = os.path.join(basedir, PACKAGE_TGZ_NAME)
                    os.unlink(tgz_path)
                except Exception:
                    pass
            raise ConanException("Cannot upload corrupted package '%s'" % str(package_reference))
        else:
            self._output.rewrite_line("Package integrity OK!")
        self._output.writeln("")
        logger.debug("====> Time remote_manager check package integrity : %f" % (time.time() - t1))

        the_files = compress_package_files(the_files, basedir, self._output)

        tmp = self._call_remote(remote, "upload_package", package_reference, the_files)
        logger.debug("====> Time remote_manager upload_package: %f" % (time.time() - t1))
        return tmp

    def get_conan_digest(self, conan_reference, remote):
        """
        Read ConanDigest from remotes
        Will iterate the remotes to find the conans unless remote was specified

        returns (ConanDigest, remote_name)"""
        return self._call_remote(remote, "get_conan_digest", conan_reference)

    def get_package_digest(self, package_reference, remote):
        """
        Read ConanDigest from remotes
        Will iterate the remotes to find the conans unless remote was specified

        returns (ConanDigest, remote_name)"""
        return self._call_remote(remote, "get_package_digest", package_reference)

    def get_conanfile(self, conan_reference, remote):
        """
        Read the conans from remotes
        Will iterate the remotes to find the conans unless remote was specified

        returns (dict relative_filepath:abs_path , remote_name)"""
        tmp_export_files = self._call_remote(remote, "get_conanfile", conan_reference)
        export_folder = self._client_cache.export(conan_reference)

        files = move_and_unzip_to(tmp_export_files, export_folder, EXPORT_TGZ_NAME)

        # Make sure that the source dir is deleted
        rmdir(self._client_cache.source(conan_reference), True)
#       TODO: Download only the CONANFILE file and only download the rest of files
#       in install if needed (not found remote package)
        return files

    def get_package(self, package_reference, remote):
        """
        Read the conans package from remotes
        Will iterate the remotes to find the conans unless remote was specified

        returns (dict relative_filepath:abs_path , remote_name)"""
        tmp_package_files = self._call_remote(remote, "get_package", package_reference)
        destination_dir = self._client_cache.package(package_reference)

        files = move_and_unzip_to(tmp_package_files, destination_dir, PACKAGE_TGZ_NAME)

        # Issue #214 https://github.com/conan-io/conan/issues/214
        for dirname, _, files in os.walk(destination_dir):
            for fname in files:
                touch(os.path.join(dirname, fname))

        return files

    def search(self, remote, pattern=None, ignorecase=True):
        """
        Search exported conans information from remotes

        returns (dict str(conan_ref): {packages_info}"""
        return self._call_remote(remote, "search", pattern, ignorecase)

    def search_packages(self, remote, reference, query):
        return self._call_remote(remote, "search_packages", reference, query)

    def remove(self, conan_ref, remote):
        """
        Removed conans or packages from remote
        """
        return self._call_remote(remote, "remove", conan_ref)

    def remove_packages(self, conan_ref, remove_ids, remote):
        """
        Removed conans or packages from remote
        """
        return self._call_remote(remote, "remove_packages", conan_ref, remove_ids)

    def authenticate(self, remote, name, password):
        return self._call_remote(remote, 'authenticate', name, password)

    def _call_remote(self, remote, method, *argc, **argv):
        self._remote_client.remote = remote
        try:
            return getattr(self._remote_client, method)(*argc, **argv)
        except ConnectionError as exc:
            raise ConanConnectionError("Unable to connect to %s=%s" % (remote.name, remote.url))
        except ConanException:
            raise
        except Exception as exc:
            logger.error(traceback.format_exc())
            raise ConanException(exc)


def compress_package_files(files, pkg_base_path, output):
    # Check if conan_package.tgz is present
    if PACKAGE_TGZ_NAME not in files:
        output.rewrite_line("Compressing package...")
        return compress_files(files, PACKAGE_TGZ_NAME, 
                              excluded=(CONANINFO, CONAN_MANIFEST), dest_dir=pkg_base_path)
    else:
        the_files = {PACKAGE_TGZ_NAME: files[PACKAGE_TGZ_NAME],
                     CONANINFO: files[CONANINFO],
                     CONAN_MANIFEST: files[CONAN_MANIFEST]}
<<<<<<< HEAD

        return the_files
=======
>>>>>>> 28f7a6d3

        return the_files

<<<<<<< HEAD
def compress_export_files(files, export_base_path, output):
    if EXPORT_TGZ_NAME not in files:
        output.rewrite_line("Compressing exported files...")
        return compress_files(files, EXPORT_TGZ_NAME, 
                              excluded=(CONANFILE, CONAN_MANIFEST), dest_dir=export_base_path)
    else:
        the_files = {EXPORT_TGZ_NAME: files[EXPORT_TGZ_NAME],
                     CONANFILE: files[CONANFILE],
                     CONAN_MANIFEST: files[CONAN_MANIFEST]}
        return the_files
    return
=======
>>>>>>> 28f7a6d3

def compress_export_files(files, export_base_path, output):
    if EXPORT_TGZ_NAME not in files:
        output.rewrite_line("Compressing exported files...")
        return compress_files(files, EXPORT_TGZ_NAME, 
                              excluded=(CONANFILE, CONAN_MANIFEST), dest_dir=export_base_path)
    else:
        the_files = {EXPORT_TGZ_NAME: files[EXPORT_TGZ_NAME],
                     CONANFILE: files[CONANFILE],
                     CONAN_MANIFEST: files[CONAN_MANIFEST]}
        return the_files
    return

<<<<<<< HEAD
=======

>>>>>>> 28f7a6d3
def compress_files(files, name, excluded, dest_dir):
    """Compress the package and returns the new dict (name => content) of files,
    only with the conanXX files and the compressed file"""

    # FIXME, better write to disk sequentially and not keep tgz contents in memory
    tgz_path = os.path.join(dest_dir, name)
    with open(tgz_path, "wb") as tgz_handle:
        # tgz_contents = BytesIO()
        tgz = gzopen_without_timestamps(name, mode="w", fileobj=tgz_handle)
<<<<<<< HEAD

        def addfile(name, abs_path, tar):
            info = tarfile.TarInfo(name=name)
            info.size = os.stat(abs_path).st_size
            info.mode = os.stat(abs_path).st_mode
            with open(abs_path, 'rb') as file_handler:
                tar.addfile(tarinfo=info, fileobj=file_handler)

        for filename, abs_path in files.items():
            if filename not in excluded:
                addfile(filename, abs_path, tgz)

        tgz.close()
        ret = {}
        for e in excluded:
            if e in files:
                ret[e] = files[e]

=======

        def addfile(name, abs_path, tar):
            info = tarfile.TarInfo(name=name)
            info.size = os.stat(abs_path).st_size
            info.mode = os.stat(abs_path).st_mode
            with open(abs_path, 'rb') as file_handler:
                tar.addfile(tarinfo=info, fileobj=file_handler)

        for filename, abs_path in files.items():
            if filename not in excluded:
                addfile(filename, abs_path, tgz)

        tgz.close()
        ret = {}
        for e in excluded:
            if e in files:
                ret[e] = files[e]

>>>>>>> 28f7a6d3
        ret[name] = tgz_path

    return ret


def move_and_unzip_to(package_files, destination_dir, tgz_name):
    '''Moves all files from package_files, {relative_name: tmp_abs_path}
    to destination_dir, unzipping the "tgz_name" if found'''

    tgz_file = package_files.get(tgz_name, None)
    if tgz_file:
        uncompress_file(tgz_file, destination_dir)
        del package_files[tgz_name]

    for file_name, tmp_file_path in package_files.items():
        dest = os.path.join(destination_dir, file_name)
        mkdir(os.path.dirname(dest))
        os.rename(tmp_file_path, dest)

    return relative_dirs(destination_dir)


def uncompress_file(src_path, dest_folder):
    try:
<<<<<<< HEAD
        with open(src_path, 'rb') as file_handler:
            tar_extract(file_handler, dest_folder)
=======
        for file_name, content in files:
            if os.path.basename(file_name) == name:
                #  Unzip the file and not keep the tgz
                tar_extract(BytesIO(content), folder)
            else:
                save(os.path.join(folder, file_name), content)
>>>>>>> 28f7a6d3
    except Exception as e:
        error_msg = "Error while downloading/extracting files to %s\n%s\n" % (dest_folder, str(e))
        # try to remove the files
        try:
            if os.path.exists(dest_folder):
                shutil.rmtree(dest_folder)
                error_msg += "Folder removed"
        except Exception as e:
            error_msg += "Folder not removed, files/package might be damaged, remove manually"
        raise ConanException(error_msg)<|MERGE_RESOLUTION|>--- conflicted
+++ resolved
@@ -1,20 +1,17 @@
+import os
+import shutil
+import tarfile
+import time
+import traceback
+
+from requests.exceptions import ConnectionError
+
 from conans.errors import ConanException, ConanConnectionError
-from requests.exceptions import ConnectionError
-<<<<<<< HEAD
-from conans.util.files import save, tar_extract, rmdir, mkdir, relative_dirs
-=======
-from conans.util.files import save, tar_extract, rmdir
->>>>>>> 28f7a6d3
+from conans.util.files import tar_extract, rmdir, relative_dirs, mkdir
 from conans.util.log import logger
-import traceback
-import os
 from conans.paths import PACKAGE_TGZ_NAME, CONANINFO, CONAN_MANIFEST, CONANFILE, EXPORT_TGZ_NAME
-from io import BytesIO
-import tarfile
 from conans.util.files import gzopen_without_timestamps
 from conans.util.files import touch
-import shutil
-import time
 
 
 class RemoteManager(object):
@@ -172,15 +169,10 @@
         the_files = {PACKAGE_TGZ_NAME: files[PACKAGE_TGZ_NAME],
                      CONANINFO: files[CONANINFO],
                      CONAN_MANIFEST: files[CONAN_MANIFEST]}
-<<<<<<< HEAD
 
         return the_files
-=======
->>>>>>> 28f7a6d3
-
-        return the_files
-
-<<<<<<< HEAD
+
+
 def compress_export_files(files, export_base_path, output):
     if EXPORT_TGZ_NAME not in files:
         output.rewrite_line("Compressing exported files...")
@@ -192,25 +184,8 @@
                      CONAN_MANIFEST: files[CONAN_MANIFEST]}
         return the_files
     return
-=======
->>>>>>> 28f7a6d3
-
-def compress_export_files(files, export_base_path, output):
-    if EXPORT_TGZ_NAME not in files:
-        output.rewrite_line("Compressing exported files...")
-        return compress_files(files, EXPORT_TGZ_NAME, 
-                              excluded=(CONANFILE, CONAN_MANIFEST), dest_dir=export_base_path)
-    else:
-        the_files = {EXPORT_TGZ_NAME: files[EXPORT_TGZ_NAME],
-                     CONANFILE: files[CONANFILE],
-                     CONAN_MANIFEST: files[CONAN_MANIFEST]}
-        return the_files
-    return
-
-<<<<<<< HEAD
-=======
-
->>>>>>> 28f7a6d3
+
+
 def compress_files(files, name, excluded, dest_dir):
     """Compress the package and returns the new dict (name => content) of files,
     only with the conanXX files and the compressed file"""
@@ -220,7 +195,6 @@
     with open(tgz_path, "wb") as tgz_handle:
         # tgz_contents = BytesIO()
         tgz = gzopen_without_timestamps(name, mode="w", fileobj=tgz_handle)
-<<<<<<< HEAD
 
         def addfile(name, abs_path, tar):
             info = tarfile.TarInfo(name=name)
@@ -239,26 +213,6 @@
             if e in files:
                 ret[e] = files[e]
 
-=======
-
-        def addfile(name, abs_path, tar):
-            info = tarfile.TarInfo(name=name)
-            info.size = os.stat(abs_path).st_size
-            info.mode = os.stat(abs_path).st_mode
-            with open(abs_path, 'rb') as file_handler:
-                tar.addfile(tarinfo=info, fileobj=file_handler)
-
-        for filename, abs_path in files.items():
-            if filename not in excluded:
-                addfile(filename, abs_path, tgz)
-
-        tgz.close()
-        ret = {}
-        for e in excluded:
-            if e in files:
-                ret[e] = files[e]
-
->>>>>>> 28f7a6d3
         ret[name] = tgz_path
 
     return ret
@@ -283,17 +237,8 @@
 
 def uncompress_file(src_path, dest_folder):
     try:
-<<<<<<< HEAD
         with open(src_path, 'rb') as file_handler:
             tar_extract(file_handler, dest_folder)
-=======
-        for file_name, content in files:
-            if os.path.basename(file_name) == name:
-                #  Unzip the file and not keep the tgz
-                tar_extract(BytesIO(content), folder)
-            else:
-                save(os.path.join(folder, file_name), content)
->>>>>>> 28f7a6d3
     except Exception as e:
         error_msg = "Error while downloading/extracting files to %s\n%s\n" % (dest_folder, str(e))
         # try to remove the files
