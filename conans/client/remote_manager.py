--- conflicted
+++ resolved
@@ -179,11 +179,6 @@
                 raise ConanException("%s\n\nCouldn't remove folder '%s', might be busy or open. "
                                      "Close any app using it, and retry" % (str(e), dest_folder))
             raise
-<<<<<<< HEAD
-=======
-        self._hook_manager.execute("post_download_package", conanfile_path=conanfile_path,
-                                   reference=pref.ref, package_id=pref.id, remote=remote)
->>>>>>> 4d43ce88
 
     def search_recipes(self, remote, pattern=None, ignorecase=True):
         """
