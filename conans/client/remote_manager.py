import os
import shutil
import tarfile
import time
import traceback

from requests.exceptions import ConnectionError

from conans.errors import ConanException, ConanConnectionError, NotFoundException
from conans.model.manifest import gather_files
from conans.paths import PACKAGE_TGZ_NAME, CONANINFO, CONAN_MANIFEST, CONANFILE, EXPORT_TGZ_NAME, \
    rm_conandir, EXPORT_SOURCES_TGZ_NAME, EXPORT_SOURCES_DIR_OLD
from conans.util.files import gzopen_without_timestamps
from conans.util.files import tar_extract, rmdir, exception_message_safe, mkdir
from conans.util.files import touch_folder
from conans.util.log import logger
# FIXME: Eventually, when all output is done, tracer functions should be moved to the recorder class
from conans.util.tracer import (log_package_upload, log_recipe_upload,
                                log_recipe_sources_download,
                                log_uncompressed_file, log_compressed_files, log_recipe_download,
                                log_package_download)
from conans.client.source import merge_directories
from conans.client.package_installer import raise_package_not_found_error


class RemoteManager(object):
    """ Will handle the remotes to get conans, packages etc """

    def __init__(self, client_cache, auth_manager, output):
        self._client_cache = client_cache
        self._output = output
        self._auth_manager = auth_manager

    def upload_recipe(self, conan_reference, remote, retry, retry_wait, ignore_deleted_file,
                      skip_upload=False, no_overwrite=None):
        """Will upload the conans to the first remote"""

        t1 = time.time()
        export_folder = self._client_cache.export(conan_reference)
        files, symlinks = gather_files(export_folder)
        if CONANFILE not in files or CONAN_MANIFEST not in files:
            raise ConanException("Cannot upload corrupted recipe '%s'" % str(conan_reference))
        export_src_folder = self._client_cache.export_sources(conan_reference, short_paths=None)
        src_files, src_symlinks = gather_files(export_src_folder)
        the_files = _compress_recipe_files(files, symlinks, src_files, src_symlinks, export_folder,
                                           self._output)
        if skip_upload:
            return None

        ret = self._call_remote(remote, "upload_recipe", conan_reference, the_files,
                                retry, retry_wait, ignore_deleted_file, no_overwrite)
        duration = time.time() - t1
        log_recipe_upload(conan_reference, duration, the_files, remote)
        if ret:
            msg = "Uploaded conan recipe '%s' to '%s'" % (str(conan_reference), remote.name)
            url = remote.url.replace("https://api.bintray.com/conan", "https://bintray.com")
            msg += ": %s" % url
        else:
            msg = "Recipe is up to date, upload skipped"
        self._output.info(msg)
        return ret

    def _package_integrity_check(self, package_reference, files, package_folder):
        # If package has been modified remove tgz to regenerate it
        self._output.rewrite_line("Checking package integrity...")
        read_manifest, expected_manifest = self._client_cache.package_manifests(package_reference)

        if read_manifest != expected_manifest:
            self._output.writeln("")
            diff = read_manifest.difference(expected_manifest)
            for fname, (h1, h2) in diff.items():
                self._output.warn("Mismatched checksum '%s' (manifest: %s, file: %s)"
                                  % (fname, h1, h2))

            if PACKAGE_TGZ_NAME in files:
                try:
                    tgz_path = os.path.join(package_folder, PACKAGE_TGZ_NAME)
                    os.unlink(tgz_path)
                except Exception:
                    pass
            error_msg = os.linesep.join("Mismatched checksum '%s' (manifest: %s, file: %s)"
                                        % (fname, h1, h2) for fname, (h1, h2) in diff.items())
            logger.error("Manifests doesn't match!\n%s" % error_msg)
            raise ConanException("Cannot upload corrupted package '%s'" % str(package_reference))
        else:
            self._output.rewrite_line("Package integrity OK!")
        self._output.writeln("")

    def upload_package(self, package_reference, remote, retry, retry_wait, skip_upload=False,
                       integrity_check=False, no_overwrite=None):
        """Will upload the package to the first remote"""
        t1 = time.time()
        # existing package, will use short paths if defined
        package_folder = self._client_cache.package(package_reference, short_paths=None)
        # Get all the files in that directory
        files, symlinks = gather_files(package_folder)

        if CONANINFO not in files or CONAN_MANIFEST not in files:
            logger.error("Missing info or manifest in uploading files: %s" % (str(files)))
            raise ConanException("Cannot upload corrupted package '%s'" % str(package_reference))

        logger.debug("====> Time remote_manager build_files_set : %f" % (time.time() - t1))

        if integrity_check:
            self._package_integrity_check(package_reference, files, package_folder)
            logger.debug("====> Time remote_manager check package integrity : %f"
                         % (time.time() - t1))

        the_files = compress_package_files(files, symlinks, package_folder, self._output)
        if skip_upload:
            return None

        tmp = self._call_remote(remote, "upload_package", package_reference, the_files,
                                retry, retry_wait, no_overwrite)
        duration = time.time() - t1
        log_package_upload(package_reference, duration, the_files, remote)
        logger.debug("====> Time remote_manager upload_package: %f" % duration)
        if not tmp:
            self._output.rewrite_line("Package is up to date, upload skipped")
            self._output.writeln("")

        return tmp

    def get_conan_digest(self, conan_reference, remote):
        """
        Read ConanDigest from remotes
        Will iterate the remotes to find the conans unless remote was specified

        returns (ConanDigest, remote_name)"""
        return self._call_remote(remote, "get_conan_digest", conan_reference)

    def get_package_digest(self, package_reference, remote):
        """
        Read ConanDigest from remotes
        Will iterate the remotes to find the conans unless remote was specified

        returns (ConanDigest, remote_name)"""
        return self._call_remote(remote, "get_package_digest", package_reference)

    def get_package_info(self, package_reference, remote):
        """
        Read a package ConanInfo from remotes
        Will iterate the remotes to find the conans unless remote was specified

        returns (ConanInfo, remote_name)"""
        return self._call_remote(remote, "get_package_info", package_reference)

    def get_recipe(self, conan_reference, dest_folder, remote):
        """
        Read the conans from remotes
        Will iterate the remotes to find the conans unless remote was specified

        returns (dict relative_filepath:abs_path , remote_name)"""
        rmdir(dest_folder)  # Remove first the destination folder
        t1 = time.time()

        def filter_function(urls):
            if CONANFILE not in list(urls.keys()):
                raise NotFoundException("Conan '%s' doesn't have a %s!"
                                        % (conan_reference, CONANFILE))
            urls.pop(EXPORT_SOURCES_TGZ_NAME, None)
            return urls

        zipped_files = self._call_remote(remote, "get_recipe", conan_reference, dest_folder,
                                         filter_function)
        duration = time.time() - t1
        log_recipe_download(conan_reference, duration, remote, zipped_files)

        unzip_and_get_files(zipped_files, dest_folder, EXPORT_TGZ_NAME)
        # Make sure that the source dir is deleted
        rm_conandir(self._client_cache.source(conan_reference))
        touch_folder(dest_folder)

    def get_recipe_sources(self, conan_reference, export_folder, export_sources_folder, remote):
        t1 = time.time()

        def filter_function(urls):
            file_url = urls.get(EXPORT_SOURCES_TGZ_NAME)
            if file_url:
                urls = {EXPORT_SOURCES_TGZ_NAME: file_url}
            else:
                return None
            return urls

        zipped_files = self._call_remote(remote, "get_recipe",
                                         conan_reference, export_folder, filter_function)
        duration = time.time() - t1
        log_recipe_sources_download(conan_reference, duration, remote, zipped_files)

        if not zipped_files:
            mkdir(export_sources_folder)  # create the folder even if no source files
            return

        unzip_and_get_files(zipped_files, export_sources_folder, EXPORT_SOURCES_TGZ_NAME)
        c_src_path = os.path.join(export_sources_folder, EXPORT_SOURCES_DIR_OLD)
        if os.path.exists(c_src_path):
            merge_directories(c_src_path, export_sources_folder)
            rmdir(c_src_path)
        touch_folder(export_sources_folder)

    def get_package(self, conanfile, package_reference, dest_folder, remote, output):
        package_id = package_reference.package_id
        output.info("Retrieving package %s from remote '%s' " % (package_id, remote.name))
        rm_conandir(dest_folder)  # Remove first the destination folder
        t1 = time.time()
<<<<<<< HEAD
        try:
            zipped_files = self._call_remote(remote, "get_package", package_reference, dest_folder)
        except NotFoundException as e:
            output.warn('Binary for %s not in remote: %s' % (package_id, str(e)))
            raise_package_not_found_error(conanfile, package_reference.conan,
                                          package_id, output, remote.url)
        else:
            duration = time.time() - t1
            log_package_download(package_reference, duration, remote, zipped_files)
            unzip_and_get_files(zipped_files, dest_folder, PACKAGE_TGZ_NAME)
            # Issue #214 https://github.com/conan-io/conan/issues/214
            for dirname, _, filenames in os.walk(dest_folder):
                for fname in filenames:
                    touch(os.path.join(dirname, fname))
            output.success('Package installed %s' % package_id)
=======
        zipped_files = self._call_remote(remote, "get_package", package_reference, dest_folder)
        duration = time.time() - t1
        log_package_download(package_reference, duration, remote, zipped_files)
        unzip_and_get_files(zipped_files, dest_folder, PACKAGE_TGZ_NAME)
        # Issue #214 https://github.com/conan-io/conan/issues/214
        touch_folder(dest_folder)
>>>>>>> 27138f1b

    def search_recipes(self, remote, pattern=None, ignorecase=True):
        """
        Search exported conans information from remotes

        returns (dict str(conan_ref): {packages_info}"""
        return self._call_remote(remote, "search", pattern, ignorecase)

    def search_packages(self, remote, reference, query):
        return self._call_remote(remote, "search_packages", reference, query)

    def remove(self, conan_ref, remote):
        """
        Removed conans or packages from remote
        """
        return self._call_remote(remote, "remove", conan_ref)

    def remove_packages(self, conan_ref, remove_ids, remote):
        """
        Removed conans or packages from remote
        """
        return self._call_remote(remote, "remove_packages", conan_ref, remove_ids)

    def get_path(self, conan_ref, package_id, path, remote):
        return self._call_remote(remote, "get_path", conan_ref, package_id, path)

    def authenticate(self, remote, name, password):
        return self._call_remote(remote, 'authenticate', name, password)

    def _call_remote(self, remote, method, *argc, **argv):
        self._auth_manager.remote = remote
        try:
            return getattr(self._auth_manager, method)(*argc, **argv)
        except ConnectionError as exc:
            raise ConanConnectionError("%s\n\nUnable to connect to %s=%s"
                                       % (str(exc), remote.name, remote.url))
        except ConanException as exc:
            raise exc.__class__("%s. [Remote: %s]" % (exception_message_safe(exc), remote.name))
        except Exception as exc:
            logger.error(traceback.format_exc())
            raise ConanException(exc)


def _compress_recipe_files(files, symlinks, src_files, src_symlinks, dest_folder, output):
    # This is the minimum recipe
    result = {CONANFILE: files.pop(CONANFILE),
              CONAN_MANIFEST: files.pop(CONAN_MANIFEST)}

    export_tgz_path = files.pop(EXPORT_TGZ_NAME, None)
    sources_tgz_path = files.pop(EXPORT_SOURCES_TGZ_NAME, None)

    def add_tgz(tgz_name, tgz_path, tgz_files, tgz_symlinks, msg):
        if tgz_path:
            result[tgz_name] = tgz_path
        elif tgz_files:
            output.rewrite_line(msg)
            tgz_path = compress_files(tgz_files, tgz_symlinks, tgz_name, dest_folder)
            result[tgz_name] = tgz_path

    add_tgz(EXPORT_TGZ_NAME, export_tgz_path, files, symlinks, "Compressing recipe...")
    add_tgz(EXPORT_SOURCES_TGZ_NAME, sources_tgz_path, src_files, src_symlinks,
            "Compressing recipe sources...")

    return result


def compress_package_files(files, symlinks, dest_folder, output):
    tgz_path = files.get(PACKAGE_TGZ_NAME)
    if not tgz_path:
        output.rewrite_line("Compressing package...")
        tgz_files = {f: path for f, path in files.items() if f not in [CONANINFO, CONAN_MANIFEST]}
        tgz_path = compress_files(tgz_files, symlinks, PACKAGE_TGZ_NAME, dest_dir=dest_folder)

    return {PACKAGE_TGZ_NAME: tgz_path,
            CONANINFO: files[CONANINFO],
            CONAN_MANIFEST: files[CONAN_MANIFEST]}


def compress_files(files, symlinks, name, dest_dir):
    """Compress the package and returns the new dict (name => content) of files,
    only with the conanXX files and the compressed file"""
    t1 = time.time()
    # FIXME, better write to disk sequentially and not keep tgz contents in memory
    tgz_path = os.path.join(dest_dir, name)
    with open(tgz_path, "wb") as tgz_handle:
        # tgz_contents = BytesIO()
        tgz = gzopen_without_timestamps(name, mode="w", fileobj=tgz_handle)

        for filename, dest in symlinks.items():
            info = tarfile.TarInfo(name=filename)
            info.type = tarfile.SYMTYPE
            info.linkname = dest
            tgz.addfile(tarinfo=info)

        for filename, abs_path in files.items():
            info = tarfile.TarInfo(name=filename)
            info.size = os.stat(abs_path).st_size
            info.mode = os.stat(abs_path).st_mode
            if os.path.islink(abs_path):
                info.type = tarfile.SYMTYPE
                info.linkname = os.readlink(abs_path)  # @UndefinedVariable
                tgz.addfile(tarinfo=info)
            else:
                with open(abs_path, 'rb') as file_handler:
                    tgz.addfile(tarinfo=info, fileobj=file_handler)

        tgz.close()

    duration = time.time() - t1
    log_compressed_files(files, duration, tgz_path)

    return tgz_path


def unzip_and_get_files(files, destination_dir, tgz_name):
    """Moves all files from package_files, {relative_name: tmp_abs_path}
    to destination_dir, unzipping the "tgz_name" if found"""

    tgz_file = files.pop(tgz_name, None)
    if tgz_file:
        uncompress_file(tgz_file, destination_dir)
        os.remove(tgz_file)


def uncompress_file(src_path, dest_folder):
    t1 = time.time()
    try:
        with open(src_path, 'rb') as file_handler:
            tar_extract(file_handler, dest_folder)
    except Exception as e:
        error_msg = "Error while downloading/extracting files to %s\n%s\n" % (dest_folder, str(e))
        # try to remove the files
        try:
            if os.path.exists(dest_folder):
                shutil.rmtree(dest_folder)
                error_msg += "Folder removed"
        except Exception as e:
            error_msg += "Folder not removed, files/package might be damaged, remove manually"
        raise ConanException(error_msg)

    duration = time.time() - t1
    log_uncompressed_file(src_path, duration, dest_folder)<|MERGE_RESOLUTION|>--- conflicted
+++ resolved
@@ -203,7 +203,6 @@
         output.info("Retrieving package %s from remote '%s' " % (package_id, remote.name))
         rm_conandir(dest_folder)  # Remove first the destination folder
         t1 = time.time()
-<<<<<<< HEAD
         try:
             zipped_files = self._call_remote(remote, "get_package", package_reference, dest_folder)
         except NotFoundException as e:
@@ -215,18 +214,8 @@
             log_package_download(package_reference, duration, remote, zipped_files)
             unzip_and_get_files(zipped_files, dest_folder, PACKAGE_TGZ_NAME)
             # Issue #214 https://github.com/conan-io/conan/issues/214
-            for dirname, _, filenames in os.walk(dest_folder):
-                for fname in filenames:
-                    touch(os.path.join(dirname, fname))
+            touch_folder(dest_folder)
             output.success('Package installed %s' % package_id)
-=======
-        zipped_files = self._call_remote(remote, "get_package", package_reference, dest_folder)
-        duration = time.time() - t1
-        log_package_download(package_reference, duration, remote, zipped_files)
-        unzip_and_get_files(zipped_files, dest_folder, PACKAGE_TGZ_NAME)
-        # Issue #214 https://github.com/conan-io/conan/issues/214
-        touch_folder(dest_folder)
->>>>>>> 27138f1b
 
     def search_recipes(self, remote, pattern=None, ignorecase=True):
         """
