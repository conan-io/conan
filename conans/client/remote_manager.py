--- conflicted
+++ resolved
@@ -40,16 +40,10 @@
         self._auth_manager = auth_manager
         self._plugin_manager = plugin_manager
 
-<<<<<<< HEAD
-    def upload_recipe(self, conan_reference, remote, retry, retry_wait, ignore_deleted_file,
-                      skip_upload=False, no_overwrite=None):
-        """Will upload the conans to the first remote"""
+    def upload_recipe(self, conan_reference, remote, retry, retry_wait, policy=None):
         conanfile_path = self._client_cache.conanfile(conan_reference)
         self._plugin_manager.execute("pre_upload_recipe", conanfile_path=conanfile_path,
                                      reference=str(conan_reference), remote=remote)
-=======
-    def upload_recipe(self, conan_reference, remote, retry, retry_wait, policy=None):
->>>>>>> e0fc321d
         t1 = time.time()
         export_folder = self._client_cache.export(conan_reference)
 
