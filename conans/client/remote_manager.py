--- conflicted
+++ resolved
@@ -7,19 +7,14 @@
 import time
 from requests.exceptions import ConnectionError
 
-from conans.client.source import merge_directories
 from conans.errors import ConanException, ConanConnectionError, NotFoundException
 from conans.model.manifest import gather_files
 from conans.paths import PACKAGE_TGZ_NAME, CONANINFO, CONAN_MANIFEST, CONANFILE, EXPORT_TGZ_NAME, \
     rm_conandir, EXPORT_SOURCES_TGZ_NAME, EXPORT_SOURCES_DIR_OLD
-<<<<<<< HEAD
-from conans.util.env_reader import get_env
-from conans.util.files import gzopen_without_timestamps, is_dirty, \
-    make_read_only
-=======
+
 from conans.util.files import gzopen_without_timestamps, is_dirty,\
     make_read_only, set_dirty, clean_dirty
->>>>>>> 28786f43
+
 from conans.util.files import tar_extract, rmdir, exception_message_safe, mkdir
 from conans.util.files import touch_folder
 from conans.util.log import logger
@@ -28,12 +23,10 @@
                                 log_recipe_sources_download,
                                 log_uncompressed_file, log_compressed_files, log_recipe_download,
                                 log_package_download)
-<<<<<<< HEAD
-=======
+
 from conans.client.source import merge_directories
 from conans.util.env_reader import get_env
 from conans.search.search import filter_packages
->>>>>>> 28786f43
 
 
 class RemoteManager(object):
@@ -218,25 +211,10 @@
     def get_recipe_sources(self, conan_reference, export_folder, export_sources_folder, remote):
         t1 = time.time()
 
-<<<<<<< HEAD
         zipped_files = self._call_remote(remote, "get_recipe_sources", conan_reference,
                                          export_folder)
         if not zipped_files:
             mkdir(export_sources_folder)  # create the folder even if no source files
-=======
-        def filter_function(urls):
-            file_url = urls.pop(EXPORT_SOURCES_TGZ_NAME, None)
-            check_compressed_files(EXPORT_SOURCES_TGZ_NAME, urls)
-            if file_url:
-                urls = {EXPORT_SOURCES_TGZ_NAME: file_url}
-            else:
-                return None
-            return urls
-
-        urls = self._call_remote(remote, "get_recipe_urls", conan_reference)
-        urls = filter_function(urls)
-        if not urls:
->>>>>>> 28786f43
             return conan_reference
 
         duration = time.time() - t1
@@ -350,6 +328,14 @@
     return result
 
 
+def check_compressed_files(tgz_name, files):
+    bare_name = os.path.splitext(tgz_name)[0]
+    for f in files:
+        if bare_name == os.path.splitext(f)[0]:
+            raise ConanException("This Conan version is not prepared to handle '%s' file format. "
+                                 "Please upgrade conan client." % f)
+
+
 def compress_package_files(files, symlinks, dest_folder, output):
     tgz_path = files.get(PACKAGE_TGZ_NAME)
     if not tgz_path:
@@ -397,14 +383,6 @@
     log_compressed_files(files, duration, tgz_path)
 
     return tgz_path
-
-
-def check_compressed_files(tgz_name, files):
-    bare_name = os.path.splitext(tgz_name)[0]
-    for f in files:
-        if bare_name == os.path.splitext(f)[0]:
-            raise ConanException("This Conan version is not prepared to handle '%s' file format. "
-                                 "Please upgrade conan client." % f)
 
 
 def unzip_and_get_files(files, destination_dir, tgz_name):
