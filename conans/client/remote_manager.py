--- conflicted
+++ resolved
@@ -8,12 +8,8 @@
 from conans.cli.output import ConanOutput
 from conans.client.cache.remote_registry import Remote
 from conans.errors import ConanConnectionError, ConanException, NotFoundException, \
-<<<<<<< HEAD
     PackageNotFoundException, ConanReferenceDoesNotExistInDB
 from conans.model.ref import PackageReference
-=======
-    PackageNotFoundException
->>>>>>> 65b3c526
 from conans.paths import EXPORT_SOURCES_TGZ_NAME, EXPORT_TGZ_NAME, PACKAGE_TGZ_NAME
 from conans.search.search import filter_packages
 from conans.util import progress_bar
@@ -173,13 +169,8 @@
                                    reference=pref.ref, package_id=pref.id, remote=remote,
                                    conanfile=conanfile)
 
-<<<<<<< HEAD
-        output.info("Retrieving package %s from remote '%s' " % (pref.id, remote.name))
+        conanfile.output.info("Retrieving package %s from remote '%s' " % (pref.id, remote.name))
         latest_prev, _ = self.get_latest_package_revision(pref, remote)
-=======
-        conanfile.output.info("Retrieving package %s from remote '%s' " % (pref.id, remote.name))
-        latest_prev = self.get_latest_package_revision(pref, remote)
->>>>>>> 65b3c526
 
         pkg_layout = self._cache.get_or_create_pkg_layout(latest_prev)
 
