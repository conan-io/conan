--- conflicted
+++ resolved
@@ -40,14 +40,11 @@
         self._auth_manager = auth_manager
         self._plugin_manager = plugin_manager
 
-<<<<<<< HEAD
+
     def upload_recipe(self, conan_reference, remote, retry, retry_wait, policy, remote_manifest):
-=======
-    def upload_recipe(self, conan_reference, remote, retry, retry_wait, policy=None):
         conanfile_path = self._client_cache.conanfile(conan_reference)
         self._plugin_manager.execute("pre_upload_recipe", conanfile_path=conanfile_path,
                                      reference=conan_reference, remote=remote)
->>>>>>> 0e1a608a
         t1 = time.time()
         export_folder = self._client_cache.export(conan_reference)
 
