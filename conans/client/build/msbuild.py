--- conflicted
+++ resolved
@@ -101,11 +101,8 @@
 
         build_type = build_type or self._settings.get_safe("build_type")
         arch = arch or self._settings.get_safe("arch")
-<<<<<<< HEAD
         toolset = toolset or tools.msvs_toolset(self._settings)
-=======
         verbosity = os.getenv("CONAN_MSBUILD_VERBOSITY") or verbosity or "minimal"
->>>>>>> b3856467
         if not build_type:
             raise ConanException("Cannot build_sln_command, build_type not defined")
         if not arch:
