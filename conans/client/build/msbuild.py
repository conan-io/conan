import re

from conans import tools
from conans.client.build.visual_environment import (VisualStudioBuildEnvironment,
                                                    vs_build_type_flags, vs_std_cpp)
from conans.client.tools.oss import cpu_count
from conans.client.tools.win import vcvars_command
from conans.errors import ConanException
from conans.util.env_reader import get_env
from conans.util.files import tmp_file
from conans.model.conan_file import ConanFile


class MSBuild(object):

    def __init__(self, conanfile):
        if isinstance(conanfile, ConanFile):
            self._conanfile = conanfile
            self._settings = self._conanfile.settings
            self._output = self._conanfile.output
            self.build_env = VisualStudioBuildEnvironment(self._conanfile)
        else:  # backwards compatible with build_sln_command
            self._settings = conanfile
            self.build_env = None

    def build(self, project_file, targets=None, upgrade_project=True, build_type=None, arch=None,
              parallel=True, force_vcvars=False, toolset=None, platforms=None, use_env=True):
        with tools.environment_append(self.build_env.vars):
            # Path for custom properties file
            props_file_contents = self._get_props_file_contents()
            with tmp_file(props_file_contents) as props_file_path:
                vcvars = vcvars_command(self._conanfile.settings, force=force_vcvars)
                command = self.get_command(project_file, props_file_path,
                                           targets=targets, upgrade_project=upgrade_project,
                                           build_type=build_type, arch=arch, parallel=parallel,
                                           toolset=toolset, platforms=platforms,
                                           use_env=use_env)
                command = "%s && %s" % (vcvars, command)
                return self._conanfile.run(command)

    def get_command(self, project_file, props_file_path=None, targets=None, upgrade_project=True,
                    build_type=None, arch=None, parallel=True, toolset=None, platforms=None,
                    use_env=False):

        targets = targets or []
        command = []

        if upgrade_project and not get_env("CONAN_SKIP_VS_PROJECTS_UPGRADE", False):
            command.append("devenv %s /upgrade &&" % project_file)
        else:
            self._output.info("Skipped sln project upgrade")

        build_type = build_type or self._settings.get_safe("build_type")
        arch = arch or self._settings.get_safe("arch")
        if not build_type:
            raise ConanException("Cannot build_sln_command, build_type not defined")
        if not arch:
            raise ConanException("Cannot build_sln_command, arch not defined")
<<<<<<< HEAD
        command.append("msbuild %s /p:Configuration=%s" % (project_file, build_type))
=======



        command += "msbuild %s /p:Configuration=%s" % (project_file, build_type)
>>>>>>> 41ad600d
        msvc_arch = {'x86': 'x86',
                     'x86_64': 'x64',
                     'armv7': 'ARM',
                     'armv8': 'ARM64'}
        if platforms:
            msvc_arch.update(platforms)
        msvc_arch = msvc_arch.get(str(arch))
        try:
            sln = tools.load(project_file)
            pattern = re.compile(r"GlobalSection\(SolutionConfigurationPlatforms\)"
                                 r"(.*?)EndGlobalSection", re.DOTALL)
            solution_global = pattern.search(sln).group(1)
            lines = solution_global.splitlines()
            lines = [s.split("=")[0].strip() for s in lines]
        except Exception:
            pass
        else:
            config = "%s|%s" % (build_type, msvc_arch)
            if config not in "".join(lines):
                self._output.warn("***** The configuration %s does not exist in this solution *****" % config)
                self._output.warn("Use 'platforms' argument to define your architectures")

        if use_env:
            command.append('/p:UseEnv=true')

        if msvc_arch:
            command.append('/p:Platform="%s"' % msvc_arch)

        if parallel:
            command.append('/m:%s' % cpu_count())

        if targets:
            command.append("/target:%s" % ";".join(targets))

        if toolset:
            command.append("/p:PlatformToolset=%s" % toolset)

        if props_file_path:
            command.append('/p:ForceImportBeforeCppTargets="%s"' % props_file_path)

        return " ".join(command)

    def _get_props_file_contents(self):
        # how to specify runtime in command line:
        # https://stackoverflow.com/questions/38840332/msbuild-overrides-properties-while-building-vc-project
        runtime_library = {"MT": "MultiThreaded",
                           "MTd": "MultiThreadedDebug",
                           "MD": "MultiThreadedDLL",
                           "MDd": "MultiThreadedDebugDLL"}.get(self._settings.get_safe("compiler.runtime"), "")

        if self.build_env:
            # Take the flags from the build env, the user was able to alter them if needed
            flags = self.build_env.flags
            flags.append(self.build_env.std)
        else:  # To be removed when build_sln_command is deprecated
            flags = vs_build_type_flags(self._settings)
            flags.append(vs_std_cpp(self._settings))

        template = """<?xml version="1.0" encoding="utf-8"?>
    <Project xmlns="http://schemas.microsoft.com/developer/msbuild/2003">
      <ItemDefinitionGroup>
        <ClCompile>
          <RuntimeLibrary>{runtime}</RuntimeLibrary>
          <AdditionalOptions>{compiler_flags} %(AdditionalOptions)</AdditionalOptions>
        </ClCompile>
      </ItemDefinitionGroup>
    </Project>""".format(**{"runtime": runtime_library,
                            "compiler_flags": " ".join([flag for flag in flags if flag])})
        return template<|MERGE_RESOLUTION|>--- conflicted
+++ resolved
@@ -56,14 +56,8 @@
             raise ConanException("Cannot build_sln_command, build_type not defined")
         if not arch:
             raise ConanException("Cannot build_sln_command, arch not defined")
-<<<<<<< HEAD
+
         command.append("msbuild %s /p:Configuration=%s" % (project_file, build_type))
-=======
-
-
-
-        command += "msbuild %s /p:Configuration=%s" % (project_file, build_type)
->>>>>>> 41ad600d
         msvc_arch = {'x86': 'x86',
                      'x86_64': 'x64',
                      'armv7': 'ARM',
