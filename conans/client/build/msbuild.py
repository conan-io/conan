--- conflicted
+++ resolved
@@ -30,8 +30,7 @@
     def build(self, project_file, targets=None, upgrade_project=True, build_type=None, arch=None,
               parallel=True, force_vcvars=False, toolset=None, platforms=None, use_env=True,
               vcvars_ver=None, winsdk_version=None, properties=None, output_binary_log=None,
-<<<<<<< HEAD
-              property_file_name=None, definitions=None):
+              property_file_name=None, verbosity=None, definitions=None):
         """
         :param project_file: Path to the .sln file.
         :param targets: List of targets to build.
@@ -61,13 +60,11 @@
         This parameter is only supported starting from MSBuild version 15.3 and onwards.
         :param property_file_name: When None it will generate a file named conan_build.props.
         You can specify a different name for the generated properties file.
+        :param verbosity: Specifies verbosity level (/verbosity: parameter)
         :param definitions: Dictionary with additional compiler definitions to be applied during the build.
         Use value of None to set compiler definition with no value.
         :return: status code of the MSBuild command invocation
         """
-=======
-              property_file_name=None, verbosity=None):
->>>>>>> a707730f
 
         property_file_name = property_file_name or "conan_build.props"
         self.build_env.parallel = parallel
