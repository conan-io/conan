--- conflicted
+++ resolved
@@ -1,9 +1,5 @@
 import os
-<<<<<<< HEAD
 import platform
-import subprocess
-=======
->>>>>>> a51d035a
 
 
 from conans.client import tools
@@ -176,11 +172,7 @@
 
         if self._vcvars_needed:
             vcvars_dict = tools.vcvars_dict(self._settings, output=self._conanfile.output)
-            if vcvars_dict:
-                with environment_append(vcvars_dict):
-                    with environment_append(self._conanfile.env):
-                        _build()
-            else:
+            with environment_append(vcvars_dict, post=True):
                 _build()
         else:
             _build()
