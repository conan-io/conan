import os
import subprocess

from conans.client import defs_to_string, join_arguments, tools
from conans.client.build.autotools_environment import AutoToolsBuildEnvironment
from conans.client.build.cppstd_flags import cppstd_from_settings
from conans.client.tools.oss import args_to_string
from conans.errors import ConanException
from conans.model.build_info import DEFAULT_BIN, DEFAULT_INCLUDE, DEFAULT_LIB
from conans.model.version import Version
from conans.util.files import decode_text, get_abs_path, mkdir


class Meson(object):

    def __init__(self, conanfile, backend=None, build_type=None):
        """
        :param conanfile: Conanfile instance (or settings for retro compatibility)
        :param backend: Generator name to use or none to autodetect.
               Possible values: ninja,vs,vs2010,vs2015,vs2017,xcode
        :param build_type: Overrides default build type comming from settings
        """
        self._conanfile = conanfile
        self._settings = conanfile.settings

        self._os = self._ss("os")
        self._compiler = self._ss("compiler")
        self._compiler_version = self._ss("compiler.version")
        self._build_type = self._ss("build_type")

        self.backend = backend or "ninja"  # Other backends are poorly supported, not default other.

        self.options = dict()
        if self._conanfile.package_folder:
            self.options['prefix'] = self._conanfile.package_folder
        self.options['libdir'] = DEFAULT_LIB
        self.options['bindir'] = DEFAULT_BIN
        self.options['sbindir'] = DEFAULT_BIN
        self.options['libexecdir'] = DEFAULT_BIN
        self.options['includedir'] = DEFAULT_INCLUDE

        # C++ standard
        cppstd = cppstd_from_settings(self._conanfile.settings)
        cppstd_conan2meson = {
            None: 'none',
            '98': 'c++03', 'gnu98': 'gnu++03',
            '11': 'c++11', 'gnu11': 'gnu++11',
            '14': 'c++14', 'gnu14': 'gnu++14',
            '17': 'c++17', 'gnu17': 'gnu++17',
            '20': 'c++1z', 'gnu20': 'gnu++1z'
        }
        self.options['cpp_std'] = cppstd_conan2meson[cppstd]

        # shared
        shared = self._so("shared")
        self.options['default_library'] = "shared" if shared is None or shared else "static"

        # fpic
        if self._os and "Windows" not in self._os:
            fpic = self._so("fPIC")
            if fpic is not None:
                shared = self._so("shared")
                self.options['b_staticpic'] = "true" if (fpic or shared) else "false"

        self.build_dir = None
        if build_type and build_type != self._build_type:
            # Call the setter to warn and update the definitions if needed
            self.build_type = build_type

    def _ss(self, setname):
        """safe setting"""
        return self._conanfile.settings.get_safe(setname)

    def _so(self, setname):
        """safe option"""
        return self._conanfile.options.get_safe(setname)

    @property
    def build_type(self):
        return self._build_type

    @build_type.setter
    def build_type(self, build_type):
        settings_build_type = self._settings.get_safe("build_type")
        if build_type != settings_build_type:
            self._conanfile.output.warn(
                'Set build type "%s" is different than the settings build_type "%s"'
                % (build_type, settings_build_type))
        self._build_type = build_type

    @property
    def build_folder(self):
        return self.build_dir

    @build_folder.setter
    def build_folder(self, value):
        self.build_dir = value

    def _get_dirs(self, source_folder, build_folder, source_dir, build_dir, cache_build_folder):
        if (source_folder or build_folder) and (source_dir or build_dir):
            raise ConanException("Use 'build_folder'/'source_folder'")

        if source_dir or build_dir:  # OLD MODE
            build_ret = build_dir or self.build_dir or self._conanfile.build_folder
            source_ret = source_dir or self._conanfile.source_folder
        else:
            build_ret = get_abs_path(build_folder, self._conanfile.build_folder)
            source_ret = get_abs_path(source_folder, self._conanfile.source_folder)

        if self._conanfile.in_local_cache and cache_build_folder:
            build_ret = get_abs_path(cache_build_folder, self._conanfile.build_folder)

        return source_ret, build_ret

    @property
    def flags(self):
        return defs_to_string(self.options)

    def configure(self, args=None, defs=None, source_dir=None, build_dir=None,
                  pkg_config_paths=None, cache_build_folder=None,
                  build_folder=None, source_folder=None):
        if not self._conanfile.should_configure:
            return
        args = args or []
        defs = defs or {}

        # overwrite default values with user's inputs
        self.options.update(defs)

        source_dir, self.build_dir = self._get_dirs(source_folder, build_folder,
                                                    source_dir, build_dir,
                                                    cache_build_folder)

        if pkg_config_paths:
            pc_paths = os.pathsep.join(get_abs_path(f, self._conanfile.install_folder)
                                       for f in pkg_config_paths)
        else:
            pc_paths = self._conanfile.install_folder

        mkdir(self.build_dir)

        bt = {"RelWithDebInfo": "debugoptimized",
              "MinSizeRel": "release",
              "Debug": "debug",
              "Release": "release"}.get(str(self.build_type), "")

        build_type = "--buildtype=%s" % bt
        arg_list = join_arguments([
            "--backend=%s" % self.backend,
            self.flags,
            args_to_string(args),
            build_type
        ])
        command = 'meson "%s" "%s" %s' % (source_dir, self.build_dir, arg_list)
        with tools.environment_append({"PKG_CONFIG_PATH": pc_paths}):
            self._run(command)

<<<<<<< HEAD
    def _append_vs_if_needed(self, command):
        if self._compiler == "Visual Studio" and self.backend == "ninja":
            vcvars = tools.vcvars_command(self._conanfile, output=self._conanfile.output)
            command = "%s && %s" % (vcvars, command)
        return command
=======
    @property
    def _vcvars_needed(self):
        return self._compiler == "Visual Studio" and self.backend == "ninja"

    def _run(self, command):
        with tools.vcvars(self._settings,
                          output=self._conanfile.output) if self._vcvars_needed else tools.no_op():
            env_build = AutoToolsBuildEnvironment(self._conanfile)
            with tools.environment_append(env_build.vars):
                self._conanfile.run(command)
>>>>>>> e32a1155

    def build(self, args=None, build_dir=None, targets=None):
        if not self._conanfile.should_build:
            return
        if self.backend != "ninja":
            raise ConanException("Build only supported with 'ninja' backend")

        args = args or []
        build_dir = build_dir or self.build_dir or self._conanfile.build_folder

        arg_list = join_arguments([
            '-C "%s"' % build_dir,
            args_to_string(args),
            args_to_string(targets)
        ])
        self._run("ninja %s" % arg_list)

    def install(self, args=None, build_dir=None):
        if not self._conanfile.should_install:
            return
        mkdir(self._conanfile.package_folder)
        if not self.options.get('prefix'):
            raise ConanException("'prefix' not defined for 'meson.install()'\n"
                                 "Make sure 'package_folder' is defined")
        self.build(args=args, build_dir=build_dir, targets=["install"])

    def test(self, args=None, build_dir=None, targets=None):
        if not self._conanfile.should_test:
            return
        if not targets:
            targets = ["test"]
        self.build(args=args, build_dir=build_dir, targets=targets)

    @staticmethod
    def get_version():
        try:
            out, _ = subprocess.Popen(["meson", "--version"], stdout=subprocess.PIPE).communicate()
            version_line = decode_text(out).split('\n', 1)[0]
            version_str = version_line.rsplit(' ', 1)[-1]
            return Version(version_str)
        except Exception as e:
            raise ConanException("Error retrieving Meson version: '{}'".format(e))<|MERGE_RESOLUTION|>--- conflicted
+++ resolved
@@ -155,24 +155,16 @@
         with tools.environment_append({"PKG_CONFIG_PATH": pc_paths}):
             self._run(command)
 
-<<<<<<< HEAD
-    def _append_vs_if_needed(self, command):
-        if self._compiler == "Visual Studio" and self.backend == "ninja":
-            vcvars = tools.vcvars_command(self._conanfile, output=self._conanfile.output)
-            command = "%s && %s" % (vcvars, command)
-        return command
-=======
     @property
     def _vcvars_needed(self):
         return self._compiler == "Visual Studio" and self.backend == "ninja"
 
     def _run(self, command):
-        with tools.vcvars(self._settings,
+        with tools.vcvars(self._conanfile,
                           output=self._conanfile.output) if self._vcvars_needed else tools.no_op():
             env_build = AutoToolsBuildEnvironment(self._conanfile)
             with tools.environment_append(env_build.vars):
                 self._conanfile.run(command)
->>>>>>> e32a1155
 
     def build(self, args=None, build_dir=None, targets=None):
         if not self._conanfile.should_build:
