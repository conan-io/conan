--- conflicted
+++ resolved
@@ -105,26 +105,16 @@
 class CMakeDefinitionsBuilder(object):
 
     def __init__(self, conanfile, cmake_system_name=True, make_program=None,
-<<<<<<< HEAD
-                 parallel=True, generator=None, set_cmake_flags=False, forced_build_type=None):
-=======
-                 parallel=True, generator=None, set_cmake_flags=False, output=None):
->>>>>>> 39cb5252
+                 parallel=True, generator=None, set_cmake_flags=False,
+                 forced_build_type=None, output=None):
         self._conanfile = conanfile
         self._forced_cmake_system_name = cmake_system_name
         self._make_program = make_program
         self._parallel = parallel
         self._generator = generator or get_generator(self._conanfile.settings)
         self._set_cmake_flags = set_cmake_flags
-<<<<<<< HEAD
         self._forced_build_type = forced_build_type
-=======
         self._output = output
-
-    @property
-    def generator(self):
-        return self._forced_generator or get_generator(self._conanfile.settings)
->>>>>>> 39cb5252
 
     def _ss(self, setname):
         """safe setting"""
@@ -234,10 +224,10 @@
         make_program = os.getenv("CONAN_MAKE_PROGRAM") or self._make_program
         if make_program:
             if not tools.which(make_program):
-                self._conanfile.output.warn("The specified make program '%s' cannot be found"
-                                            "and will be ignored" % make_program)
+                self._output.warn("The specified make program '%s' cannot be found and will be "
+                                  "ignored" % make_program)
             else:
-                self._conanfile.output.info("Using '%s' as CMAKE_MAKE_PROGRAM" % make_program)
+                self._output.info("Using '%s' as CMAKE_MAKE_PROGRAM" % make_program)
                 return {"CMAKE_MAKE_PROGRAM": make_program}
 
         return {}
@@ -257,9 +247,8 @@
 
         if self._forced_build_type:
             if build_type != self._forced_build_type:
-                self._conanfile.output.warn("Forced CMake build type ('%s') different from the "
-                                            "settings build type ('%s')" % (self._forced_build_type,
-                                                                            build_type))
+                self._output.warn("Forced CMake build type ('%s') different from the settings "
+                                  "build type ('%s')" % (self._forced_build_type, build_type))
             ret.update(build_type_definition(self._forced_build_type, self._generator,
                                              check_multi_configuration=False))
         else:
