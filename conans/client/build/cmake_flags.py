--- conflicted
+++ resolved
@@ -26,12 +26,8 @@
     return None
 
 
-<<<<<<< HEAD
-def get_generator(settings, add_platform=None):
-=======
 def get_generator(settings):
     # Returns the name of the generator to be used by CMake
->>>>>>> bf3de303
     if "CONAN_CMAKE_GENERATOR" in os.environ:
         return os.environ["CONAN_CMAKE_GENERATOR"]
 
@@ -47,7 +43,6 @@
         return "Unix Makefiles"
 
     if compiler == "Visual Studio":
-        add_platform = Version(compiler_version) < "16" if (add_platform is None) else add_platform
         _visuals = {'8': '8 2005',
                     '9': '9 2008',
                     '10': '10 2010',
@@ -55,19 +50,8 @@
                     '12': '12 2013',
                     '14': '14 2015',
                     '15': '15 2017',
-<<<<<<< HEAD
-                    '16': '16 2019'}
-        base = "Visual Studio %s" % _visuals.get(compiler_version,
-                                                 "UnknownVersion %s" % compiler_version)
-        if os_host != "WindowsCE" and add_platform:
-            if arch == "x86_64":
-                base += " Win64"
-            elif "arm" in arch:
-                base += " ARM"
-=======
                     '16': '16 2019'}.get(compiler_version, "UnknownVersion %s" % compiler_version)
         base = "Visual Studio %s" % _visuals
->>>>>>> bf3de303
         return base
 
     # The generator depends on the build machine, not the target
@@ -77,12 +61,8 @@
     return "Unix Makefiles"
 
 
-<<<<<<< HEAD
-def get_generator_platform(settings, generator, force_vs_return=False):
-=======
 def get_generator_platform(settings, generator):
     # Returns the generator platform to be used by CMake
->>>>>>> bf3de303
     if "CONAN_CMAKE_GENERATOR_PLATFORM" in os.environ:
         return os.environ["CONAN_CMAKE_GENERATOR_PLATFORM"]
 
@@ -92,13 +72,7 @@
     if settings.get_safe("os") == "WindowsCE":
         return settings.get_safe("os.platform")
 
-<<<<<<< HEAD
-    if compiler == "Visual Studio" and \
-            (Version(compiler_version) >= "16" or force_vs_return) \
-            and "Visual" in generator:
-=======
     if compiler == "Visual Studio" and generator and "Visual" in generator:
->>>>>>> bf3de303
         return {"x86": "Win32",
                 "x86_64": "x64",
                 "armv7": "ARM",
