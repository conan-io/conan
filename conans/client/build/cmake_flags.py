import os
from collections import OrderedDict

from conans.client import tools
from conans.client.build.compiler_flags import architecture_flag, parallel_compiler_cl_flag
from conans.client.build.cppstd_flags import cppstd_from_settings, cppstd_flag_new as cppstd_flag
from conans.client.tools import cross_building
from conans.client.tools.apple import is_apple_os
from conans.client.tools.oss import get_cross_building_settings
from conans.errors import ConanException
from conans.model.build_info import DEFAULT_BIN, DEFAULT_INCLUDE, DEFAULT_LIB, DEFAULT_SHARE
from conans.util.env_reader import get_env
from conans.util.log import logger

verbose_definition_name = "CMAKE_VERBOSE_MAKEFILE"
cmake_install_prefix_var_name = "CMAKE_INSTALL_PREFIX"
runtime_definition_var_name = "CONAN_LINK_RUNTIME"
cmake_in_local_cache_var_name = "CONAN_IN_LOCAL_CACHE"


def get_toolset(settings, generator):
    compiler = settings.get_safe("compiler")
    compiler_base = settings.get_safe("compiler.base")
    if compiler == "Visual Studio":
        subs_toolset = settings.get_safe("compiler.toolset")
        if subs_toolset:
            return subs_toolset
    elif compiler == "intel" and compiler_base == "Visual Studio" and "Visual" in generator:
        compiler_version = settings.get_safe("compiler.version")
        if compiler_version:
            compiler_version = compiler_version if "." in compiler_version else \
                "%s.0" % compiler_version
            return "Intel C++ Compiler " + compiler_version
    return None


def get_generator(conanfile):
    # Returns the name of the generator to be used by CMake
    if "CONAN_CMAKE_GENERATOR" in os.environ:
        return os.environ["CONAN_CMAKE_GENERATOR"]

    compiler = conanfile.settings.get_safe("compiler")
    compiler_base = conanfile.settings.get_safe("compiler.base")
    arch = conanfile.settings.get_safe("arch")
<<<<<<< HEAD
    compiler_version = conanfile. settings.get_safe("compiler.version")
=======
    compiler_version = conanfile.settings.get_safe("compiler.version")
    compiler_base_version = conanfile.settings.get_safe("compiler.base.version")
>>>>>>> a7210b56
    os_build, _, _, _ = get_cross_building_settings(conanfile)

    if not compiler or not compiler_version or not arch:
        if os_build == "Windows":
            logger.warning("CMake generator could not be deduced from settings")
            return None
        return "Unix Makefiles"

    if compiler == "Visual Studio" or compiler_base == "Visual Studio":
        version = compiler_base_version or compiler_version
        _visuals = {'8': '8 2005',
                    '9': '9 2008',
                    '10': '10 2010',
                    '11': '11 2012',
                    '12': '12 2013',
                    '14': '14 2015',
                    '15': '15 2017',
                    '16': '16 2019'}.get(version, "UnknownVersion %s" % version)
        base = "Visual Studio %s" % _visuals
        return base

    # The generator depends on the build machine, not the target
    if os_build == "Windows" and compiler != "qcc":
        return "MinGW Makefiles"  # it is valid only under Windows

    return "Unix Makefiles"


def get_generator_platform(settings, generator):
    # Returns the generator platform to be used by CMake
    if "CONAN_CMAKE_GENERATOR_PLATFORM" in os.environ:
        return os.environ["CONAN_CMAKE_GENERATOR_PLATFORM"]

    compiler = settings.get_safe("compiler")
    compiler_base = settings.get_safe("compiler.base")
    arch = settings.get_safe("arch")

    if settings.get_safe("os") == "WindowsCE":
        return settings.get_safe("os.platform")

    if (compiler == "Visual Studio" or compiler_base == "Visual Studio") and \
        generator and "Visual" in generator:
        return {"x86": "Win32",
                "x86_64": "x64",
                "armv7": "ARM",
                "armv8": "ARM64"}.get(arch)
    return None


def is_multi_configuration(generator):
    if not generator:
        return False
    return "Visual" in generator or "Xcode" in generator


def is_toolset_supported(generator):
    # https://cmake.org/cmake/help/v3.14/variable/CMAKE_GENERATOR_TOOLSET.html
    if not generator:
        return False
    return "Visual" in generator or "Xcode" in generator or "Green Hills MULTI" in generator


def is_generator_platform_supported(generator):
    # https://cmake.org/cmake/help/v3.14/variable/CMAKE_GENERATOR_PLATFORM.html
    if not generator:
        return False
    return "Visual" in generator or "Green Hills MULTI" in generator


def verbose_definition(value):
    return {verbose_definition_name: "ON" if value else "OFF"}


def in_local_cache_definition(value):
    return {cmake_in_local_cache_var_name: "ON" if value else "OFF"}


def runtime_definition(runtime):
    return {runtime_definition_var_name: "/%s" % runtime} if runtime else {}


def build_type_definition(new_build_type, old_build_type, generator, output):
    if new_build_type and new_build_type != old_build_type:
        output.warn("Forced CMake build type ('%s') different from the settings build type ('%s')"
                    % (new_build_type, old_build_type))

    build_type = new_build_type or old_build_type
    if build_type and not is_multi_configuration(generator):
        return {"CMAKE_BUILD_TYPE": build_type}
    return {}


class CMakeDefinitionsBuilder(object):

    def __init__(self, conanfile, cmake_system_name=True, make_program=None,
                 parallel=True, generator=None, set_cmake_flags=False,
                 forced_build_type=None, output=None):
        self._conanfile = conanfile
        self._forced_cmake_system_name = cmake_system_name
        self._make_program = make_program
        self._parallel = parallel
        self._generator = generator
        self._set_cmake_flags = set_cmake_flags
        self._forced_build_type = forced_build_type
        self._output = output

    def _ss(self, setname):
        """safe setting"""
        return self._conanfile.settings.get_safe(setname)

    def _get_cpp_standard_vars(self):
        cppstd = cppstd_from_settings(self._conanfile.settings)

        if not cppstd:
            return {}

        definitions = {}
        if cppstd.startswith("gnu"):
            definitions["CONAN_CMAKE_CXX_STANDARD"] = cppstd[3:]
            definitions["CONAN_CMAKE_CXX_EXTENSIONS"] = "ON"
        else:
            definitions["CONAN_CMAKE_CXX_STANDARD"] = cppstd
            definitions["CONAN_CMAKE_CXX_EXTENSIONS"] = "OFF"

        definitions["CONAN_STD_CXX_FLAG"] = cppstd_flag(self._conanfile.settings)
        return definitions

    def _cmake_cross_build_defines(self):

        os_ = self._ss("os")
        arch = self._ss("arch")
        os_ver_str = "os.api_level" if os_ == "Android" else "os.version"
        op_system_version = self._ss(os_ver_str)

        env_sn = get_env("CONAN_CMAKE_SYSTEM_NAME", "")
        env_sn = {"False": False, "True": True, "": None}.get(env_sn, env_sn)
        cmake_system_name = env_sn or self._forced_cmake_system_name

        os_build, _, _, _ = get_cross_building_settings(self._conanfile)
        compiler = self._ss("compiler")
        libcxx = self._ss("compiler.libcxx")

        definitions = OrderedDict()
        os_ver = get_env("CONAN_CMAKE_SYSTEM_VERSION", op_system_version)
        toolchain_file = get_env("CONAN_CMAKE_TOOLCHAIN_FILE", "")

        if toolchain_file != "":
            logger.info("Setting Cross build toolchain file: %s" % toolchain_file)
            definitions["CMAKE_TOOLCHAIN_FILE"] = toolchain_file
            return definitions

        if cmake_system_name is False:
            return definitions

        # System name and system version
        if cmake_system_name is not True:  # String not empty
            definitions["CMAKE_SYSTEM_NAME"] = cmake_system_name
        else:  # detect if we are cross building and the system name and version
            if cross_building(self._conanfile):  # We are cross building
                if os_ != os_build:
                    if os_:  # the_os is the host (regular setting)
                        definitions["CMAKE_SYSTEM_NAME"] = {"iOS": "Darwin",
                                                            "tvOS": "Darwin",
                                                            "watchOS": "Darwin",
                                                            "Neutrino": "QNX"}.get(os_, os_)
                    else:
                        definitions["CMAKE_SYSTEM_NAME"] = "Generic"
        if os_ver:
            definitions["CMAKE_SYSTEM_VERSION"] = os_ver
            if is_apple_os(os_):
                definitions["CMAKE_OSX_DEPLOYMENT_TARGET"] = os_ver

        # system processor
        cmake_system_processor = os.getenv("CONAN_CMAKE_SYSTEM_PROCESSOR")
        if cmake_system_processor:
            definitions["CMAKE_SYSTEM_PROCESSOR"] = cmake_system_processor

        if definitions:  # If enabled cross compile
            for env_var in ["CONAN_CMAKE_FIND_ROOT_PATH",
                            "CONAN_CMAKE_FIND_ROOT_PATH_MODE_PROGRAM",
                            "CONAN_CMAKE_FIND_ROOT_PATH_MODE_LIBRARY",
                            "CONAN_CMAKE_FIND_ROOT_PATH_MODE_INCLUDE"]:

                value = os.getenv(env_var)
                if value:
                    definitions[env_var] = value

            if self._conanfile and self._conanfile.deps_cpp_info.sysroot:
                sysroot_path = self._conanfile.deps_cpp_info.sysroot
            else:
                sysroot_path = os.getenv("CONAN_CMAKE_FIND_ROOT_PATH", None)

            if sysroot_path:
                # Needs to be set here, can't be managed in the cmake generator, CMake needs
                # to know about the sysroot before any other thing
                definitions["CMAKE_SYSROOT"] = sysroot_path.replace("\\", "/")

            # Adjust Android stuff
            if str(os_) == "Android" and definitions["CMAKE_SYSTEM_NAME"] == "Android":
                arch_abi_settings = tools.to_android_abi(arch)
                if arch_abi_settings:
                    definitions["CMAKE_ANDROID_ARCH_ABI"] = arch_abi_settings
                    definitions["ANDROID_ABI"] = arch_abi_settings

                conan_cmake_android_ndk = os.getenv("CONAN_CMAKE_ANDROID_NDK")
                if conan_cmake_android_ndk:
                    definitions["ANDROID_NDK"] = conan_cmake_android_ndk

                definitions["ANDROID_PLATFORM"] = "android-%s" % op_system_version
                definitions["ANDROID_TOOLCHAIN"] = compiler

                # More details about supported stdc++ libraries here:
                # https://developer.android.com/ndk/guides/cpp-support.html
                if libcxx:
                    definitions["ANDROID_STL"] = libcxx
                else:
                    definitions["ANDROID_STL"] = 'none'

        logger.info("Setting Cross build flags: %s"
                    % ", ".join(["%s=%s" % (k, v) for k, v in definitions.items()]))
        return definitions

    def _get_make_program_definition(self):
        make_program = os.getenv("CONAN_MAKE_PROGRAM") or self._make_program
        if make_program:
            if not tools.which(make_program):
                self._output.warn("The specified make program '%s' cannot be found and will be "
                                  "ignored" % make_program)
            else:
                self._output.info("Using '%s' as CMAKE_MAKE_PROGRAM" % make_program)
                return {"CMAKE_MAKE_PROGRAM": make_program}

        return {}

    def get_definitions(self):

        compiler = self._ss("compiler")
        compiler_base = self._ss("compiler.base")
        compiler_version = self._ss("compiler.version")
        arch = self._ss("arch")
        os_ = self._ss("os")
        libcxx = self._ss("compiler.libcxx")
        runtime = self._ss("compiler.runtime")
        build_type = self._ss("build_type")

        definitions = OrderedDict()
        definitions.update(runtime_definition(runtime))
        definitions.update(build_type_definition(self._forced_build_type, build_type,
                                                 self._generator, self._output))

        if str(os_) == "Macos":
            if arch == "x86":
                definitions["CMAKE_OSX_ARCHITECTURES"] = "i386"

        definitions.update(self._cmake_cross_build_defines())
        definitions.update(self._get_cpp_standard_vars())

        definitions.update(in_local_cache_definition(self._conanfile.in_local_cache))

        if compiler:
            definitions["CONAN_COMPILER"] = compiler
        if compiler_version:
            definitions["CONAN_COMPILER_VERSION"] = str(compiler_version)

        # C, CXX, LINK FLAGS
        if compiler == "Visual Studio" or compiler_base == "Visual Studio":
            if self._parallel:
                flag = parallel_compiler_cl_flag(output=self._output)
                definitions['CONAN_CXX_FLAGS'] = flag
                definitions['CONAN_C_FLAGS'] = flag
        else:  # arch_flag is only set for non Visual Studio
            arch_flag = architecture_flag(compiler=compiler, os=os_, arch=arch)
            if arch_flag:
                definitions['CONAN_CXX_FLAGS'] = arch_flag
                definitions['CONAN_SHARED_LINKER_FLAGS'] = arch_flag
                definitions['CONAN_C_FLAGS'] = arch_flag
                if self._set_cmake_flags:
                    definitions['CMAKE_CXX_FLAGS'] = arch_flag
                    definitions['CMAKE_SHARED_LINKER_FLAGS'] = arch_flag
                    definitions['CMAKE_C_FLAGS'] = arch_flag

        if libcxx:
            definitions["CONAN_LIBCXX"] = libcxx

        # Shared library
        try:
            definitions["BUILD_SHARED_LIBS"] = "ON" if self._conanfile.options.shared else "OFF"
        except ConanException:
            pass

        # Install to package folder
        try:
            if self._conanfile.package_folder:
                definitions["CMAKE_INSTALL_PREFIX"] = self._conanfile.package_folder
                definitions["CMAKE_INSTALL_BINDIR"] = DEFAULT_BIN
                definitions["CMAKE_INSTALL_SBINDIR"] = DEFAULT_BIN
                definitions["CMAKE_INSTALL_LIBEXECDIR"] = DEFAULT_BIN
                definitions["CMAKE_INSTALL_LIBDIR"] = DEFAULT_LIB
                definitions["CMAKE_INSTALL_INCLUDEDIR"] = DEFAULT_INCLUDE
                definitions["CMAKE_INSTALL_OLDINCLUDEDIR"] = DEFAULT_INCLUDE
                definitions["CMAKE_INSTALL_DATAROOTDIR"] = DEFAULT_SHARE
        except AttributeError:
            pass

        # fpic
        if not str(os_).startswith("Windows"):
            fpic = self._conanfile.options.get_safe("fPIC")
            if fpic is not None:
                shared = self._conanfile.options.get_safe("shared")
                fpic_value = "ON" if (fpic or shared) else "OFF"
                definitions["CONAN_CMAKE_POSITION_INDEPENDENT_CODE"] = fpic_value

        # Adjust automatically the module path in case the conanfile is using the
        # cmake_find_package or cmake_find_package_multi
        install_folder = self._conanfile.install_folder.replace("\\", "/")
        if "cmake_find_package" in self._conanfile.generators:
            definitions["CMAKE_MODULE_PATH"] = install_folder

        if "cmake_find_package_multi" in self._conanfile.generators:
            # The cmake_find_package_multi only works with targets and generates XXXConfig.cmake
            # that require the prefix path and the module path
            definitions["CMAKE_PREFIX_PATH"] = install_folder
            definitions["CMAKE_MODULE_PATH"] = install_folder

        definitions.update(self._get_make_program_definition())

        # Disable CMake export registry #3070 (CMake installing modules in user home's)
        definitions["CMAKE_EXPORT_NO_PACKAGE_REGISTRY"] = "ON"
        return definitions<|MERGE_RESOLUTION|>--- conflicted
+++ resolved
@@ -42,12 +42,8 @@
     compiler = conanfile.settings.get_safe("compiler")
     compiler_base = conanfile.settings.get_safe("compiler.base")
     arch = conanfile.settings.get_safe("arch")
-<<<<<<< HEAD
-    compiler_version = conanfile. settings.get_safe("compiler.version")
-=======
     compiler_version = conanfile.settings.get_safe("compiler.version")
     compiler_base_version = conanfile.settings.get_safe("compiler.base.version")
->>>>>>> a7210b56
     os_build, _, _, _ = get_cross_building_settings(conanfile)
 
     if not compiler or not compiler_version or not arch:
