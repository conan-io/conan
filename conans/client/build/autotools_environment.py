--- conflicted
+++ resolved
@@ -184,14 +184,10 @@
 
     @property
     def _sysroot_flag(self):
-<<<<<<< HEAD
         if self._compiler == 'Visual Studio':
             return None
         else:
-            return "--sysroot=%s" % self._deps_cpp_info.sysroot if self._deps_cpp_info.sysroot else None
-=======
-        return "--sysroot=%s" % self._adjust_path(self._deps_cpp_info.sysroot) if self._deps_cpp_info.sysroot else None
->>>>>>> 6414c228
+            return "--sysroot=%s" % self._adjust_path(self._deps_cpp_info.sysroot) if self._deps_cpp_info.sysroot else None
 
     def _configure_link_flags(self):
         """Not the -L"""
@@ -248,19 +244,14 @@
                         ret.append(arg)
             return ret
 
-<<<<<<< HEAD
         if self._compiler == 'Visual Studio':
             lib_paths = ['/LIBPATH:%s' % x.replace("/", "\\") for x in self.library_paths]
             include_paths = ['-I%s' % x.replace("/", "\\") for x in self.include_paths]
             libs = [lib for lib in self.libs]
         else:
-            lib_paths = ['-L%s' % x.replace("\\", "/") for x in self.library_paths]
-            include_paths = ['-I%s' % x.replace("\\", "/") for x in self.include_paths]
+            lib_paths = ['-L%s' % self._adjust_path(x.replace("\\", "/")) for x in self.library_paths]
+            include_paths = ['-I%s' % self._adjust_path(x.replace("\\", "/")) for x in self.include_paths]
             libs = ['-l%s' % lib for lib in self.libs]
-=======
-        lib_paths = ['-L%s' % self._adjust_path(x.replace("\\", "/")) for x in self.library_paths]
-        include_paths = ['-I%s' % self._adjust_path(x.replace("\\", "/")) for x in self.include_paths]
->>>>>>> 6414c228
 
         ld_flags = append(self.link_flags, lib_paths)
 
