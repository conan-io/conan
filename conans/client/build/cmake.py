--- conflicted
+++ resolved
@@ -11,9 +11,9 @@
 from conans.errors import ConanException
 from conans.model.conan_file import ConanFile
 from conans.model.version import Version
+from conans.client import tools
 from conans.client.tools.oss import cpu_count, args_to_string
 from conans.util.config_parser import get_bool_from_text
-from conans.client import tools
 from conans.util.files import mkdir, get_abs_path, walk, decode_text
 
 
@@ -44,19 +44,12 @@
         self._parallel = parallel
 
         # Initialize definitions (won't be updated if conanfile or any of these variables change)
-<<<<<<< HEAD
         builder = CMakeDefinitionsBuilder(self._conanfile,
                                           cmake_system_name=cmake_system_name,
                                           make_program=make_program, parallel=parallel,
                                           generator=self._generator, set_cmake_flags=set_cmake_flags,
-                                          forced_build_type=build_type)
-=======
-        builder = CMakeDefinitionsBuilder(self._conanfile, cmake_system_name=self._cmake_system_name,
-                                          make_program=self._make_program, parallel=self.parallel,
-                                          generator=self.generator,
-                                          set_cmake_flags=self._set_cmake_flags,
+                                          forced_build_type=build_type,
                                           output=self._conanfile.output)
->>>>>>> 39cb5252
         self.definitions = builder.get_definitions()
         self.toolset = toolset or get_toolset(self._settings)
         self.build_dir = None
@@ -132,7 +125,7 @@
         is_clangcl = the_os == "Windows" and compiler == "clang"
         is_msvc = compiler == "Visual Studio"
         if (is_msvc or is_clangcl) and self.generator in ["Ninja", "NMake Makefiles",
-                                                           "NMake Makefiles JOM"]:
+                                                          "NMake Makefiles JOM"]:
             with tools.vcvars(self._settings, force=True, filter_known_paths=False):
                 self._conanfile.run(command)
         else:
