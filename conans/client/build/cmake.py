--- conflicted
+++ resolved
@@ -329,13 +329,8 @@
 
     def test(self, args=None, build_dir=None, target=None):
         if not target:
-<<<<<<< HEAD
-            target = "RUN_TESTS" if self._compiler == "Visual Studio" else "test"
+            target = "RUN_TESTS" if self.is_multi_configuration else "test"
         self.build(args=args, build_dir=build_dir, target=target)
-=======
-            target = "RUN_TESTS" if self.is_multi_configuration else "test"
-        self._build_new(args=args, build_dir=build_dir, target=target)
->>>>>>> dbcd2821
 
     @property
     def verbose(self):
