--- conflicted
+++ resolved
@@ -1,5 +1,6 @@
 import os
 import platform
+import subprocess
 from itertools import chain
 
 from six import StringIO  # Python 2 and 3 compatible
@@ -18,7 +19,6 @@
 from conans.model.version import Version
 from conans.util.config_parser import get_bool_from_text
 from conans.util.files import mkdir, get_abs_path, walk, decode_text
-from conans.util.runners import version_runner
 
 
 class BaseCMakeBuildHelper(object):
@@ -138,13 +138,7 @@
         :param cmake_program: Path to the custom cmake executable
         :param generator_platform: Generator platform name or none to autodetect (-A cmake option)
         """
-<<<<<<< HEAD
-=======
-        if not isinstance(conanfile, ConanFile):
-            raise ConanException("First argument of CMake() has to be ConanFile. Use CMake(self)")
-
         self._append_vcvars = append_vcvars
->>>>>>> bf3de303
         self._conanfile = conanfile
         self._settings = conanfile.settings
         self._build_type = build_type or conanfile.settings.get_safe("build_type")
@@ -437,42 +431,4 @@
 
     def patch_config_paths(self):
         pf = self.definitions.get(cmake_install_prefix_var_name)
-<<<<<<< HEAD
-        return super(CMakeBuildHelper, self)._patch_config_paths(package_folder=pf)
-=======
-        replstr = "${CONAN_%s_ROOT}" % self._conanfile.name.upper()
-        allwalk = chain(walk(self._conanfile.build_folder), walk(self._conanfile.package_folder))
-
-        # We don't want warnings printed because there is no replacement of the abs path.
-        # there could be MANY cmake files in the package and the normal thing is to not find
-        # the abs paths
-        _null_out = ConanOutput(StringIO())
-        for root, _, files in allwalk:
-            for f in files:
-                if f.endswith(".cmake") and not f.startswith("conan"):
-                    path = os.path.join(root, f)
-
-                    tools.replace_path_in_file(path, pf, replstr, strict=False,
-                                               output=_null_out)
-
-                    # patch paths of dependent packages that are found in any cmake files of the
-                    # current package
-                    for dep in self._conanfile.deps_cpp_info.deps:
-                        from_str = self._conanfile.deps_cpp_info[dep].rootpath
-                        dep_str = "${CONAN_%s_ROOT}" % dep.upper()
-                        ret = tools.replace_path_in_file(path, from_str, dep_str, strict=False,
-                                                         output=_null_out)
-                        if ret:
-                            self._conanfile.output.info("Patched paths for %s: %s to %s"
-                                                        % (dep, from_str, dep_str))
-
-    @staticmethod
-    def get_version():
-        try:
-            out = version_runner(["cmake", "--version"])
-            version_line = decode_text(out).split('\n', 1)[0]
-            version_str = version_line.rsplit(' ', 1)[-1]
-            return Version(version_str)
-        except Exception as e:
-            raise ConanException("Error retrieving CMake version: '{}'".format(e))
->>>>>>> bf3de303
+        return super(CMakeBuildHelper, self)._patch_config_paths(package_folder=pf)