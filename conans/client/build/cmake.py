--- conflicted
+++ resolved
@@ -128,17 +128,12 @@
         args.append('-Wno-dev')
 
         if self.toolset:
-<<<<<<< HEAD
-            args.append('-T "%s"' % self.toolset)
-        # args.append("--trace")
-=======
             if is_toolset_supported(self.generator):
                 args.append('-T "%s"' % self.toolset)
             else:
                 raise ConanException('CMake does not support toolsets with generator "%s:.'
                                      'Please check your conan profile to either remove the toolset,'
                                      ' or change the CMake generator.' % self.generator)
->>>>>>> df8fd41b
         return join_arguments(args)
 
     @property
