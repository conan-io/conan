--- conflicted
+++ resolved
@@ -333,9 +333,6 @@
                             self._conanfile.output.info("Patching paths for %s: %s to %s" % (dep, from_str, dep_str))
                             tools.replace_in_file(path, from_str, dep_str, strict=False)
 
-<<<<<<< HEAD
-    
-=======
     @staticmethod
     def get_version():
         try:
@@ -344,5 +341,4 @@
             version_str = version_line.rsplit(' ', 1)[-1]
             return Version(version_str)
         except Exception as e:
-            raise ConanException("Error retrieving CMake version: '{}'".format(e))
->>>>>>> fccb7c1a
+            raise ConanException("Error retrieving CMake version: '{}'".format(e))