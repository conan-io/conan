import os
import platform

from conans.client import tools
from conans.client.build import join_arguments
from conans.client.build.cmake_flags import is_multi_configuration, get_generator
from conans.client.toolchain.cmake.base import CMakeToolchainBase
from conans.client.tools.files import chdir
from conans.client.tools.oss import cpu_count, args_to_string
from conans.errors import ConanException
from conans.model.version import Version
from conans.util.conan_v2_mode import conan_v2_behavior
from conans.util.files import mkdir


def _validate_recipe(conanfile):
    forbidden_generators = ["cmake", "cmake_multi", "cmake_paths"]
    if any(it in conanfile.generators for it in forbidden_generators):
        raise ConanException("Usage of toolchain is only supported with 'cmake_find_package'"
                             " or 'cmake_find_package_multi' generators")


def _cmake_cmd_line_args(conanfile, generator, parallel, msbuild_verbosity):
    args = []
    compiler_version = conanfile.settings.get_safe("compiler.version")
    if generator and parallel:
        if ("Makefiles" in generator or "Ninja" in generator) and "NMake" not in generator:
            args.append("-j%i" % cpu_count(conanfile.output))
        elif "Visual Studio" in generator and compiler_version and Version(compiler_version) >= "10":
            # Parallel for building projects in the solution
            args.append("/m:%i" % cpu_count(output=conanfile.output))

    if generator and msbuild_verbosity:
        if "Visual Studio" in generator and compiler_version and Version(compiler_version) >= "10":
            args.append("/verbosity:%s" % msbuild_verbosity)

    return args


class CMakeToolchainBuildHelper(object):
    """ CMake helper to use together with the toolchain feature. It implements a very simple
    wrapper to call the cmake executable, but without passing compile flags, preprocessor
    definitions... all that is set by the toolchain. Only the generator and the CMAKE_TOOLCHAIN_FILE
    are passed to the command line, plus the ``--config Release`` for builds in multi-config
    """

    def __init__(self, conanfile, generator=None, build_folder=None, parallel=True,
                 msbuild_verbosity="minimal"):

        _validate_recipe(conanfile)

        # assert generator is None, "'generator' is handled by the toolchain"
        self._generator = generator or get_generator(conanfile)
        self._is_multiconfiguration = is_multi_configuration(self._generator)

        # Store a reference to useful data
        self._conanfile = conanfile
        self._parallel = parallel
        self._msbuild_verbosity = msbuild_verbosity

        self._build_folder = build_folder
        self._cmake_program = "cmake"  # Path to CMake should be handled by environment

    def configure(self, source_folder=None):
        # TODO: environment?
        if not self._conanfile.should_configure:
            return

        source = self._conanfile.source_folder
        if source_folder:
            source = os.path.join(self._conanfile.source_folder, source_folder)

        build_folder = self._conanfile.build_folder
        if self._build_folder:
            build_folder = os.path.join(self._conanfile.build_folder, self._build_folder)

<<<<<<< HEAD
=======
        defs = {"CMAKE_TOOLCHAIN_FILE": CMakeToolchainBase.filename}

>>>>>>> fc2078a3
        mkdir(build_folder)
        arg_list = '-DCMAKE_TOOLCHAIN_FILE="%s" %s' % (CMakeToolchain.filename, source)

        generator = '-G "{}" '.format(self._generator) if self._generator else ""
        command = "%s %s%s" % (self._cmake_program, generator, arg_list)

        is_windows_mingw = platform.system() == "Windows" and self._generator == "MinGW Makefiles"
        self._conanfile.output.info("CMake command: %s" % command)
        with chdir(build_folder):
            if is_windows_mingw:
                with tools.remove_from_path("sh"):
                    self._conanfile.run(command)
            else:
                self._conanfile.run(command)

    def _build(self, build_type=None, target=None):
        bf = self._conanfile.build_folder
        if self._build_folder:
            bf = os.path.join(self._conanfile.build_folder, self._build_folder)

        if build_type and not self._is_multiconfiguration:
            self._conanfile.output.error("Don't specify 'build_type' at build time for "
                                         "single-config build systems")

        bt = build_type or self._conanfile.settings.get_safe("build_type")
        if not bt:
            conan_v2_behavior("build_type setting should be defined.",
                              v1_behavior=self._conanfile.output.warn)

        if bt and self._is_multiconfiguration:
            build_config = "--config %s" % bt
        else:
            build_config = ""

        args = []
        if target is not None:
            args = ["--target", target]

        cmd_line_args = _cmake_cmd_line_args(self._conanfile, self._generator, self._parallel,
                                             self._msbuild_verbosity)
        if cmd_line_args:
            args += ['--'] + cmd_line_args

        arg_list = [args_to_string([bf]), build_config, args_to_string(args)]
        command = "%s --build %s" % (self._cmake_program, join_arguments(arg_list))
        self._conanfile.output.info("CMake command: %s" % command)
        self._conanfile.run(command)

    def build(self, build_type=None, target=None):
        if not self._conanfile.should_build:
            return
        self._build(build_type, target)

    def install(self, build_type=None):
        if not self._conanfile.should_install:
            return
        mkdir(self._conanfile.package_folder)
        self._build(build_type=build_type, target="install")

    def test(self, build_type=None, target=None, output_on_failure=False):
        if not self._conanfile.should_test:
            return
        if not target:
            target = "RUN_TESTS" if self._is_multiconfiguration else "test"

        env = {'CTEST_OUTPUT_ON_FAILURE': '1' if output_on_failure else '0'}
        if self._parallel:
            env['CTEST_PARALLEL_LEVEL'] = str(cpu_count(self._conanfile.output))
        with tools.environment_append(env):
            self._build(build_type=build_type, target=target)<|MERGE_RESOLUTION|>--- conflicted
+++ resolved
@@ -74,13 +74,8 @@
         if self._build_folder:
             build_folder = os.path.join(self._conanfile.build_folder, self._build_folder)
 
-<<<<<<< HEAD
-=======
-        defs = {"CMAKE_TOOLCHAIN_FILE": CMakeToolchainBase.filename}
-
->>>>>>> fc2078a3
         mkdir(build_folder)
-        arg_list = '-DCMAKE_TOOLCHAIN_FILE="%s" %s' % (CMakeToolchain.filename, source)
+        arg_list = '-DCMAKE_TOOLCHAIN_FILE="%s" %s' % (CMakeToolchainBase.filename, source)
 
         generator = '-G "{}" '.format(self._generator) if self._generator else ""
         command = "%s %s%s" % (self._cmake_program, generator, arg_list)
