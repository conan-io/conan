#!/usr/bin/env python
# -*- coding: utf-8 -*-

"""
    # Visual Studio cl options reference:
    #   https://msdn.microsoft.com/en-us/library/610ecb4h.aspx
    #       "Options are specified by either a forward slash (/) or a dash (–)."
    #   Here we use "-" better than "/" that produces invalid escaped chars using AutoTools.
    #   -LIBPATH, -D, -I, -ZI and so on.

"""
from conans.client.tools.oss import cpu_count
from conans.client.tools.win import unix_path


def rpath_flags(os_build, compiler, lib_paths):
    if not os_build:
        return []
    if compiler in ("clang", "apple-clang", "gcc"):
        rpath_separator = "," if os_build in ["Macos", "iOS", "watchOS", "tvOS"] else "="
        return ['-Wl,-rpath%s"%s"' % (rpath_separator, x.replace("\\", "/"))
                for x in lib_paths if x]
    return []


def architecture_flag(compiler, arch):
    """
    returns flags specific to the target architecture and compiler
    """
    if not compiler or not arch:
        return ""

    if str(compiler) in ['gcc', 'apple-clang', 'clang', 'sun-cc']:
        if str(arch) in ['x86_64', 'sparcv9']:
            return '-m64'
        elif str(arch) in ['x86', 'sparc']:
            return '-m32'
    return ""


def libcxx_define(compiler, libcxx):

    if not compiler or not libcxx:
        return ""

    if str(compiler) in ['gcc', 'clang', 'apple-clang']:
        if str(libcxx) == 'libstdc++':
            return '_GLIBCXX_USE_CXX11_ABI=0'
        elif str(libcxx) == 'libstdc++11':
            return '_GLIBCXX_USE_CXX11_ABI=1'
    return ""


def libcxx_flag(compiler, libcxx):
    """
    returns flag specific to the target C++ standard library
    """
    if not compiler or not libcxx:
        return ""
    if str(compiler) in ['clang', 'apple-clang']:
        if str(libcxx) in ['libstdc++', 'libstdc++11']:
            return '-stdlib=libstdc++'
        elif str(libcxx) == 'libc++':
            return '-stdlib=libc++'
    elif str(compiler) == 'sun-cc':
        return ({"libCstd": "-library=Cstd",
                            "libstdcxx": "-library=stdcxx4",
                            "libstlport": "-library=stlport4",
                            "libstdc++": "-library=stdcpp"}.get(libcxx, ""))
    return ""


def pic_flag(compiler=None):
    """
    returns PIC (position independent code) flags, such as -fPIC
    """
    if not compiler or compiler == 'Visual Studio':
        return ""
    return '-fPIC'


def build_type_flags(compiler, build_type, vs_toolset=None):
    """
    returns flags specific to the build type (Debug, Release, etc.)
    (-s, -g, /Zi, etc.)
    """
    if not compiler or not build_type:
        return ""

    # https://github.com/Kitware/CMake/blob/d7af8a34b67026feaee558433db3a835d6007e06/
    # Modules/Platform/Windows-MSVC.cmake
    if str(compiler) == 'Visual Studio':
        if vs_toolset and "clang" in str(vs_toolset):
            flags = {"Debug": ["-gline-tables-only", "-fno-inline", "-O0"],
                     "Release": ["-O2"],
                     "RelWithDebInfo": ["-gline-tables-only", "-O2", "-fno-inline"],
                     "MinSizeRel": []
                     }.get(build_type, ["-O2", "-Ob2"])
        else:
            flags = {"Debug": ["-Zi", "-Ob0", "-Od"],
                     "Release": ["-O2", "-Ob2"],
                     "RelWithDebInfo": ["-Zi", "-O2", "-Ob1"],
                     "MinSizeRel": ["-O1", "-Ob1"],
                     }.get(build_type, [])
        return flags
    else:
        # https://github.com/Kitware/CMake/blob/f3bbb37b253a1f4a26809d6f132b3996aa2e16fc/
        # Modules/Compiler/GNU.cmake
        # clang include the gnu (overriding some things, but not build type) and apple clang
        # overrides clang but it doesn't touch clang either
        if str(compiler) in ["clang", "gcc", "apple-clang"]:
            # FIXME: It is not clear that the "-s" is something related with the build type
            # cmake is not adjusting it
            # -s: Remove all symbol table and relocation information from the executable.
            flags = {"Debug": ["-g"],
                     "Release": ["-O3", "-s"] if str(compiler) == "gcc" else ["-O3"],
                     "RelWithDebInfo": ["-O2", "-g"],
                     "MinSizeRel": ["-Os"],
                     }.get(build_type, [])
            return flags
        elif str(compiler) == "sun-cc":
            # https://github.com/Kitware/CMake/blob/f3bbb37b253a1f4a26809d6f132b3996aa2e16fc/
            # Modules/Compiler/SunPro-CXX.cmake
            flags = {"Debug": ["-g"],
                     "Release": ["-xO3"],
                     "RelWithDebInfo": ["-xO2", "-g"],
                     "MinSizeRel": ["-xO2", "-xspace"],
                     }.get(build_type, [])
            return flags

    return ""


def build_type_define(build_type=None):
    """
    returns definitions specific to the build type (Debug, Release, etc.)
    like DEBUG, _DEBUG, NDEBUG
    """
    return 'NDEBUG' if build_type == 'Release' else ""


def adjust_path(path, win_bash=False, subsystem=None, compiler=None):
    """
    adjusts path to be safely passed to the compiler command line
    for Windows bash, ensures path is in format according to the subsystem
    for path with spaces, places double quotes around it
    converts slashes to backslashes, or vice versa
    """
    if str(compiler) == 'Visual Studio':
        path = path.replace('/', '\\')
    else:
        path = path.replace('\\', '/')
    if win_bash:
        path = unix_path(path, subsystem)
    return '"%s"' % path if ' ' in path else path


def sysroot_flag(sysroot, win_bash=False, subsystem=None, compiler=None):
    if str(compiler) != 'Visual Studio' and sysroot:
        sysroot = adjust_path(sysroot, win_bash=win_bash, subsystem=subsystem, compiler=compiler)
        return '--sysroot=%s' % sysroot
    return ""


def visual_runtime(runtime):
    if runtime:
        return "-%s" % runtime
    return ""


def format_defines(defines):
    return ["-D%s" % define for define in defines if define]


include_path_option = "-I"
visual_linker_option_separator = "-link"  # Further options will apply to the linker


def format_include_paths(include_paths, win_bash=False, subsystem=None, compiler=None):
    return ["%s%s" % (include_path_option, adjust_path(include_path, win_bash=win_bash,
                                                       subsystem=subsystem, compiler=compiler))
            for include_path in include_paths if include_path]


def format_library_paths(library_paths, win_bash=False, subsystem=None, compiler=None):
    pattern = "-LIBPATH:%s" if str(compiler) == 'Visual Studio' else "-L%s"
    return [pattern % adjust_path(library_path, win_bash=win_bash,
                                  subsystem=subsystem, compiler=compiler)
            for library_path in library_paths if library_path]


def format_libraries(libraries, compiler=None):
    result = []
    for library in libraries:
        if str(compiler) == 'Visual Studio':
            if not library.endswith(".lib"):
                library += ".lib"
            result.append(library)
        else:
            result.append("-l%s" % library)
    return result


<<<<<<< HEAD
def parallel_compiler_cl_flag(output=None):
    return "/MP%s" % cpu_count(output=output)
=======
def parallel_compiler_cl_flag():
    return "/MP%s" % cpu_count()
>>>>>>> d5fd9c75
<|MERGE_RESOLUTION|>--- conflicted
+++ resolved
@@ -201,10 +201,5 @@
     return result
 
 
-<<<<<<< HEAD
 def parallel_compiler_cl_flag(output=None):
     return "/MP%s" % cpu_count(output=output)
-=======
-def parallel_compiler_cl_flag():
-    return "/MP%s" % cpu_count()
->>>>>>> d5fd9c75
