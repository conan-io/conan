#!/usr/bin/env python
# -*- coding: utf-8 -*-

"""
    # Visual Studio cl options reference:
    #   https://msdn.microsoft.com/en-us/library/610ecb4h.aspx
    #       "Options are specified by either a forward slash (/) or a dash (–)."
    #   Here we use "-" better than "/" that produces invalid escaped chars using AutoTools.
    #   -LIBPATH, -D, -I, -ZI and so on.

"""
from conans.client.tools.oss import cpu_count
from conans.client.tools.win import unix_path


def rpath_flags(os_build, compiler, lib_paths):
    if not os_build:
        return []
    if compiler in ("clang", "apple-clang", "gcc"):
        rpath_separator = "," if os_build in ["Macos", "iOS", "watchOS", "tvOS"] else "="
        return ['-Wl,-rpath%s"%s"' % (rpath_separator, x.replace("\\", "/"))
                for x in lib_paths if x]
    return []


def architecture_flag(compiler, arch, os=None):
    """
    returns flags specific to the target architecture and compiler
    """
    if not compiler or not arch:
        return ""

    if str(compiler) in ['gcc', 'apple-clang', 'clang', 'sun-cc']:
        if str(arch) in ['x86_64', 'sparcv9', 's390x']:
            return '-m64'
        elif str(arch) in ['x86', 'sparc']:
            return '-m32'
<<<<<<< HEAD
        elif os == 'AIX':
            if str(arch) in ['rs6000']:
                return '-maix32'
            elif str(arch) in ['powerpc']:
                return '-maix64'
=======
        elif str(arch) in ['s390']:
            return '-m31'
>>>>>>> 823a1276
    return ""

def archive_flag(compiler, arch, os=None):
    """
    return flags to create static library archives
    """
    if not compiler or not arch:
        return None

    if str(os) == 'AIX' and str(compiler) in ['gcc']:
        if str(arch) in ['rs6000']:
            return '-X32'
        elif str(arch) in ['powerpc']:
            return '-X64'

    return None

def libcxx_define(compiler, libcxx):

    if not compiler or not libcxx:
        return ""

    if str(compiler) in ['gcc', 'clang', 'apple-clang']:
        if str(libcxx) == 'libstdc++':
            return '_GLIBCXX_USE_CXX11_ABI=0'
        elif str(libcxx) == 'libstdc++11':
            return '_GLIBCXX_USE_CXX11_ABI=1'
    return ""


def libcxx_flag(compiler, libcxx):
    """
    returns flag specific to the target C++ standard library
    """
    if not compiler or not libcxx:
        return ""
    if str(compiler) in ['clang', 'apple-clang']:
        if str(libcxx) in ['libstdc++', 'libstdc++11']:
            return '-stdlib=libstdc++'
        elif str(libcxx) == 'libc++':
            return '-stdlib=libc++'
    elif str(compiler) == 'sun-cc':
        return ({"libCstd": "-library=Cstd",
                            "libstdcxx": "-library=stdcxx4",
                            "libstlport": "-library=stlport4",
                            "libstdc++": "-library=stdcpp"}.get(libcxx, ""))
    return ""


def pic_flag(compiler=None):
    """
    returns PIC (position independent code) flags, such as -fPIC
    """
    if not compiler or compiler == 'Visual Studio':
        return ""
    return '-fPIC'


def build_type_flags(compiler, build_type, vs_toolset=None):
    """
    returns flags specific to the build type (Debug, Release, etc.)
    (-s, -g, /Zi, etc.)
    """
    if not compiler or not build_type:
        return ""

    # https://github.com/Kitware/CMake/blob/d7af8a34b67026feaee558433db3a835d6007e06/
    # Modules/Platform/Windows-MSVC.cmake
    if str(compiler) == 'Visual Studio':
        if vs_toolset and "clang" in str(vs_toolset):
            flags = {"Debug": ["-gline-tables-only", "-fno-inline", "-O0"],
                     "Release": ["-O2"],
                     "RelWithDebInfo": ["-gline-tables-only", "-O2", "-fno-inline"],
                     "MinSizeRel": []
                     }.get(build_type, ["-O2", "-Ob2"])
        else:
            flags = {"Debug": ["-Zi", "-Ob0", "-Od"],
                     "Release": ["-O2", "-Ob2"],
                     "RelWithDebInfo": ["-Zi", "-O2", "-Ob1"],
                     "MinSizeRel": ["-O1", "-Ob1"],
                     }.get(build_type, [])
        return flags
    else:
        # https://github.com/Kitware/CMake/blob/f3bbb37b253a1f4a26809d6f132b3996aa2e16fc/
        # Modules/Compiler/GNU.cmake
        # clang include the gnu (overriding some things, but not build type) and apple clang
        # overrides clang but it doesn't touch clang either
        if str(compiler) in ["clang", "gcc", "apple-clang"]:
            # FIXME: It is not clear that the "-s" is something related with the build type
            # cmake is not adjusting it
            # -s: Remove all symbol table and relocation information from the executable.
            flags = {"Debug": ["-g"],
                     "Release": ["-O3", "-s"] if str(compiler) == "gcc" else ["-O3"],
                     "RelWithDebInfo": ["-O2", "-g"],
                     "MinSizeRel": ["-Os"],
                     }.get(build_type, [])
            return flags
        elif str(compiler) == "sun-cc":
            # https://github.com/Kitware/CMake/blob/f3bbb37b253a1f4a26809d6f132b3996aa2e16fc/
            # Modules/Compiler/SunPro-CXX.cmake
            flags = {"Debug": ["-g"],
                     "Release": ["-xO3"],
                     "RelWithDebInfo": ["-xO2", "-g"],
                     "MinSizeRel": ["-xO2", "-xspace"],
                     }.get(build_type, [])
            return flags

    return ""


def build_type_define(build_type=None):
    """
    returns definitions specific to the build type (Debug, Release, etc.)
    like DEBUG, _DEBUG, NDEBUG
    """
    return 'NDEBUG' if build_type == 'Release' else ""


def adjust_path(path, win_bash=False, subsystem=None, compiler=None):
    """
    adjusts path to be safely passed to the compiler command line
    for Windows bash, ensures path is in format according to the subsystem
    for path with spaces, places double quotes around it
    converts slashes to backslashes, or vice versa
    """
    if str(compiler) == 'Visual Studio':
        path = path.replace('/', '\\')
    else:
        path = path.replace('\\', '/')
    if win_bash:
        path = unix_path(path, subsystem)
    return '"%s"' % path if ' ' in path else path


def sysroot_flag(sysroot, win_bash=False, subsystem=None, compiler=None):
    if str(compiler) != 'Visual Studio' and sysroot:
        sysroot = adjust_path(sysroot, win_bash=win_bash, subsystem=subsystem, compiler=compiler)
        return '--sysroot=%s' % sysroot
    return ""


def visual_runtime(runtime):
    if runtime:
        return "-%s" % runtime
    return ""


def format_defines(defines):
    return ["-D%s" % define for define in defines if define]


include_path_option = "-I"
visual_linker_option_separator = "-link"  # Further options will apply to the linker


def format_include_paths(include_paths, win_bash=False, subsystem=None, compiler=None):
    return ["%s%s" % (include_path_option, adjust_path(include_path, win_bash=win_bash,
                                                       subsystem=subsystem, compiler=compiler))
            for include_path in include_paths if include_path]


def format_library_paths(library_paths, win_bash=False, subsystem=None, compiler=None):
    pattern = "-LIBPATH:%s" if str(compiler) == 'Visual Studio' else "-L%s"
    return [pattern % adjust_path(library_path, win_bash=win_bash,
                                  subsystem=subsystem, compiler=compiler)
            for library_path in library_paths if library_path]


def format_libraries(libraries, compiler=None):
    result = []
    for library in libraries:
        if str(compiler) == 'Visual Studio':
            if not library.endswith(".lib"):
                library += ".lib"
            result.append(library)
        else:
            result.append("-l%s" % library)
    return result


def parallel_compiler_cl_flag(output=None):
    return "/MP%s" % cpu_count(output=output)<|MERGE_RESOLUTION|>--- conflicted
+++ resolved
@@ -35,16 +35,13 @@
             return '-m64'
         elif str(arch) in ['x86', 'sparc']:
             return '-m32'
-<<<<<<< HEAD
+        elif str(arch) in ['s390']:
+            return '-m31'
         elif os == 'AIX':
             if str(arch) in ['rs6000']:
                 return '-maix32'
             elif str(arch) in ['powerpc']:
                 return '-maix64'
-=======
-        elif str(arch) in ['s390']:
-            return '-m31'
->>>>>>> 823a1276
     return ""
 
 def archive_flag(compiler, arch, os=None):
