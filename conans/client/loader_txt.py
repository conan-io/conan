from conans.util.config_parser import ConfigParser


class ConanFileTextLoader(object):
    """Parse a conanfile.txt file"""

    def __init__(self, input_text):
        # Prefer composition over inheritance, the __getattr__ was breaking things
        self._config_parser = ConfigParser(input_text,  ["requires", "generators", "options",
<<<<<<< HEAD
                                                         "imports", "tool_requires"],

=======
                                                         "imports", "build_requires",
                                                         "tool_requires", "layout"],
>>>>>>> cb69c456
                                           parse_lines=True)

    @property
    def layout(self):
        """returns the declared layout"""
        tmp = [r.strip() for r in self._config_parser.layout.splitlines()]
        if len(tmp) > 1:
            raise ConanException("Only one layout can be declared in the [layout] section of "
                                 "the conanfile.txt")
        return tmp[0] if tmp else None

    @property
    def requirements(self):
        """returns a list of requires
        EX:  "OpenCV/2.4.10@phil/stable"
        """
        return [r.strip() for r in self._config_parser.requires.splitlines()]

    @property
    def tool_requirements(self):
        """returns a list of tool_requires
        EX:  "OpenCV/2.4.10@phil/stable"
        """

        return [r.strip() for r in self._config_parser.tool_requires.splitlines()]

    @property
    def options(self):
        return self._config_parser.options


    @property
    def generators(self):
        return self._config_parser.generators.splitlines()<|MERGE_RESOLUTION|>--- conflicted
+++ resolved
@@ -1,3 +1,4 @@
+from conans.errors import ConanException
 from conans.util.config_parser import ConfigParser
 
 
@@ -7,13 +8,7 @@
     def __init__(self, input_text):
         # Prefer composition over inheritance, the __getattr__ was breaking things
         self._config_parser = ConfigParser(input_text,  ["requires", "generators", "options",
-<<<<<<< HEAD
-                                                         "imports", "tool_requires"],
-
-=======
-                                                         "imports", "build_requires",
-                                                         "tool_requires", "layout"],
->>>>>>> cb69c456
+                                                         "imports", "tool_requires", "layout"],
                                            parse_lines=True)
 
     @property
@@ -44,7 +39,6 @@
     def options(self):
         return self._config_parser.options
 
-
     @property
     def generators(self):
         return self._config_parser.generators.splitlines()