--- conflicted
+++ resolved
@@ -4,42 +4,14 @@
 from tqdm import tqdm
 from contextlib import contextmanager
 
-<<<<<<< HEAD
 from conans.client.output import ConanOutput
 from conans.util.log import logger
-=======
+
+
 TIMEOUT_BEAT_SECONDS = 30
 TIMEOUT_BEAT_CHARACTER = '.'
 
 
-class _FileReaderWithProgressBar(object):
->>>>>>> 675d555f
-
-
-<<<<<<< HEAD
-TIMEOUT_BEAT_SECONDS = 30
-TIMEOUT_BEAT_CHARACTER = '.'
-=======
-    def __init__(self, fileobj, output, desc=None):
-        pb_kwargs = self.tqdm_defaults.copy()
-        self._ori_output = output
-
-        # If there is no terminal, just print a beat every TIMEOUT_BEAT seconds.
-        if not output.is_terminal:
-            output = _NoTerminalOutput(output)
-            pb_kwargs['mininterval'] = TIMEOUT_BEAT_SECONDS
-
-        self._output = output
-        self._fileobj = fileobj
-        self.seek(0, os.SEEK_END)
-        self._pb = tqdm(total=self.tell(), desc=desc, file=output, **pb_kwargs)
-        self.seek(0)
-
-    def seek(self, *args, **kwargs):
-        return self._fileobj.seek(*args, **kwargs)
->>>>>>> 675d555f
-
-# TODO: Are these defaults here ok?
 tqdm_file_defaults = {'unit': 'B',
                       'unit_scale': True,
                       'unit_divisor': 1024,
@@ -102,14 +74,8 @@
     def write(self, msg):
         tqdm.write(msg.strip('\n\r'), file=self._original_stream)
 
-<<<<<<< HEAD
     def flush(self):
         self._original_stream.flush()
-=======
-    def pb_write(self, message):
-        """ Allow to write messages to output without interfering with the progress bar """
-        tqdm.write(message, file=self._ori_output)
->>>>>>> 675d555f
 
 
 class _NoTerminalOutput(object):
@@ -124,7 +90,6 @@
         self._output.flush()
 
 
-<<<<<<< HEAD
 if __name__ == '__main__':
     import sys
     import time
@@ -147,14 +112,4 @@
     output.writeln("Finished!")
     output.info("Info after")
     output.error("Error after")
-    logger.critical("critical after finished!")
-=======
-@contextmanager
-def open_binary(path, output, **kwargs):
-    with open(path, mode='rb') as f:
-        file_wrapped = _FileReaderWithProgressBar(f, output=output, **kwargs)
-        yield file_wrapped
-        file_wrapped.pb_close()
-        if not output.is_terminal:
-            output.write("\n")
->>>>>>> 675d555f
+    logger.critical("critical after finished!")