--- conflicted
+++ resolved
@@ -10,116 +10,11 @@
 TIMEOUT_BEAT_CHARACTER = '.'
 LEFT_JUSTIFY_DESC = 28
 LEFT_JUSTIFY_MESSAGE = 90
-<<<<<<< HEAD
-
-
-class ProgressOutput(ConanOutput):
-    def __init__(self, output):
-        ConanOutput.__init__(self, output._stream, output._stream_err, output._color)
-=======
->>>>>>> ea8ddd10
 
     def _write(self, data, newline=False):
         end = "\n" if newline else ""
         tqdm.write(str(data), file=self._stream, end=end)
 
-<<<<<<< HEAD
-    def _write_err(self, data, newline=False):
-        end = "\n" if newline else ""
-        tqdm.write(str(data), file=self._stream_err, end=end)
-
-
-class WriteProgress(object):
-    def __init__(self, length, output, description):
-        self._tqdm_bar = None
-        self._total_length = length
-        self._output = output
-        self._read_size = 0
-        self._description = description
-        if self._output and self._output.is_terminal and self._description:
-            self._bar_position = self._output.get_bar_pos()
-            self._tqdm_bar = tqdm(total=self._total_length,
-                                  desc=self._description.ljust(LEFT_JUSTIFY_DESC),
-                                  file=self._output, unit="B",
-                                  leave=False, dynamic_ncols=False, ascii=True, unit_scale=True,
-                                  unit_divisor=1024, position=self._bar_position)
-
-    def pb_update(self, chunk_size):
-        if self._tqdm_bar is not None:
-            self._tqdm_bar.update(chunk_size)
-
-    def update(self, chunks, chunk_size=1):
-        for chunk in chunks:
-            yield chunk
-            read_size = len(chunk)
-            self._read_size += read_size
-            self.pb_update(read_size)
-
-        if self._total_length > self._read_size:
-            self.pb_update(self._total_length - self._read_size)
-
-        self.pb_close()
-        if self._output and not self._output.is_terminal:
-            self._output.writeln("\n")
-
-    def pb_close(self):
-        if self._tqdm_bar is not None:
-            self._output.release_bar_pos(self._bar_position)
-            self._tqdm_bar.close()
-            msg = "\r{} completed [{:1.2f}k]".format(self._description, self._read_size/1024.0)
-            self._output.writeln(msg.ljust(LEFT_JUSTIFY_MESSAGE))
-
-
-class ReadProgress(object):
-    def __init__(self, length, output, description):
-        self._tqdm_bar = None
-        self._total_length = length
-        self._output = output
-        self._written_size = 0
-        self._description = description
-        self._last_time = time.time()
-        if self._output and self._output.is_terminal and self._description:
-            self._bar_position = self._output.get_bar_pos()
-            self._tqdm_bar = tqdm(total=self._total_length,
-                                  desc=self._description.ljust(LEFT_JUSTIFY_DESC), file=self._output, unit="B",
-                                  leave=False, dynamic_ncols=False, ascii=True, unit_scale=True,
-                                  unit_divisor=1024, position=self._bar_position)
-
-    def pb_update(self, chunk_size):
-        if self._tqdm_bar is not None:
-            self._tqdm_bar.update(chunk_size)
-        elif self._output and time.time() - self._last_time > TIMEOUT_BEAT_SECONDS:
-            self._last_time = time.time()
-            self._output.write(TIMEOUT_BEAT_CHARACTER)
-
-    def update(self, chunks, chunk_size=1024):
-        for chunk in chunks:
-            yield chunk
-            data_read_size = len(chunk)
-            self._written_size += data_read_size
-            self.pb_update(data_read_size)
-
-        if self._total_length > self._written_size:
-            self.pb_update(self._total_length - self._written_size)
-
-        self.pb_close()
-        if self._output and not self._output.is_terminal:
-            self._output.writeln("\n")
-
-    def pb_close(self):
-        if self._tqdm_bar is not None:
-            self._output.release_bar_pos(self._bar_position)
-            self._tqdm_bar.close()
-            msg = "\r{} completed [{:1.2f}k]".format(self._description, self._written_size/1024.0)
-            self._output.writeln(msg.ljust(LEFT_JUSTIFY_MESSAGE))
-
-
-class FileWrapper(ReadProgress):
-    def __init__(self, fileobj, output, description):
-        self._fileobj = fileobj
-        self.seek(0, os.SEEK_END)
-        ReadProgress.__init__(self, self.tell(), output, description)
-=======
 class ProgressOutput(ConanOutput):
     def __init__(self, output):
         super(ProgressOutput, self).__init__(output._stream, output._stream_err, output._color)
@@ -185,7 +80,6 @@
         self._fileobj = fileobj
         self.seek(0, os.SEEK_END)
         super(FileWrapper, self).__init__(self.tell(), output, description, print_dot=True)
->>>>>>> ea8ddd10
         self.seek(0)
 
     def seekable(self):
@@ -207,33 +101,16 @@
 class ListWrapper(object):
     def __init__(self, files_list, output, desc=None):
         self._files_list = files_list
-<<<<<<< HEAD
-=======
         self._total_length = len(self._files_list)
         self._iterator = iter(self._files_list)
->>>>>>> ea8ddd10
         self._last_progress = None
         self._i_file = 0
         self._output = output
         self._description = desc
-<<<<<<< HEAD
-        self._total_size = len(files_list)
-=======
->>>>>>> ea8ddd10
         if self._output and not self._output.is_terminal:
             output.write("[")
         elif self._output:
             self._bar_position = self._output.get_bar_pos()
-<<<<<<< HEAD
-            self._tqdm_bar = tqdm(total=self._total_size,
-                                  desc=self._description.ljust(LEFT_JUSTIFY_DESC), file=self._output,
-                                  unit="files", leave=False, dynamic_ncols=False,
-                                  ascii=True, position=self._bar_position)
-
-    def update(self):
-        self._i_file = self._i_file + 1
-        units = min(50, int(50 * self._i_file / len(self._files_list)))
-=======
             self._tqdm_bar = tqdm(total=len(files_list),
                                   desc=self._description.ljust(LEFT_JUSTIFY_DESC), file=self._output,
                                   unit="files ", leave=False, dynamic_ncols=False, ascii=True,
@@ -242,30 +119,12 @@
     def update(self):
         self._i_file = self._i_file + 1
         units = min(50, int(50 * self._i_file / self._total_length))
->>>>>>> ea8ddd10
         if self._last_progress != units:  # Avoid screen refresh if nothing has change
             if self._output and not self._output.is_terminal:
                 self._output.write('=' * (units - (self._last_progress or 0)))
             self._last_progress = units
         if self._output and self._output.is_terminal:
             self._tqdm_bar.update()
-<<<<<<< HEAD
-
-    def pb_close(self):
-        if self._output and self._output.is_terminal:
-            self._output.release_bar_pos(self._bar_position)
-            self._tqdm_bar.close()
-            msg = "\r{} completed [{} files]".format(self._description,self._total_size)
-            self._output.writeln(msg.ljust(LEFT_JUSTIFY_MESSAGE))
-        elif self._output:
-            self._output.writeln("]")
-
-    def __iter__(self):
-        return self._files_list.__iter__()
-
-    def __next__(self):
-        return self._files_list.__iter__().__next__()
-=======
 
     def pb_close(self):
         if self._output and self._output.is_terminal:
@@ -286,7 +145,6 @@
 
     def next(self):
         return self.__next__()
->>>>>>> ea8ddd10
 
 
 @contextmanager
@@ -295,11 +153,7 @@
         file_wrapped = FileWrapper(file_handler, output, description)
         yield file_wrapped
         file_wrapped.pb_close()
-<<<<<<< HEAD
         if output and not output.is_terminal:
-=======
-        if not output.is_terminal:
->>>>>>> ea8ddd10
             output.writeln("\n")
 
 
