--- conflicted
+++ resolved
@@ -1,28 +1,4 @@
-<<<<<<< HEAD
-"""
-Gather all the utilities related to Jinja2 templates.
-"""
-
-import os
-
-from jinja2 import Environment, FileSystemLoader, ChoiceLoader, select_autoescape, Template
-
-from conans.assets.templates import dict_loader
-
-
-def get_template(template_name, templates_folder):
-    # Loader order: first current working dir, then 'templates' folder, fallback to dictionary
-    loader = ChoiceLoader([
-        FileSystemLoader(os.getcwd()),
-        FileSystemLoader(templates_folder),
-        dict_loader
-    ])
-
-    env = Environment(loader=loader, autoescape=select_autoescape(['html', 'xml']))
-    return env.get_template(template_name)
-=======
 from jinja2 import Template
->>>>>>> e8a8aa2d
 
 
 def render_layout_file(content, ref=None, settings=None, options=None):
