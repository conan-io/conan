import os
import shutil
import tempfile
from contextlib import contextmanager
from errno import ENOENT, EEXIST
import hashlib
import sys
from os.path import abspath, realpath, join as joinpath
import platform
import re
import six
from conans.util.log import logger
import tarfile
import stat


def make_read_only(path):
    for root, _, files in os.walk(path):
        for f in files:
            full_path = os.path.join(root, f)
            mode = os.stat(full_path).st_mode
            os.chmod(full_path, mode & ~ stat.S_IWRITE)


_DIRTY_FOLDER = ".dirty"


def set_dirty(folder):
    dirty_file = os.path.normpath(folder) + _DIRTY_FOLDER
    save(dirty_file, "")


def clean_dirty(folder):
    dirty_file = os.path.normpath(folder) + _DIRTY_FOLDER
    os.remove(dirty_file)


def is_dirty(folder):
    dirty_file = os.path.normpath(folder) + _DIRTY_FOLDER
    return os.path.exists(dirty_file)


def decode_text(text):
    decoders = ["utf-8", "Windows-1252"]
    for decoder in decoders:
        try:
            return text.decode(decoder)
        except UnicodeDecodeError:
            continue
    logger.warn("can't decode %s" % str(text))
    return text.decode("utf-8", "ignore")  # Ignore not compatible characters


def touch(fname, times=None):
    os.utime(fname, times)


def touch_folder(folder):
    for dirname, _, filenames in os.walk(folder):
        for fname in filenames:
            os.utime(os.path.join(dirname, fname), None)


def normalize(text):
    if platform.system() == "Windows":
        return re.sub("\r?\n", "\r\n", text)
    else:
        return text


def md5(content):
    md5alg = hashlib.md5()
    if isinstance(content, bytes):
        tmp = content
    else:
        tmp = content.encode("utf8")
    md5alg.update(tmp)
    return md5alg.hexdigest()


def md5sum(file_path):
    return _generic_algorithm_sum(file_path, "md5")


def sha1sum(file_path):
    return _generic_algorithm_sum(file_path, "sha1")


def sha256sum(file_path):
    return _generic_algorithm_sum(file_path, "sha256")


def _generic_algorithm_sum(file_path, algorithm_name):

    with open(file_path, 'rb') as fh:
        m = hashlib.new(algorithm_name)
        while True:
            data = fh.read(8192)
            if not data:
                break
            m.update(data)
        return m.hexdigest()


def save_append(path, content):
<<<<<<< HEAD
=======
    try:
        os.makedirs(os.path.dirname(path))
    except:
        pass

    with open(path, "ab") as handle:
        handle.write(to_file_bytes(content))


def save(path, content):
    """
    Saves a file with given content
    Params:
        path: path to write file to
        load: contents to save in the file
    """
>>>>>>> 419beea8
    try:
        os.makedirs(os.path.dirname(path))
    except:
        pass

<<<<<<< HEAD
    with open(path, 'ab') as handle:
=======
    with open(path, "wb") as handle:
>>>>>>> 419beea8
        handle.write(to_file_bytes(content))


def save(path, content):
    try:
        os.makedirs(os.path.dirname(path))
    except:
        pass

    if six.PY3:
        if isinstance(content, str):
            content = content.encode("utf8")
    elif isinstance(content, unicode):
        content = content.encode("utf8")
    with open(path, 'wb') as handle:
        handle.write(content)


def mkdir_tmp():
    return tempfile.mkdtemp(suffix='tmp_conan')


@contextmanager
def tmp_file(contents):
    """ Usage:

    with tmp_file("mycontents") as filepath:
        # Here exists filepath tmp file with "mycontents" inside

    """
    try:
        tmp_dir = mkdir_tmp()
        path = os.path.join(tmp_dir, "t")
        save(path, contents)
        yield path
    finally:
        rmdir(tmp_dir)


def to_file_bytes(content):
    if six.PY3:
        if not isinstance(content, bytes):
            content = bytes(content, "utf-8")
    return content


def save_files(path, files):
    for name, content in list(files.items()):
        save(os.path.join(path, name), content)


def load(path, binary=False):
    '''Loads a file content'''
    with open(path, 'rb') as handle:
        tmp = handle.read()
        return tmp if binary else decode_text(tmp)


def relative_dirs(path):
    ''' Walks a dir and return a list with the relative paths '''
    ret = []
    for dirpath, _, fnames in os.walk(path):
        for filename in fnames:
            tmp = os.path.join(dirpath, filename)
            tmp = tmp[len(path) + 1:]
            ret.append(tmp)
    return ret


def _change_permissions(func, path, exc_info):
    if not os.access(path, os.W_OK):
        os.chmod(path, stat.S_IWUSR)
        func(path)
    else:
        raise


def rmdir(path):
    try:
        shutil.rmtree(path, onerror=_change_permissions)
    except OSError as err:
        if err.errno == ENOENT:
            return
        raise


def mkdir(path):
    """Recursive mkdir, doesnt fail if already existing"""
    try:
        os.makedirs(path)
    except OSError as err:
        if err.errno != EEXIST:
            raise


def path_exists(path, basedir):
    """Case sensitive, for windows, optional
    basedir for skip caps check for tmp folders in testing for example (returned always
    in lowercase for some strange reason)"""
    exists = os.path.exists(path)
    if not exists or sys.platform == "linux2":
        return exists

    path = os.path.normpath(path)
    path = os.path.relpath(path, basedir)
    chunks = path.split(os.sep)
    tmp = basedir

    for chunk in chunks:
        if chunk and chunk not in os.listdir(tmp):
            return False
        tmp = os.path.normpath(tmp + os.sep + chunk)
    return True


def gzopen_without_timestamps(name, mode="r", fileobj=None, compresslevel=None, **kwargs):
    """ !! Method overrided by laso to pass mtime=0 (!=None) to avoid time.time() was
        setted in Gzip file causing md5 to change. Not possible using the
        previous tarfile open because arguments are not passed to GzipFile constructor
    """
    from tarfile import CompressionError, ReadError

    compresslevel = compresslevel or int(os.getenv("CONAN_COMPRESSION_LEVEL", 9))

    if mode not in ("r", "w"):
        raise ValueError("mode must be 'r' or 'w'")

    try:
        import gzip
        gzip.GzipFile
    except (ImportError, AttributeError):
        raise CompressionError("gzip module is not available")

    try:
        fileobj = gzip.GzipFile(name, mode, compresslevel, fileobj, mtime=0)
    except OSError:
        if fileobj is not None and mode == 'r':
            raise ReadError("not a gzip file")
        raise

    try:
        t = tarfile.TarFile.taropen(name, mode, fileobj, **kwargs)
    except IOError:
        fileobj.close()
        if mode == 'r':
            raise ReadError("not a gzip file")
        raise
    except:
        fileobj.close()
        raise
    t._extfileobj = False
    return t


def tar_extract(fileobj, destination_dir):
    """Extract tar file controlling not absolute paths and fixing the routes
    if the tar was zipped in windows"""
    def badpath(path, base):
        # joinpath will ignore base if path is absolute
        return not realpath(abspath(joinpath(base, path))).startswith(base)

    def safemembers(members):
        base = realpath(abspath("."))

        for finfo in members:
            if badpath(finfo.name, base) or finfo.islnk():
                continue
            else:
                # Fixes unzip a windows zipped file in linux
                finfo.name = finfo.name.replace("\\", "/")
                yield finfo

    the_tar = tarfile.open(fileobj=fileobj)
    # NOTE: The errorlevel=2 has been removed because it was failing in Win10, it didn't allow to
    # "could not change modification time", with time=0
    # the_tar.errorlevel = 2  # raise exception if any error
    the_tar.extractall(path=destination_dir, members=safemembers(the_tar))
    the_tar.close()


def list_folder_subdirs(basedir, level):
    ret = []
    for root, dirs, _ in os.walk(basedir):
        rel_path = os.path.relpath(root, basedir)
        if rel_path == ".":
            continue
        dir_split = rel_path.split(os.sep)
        if len(dir_split) == level:
            ret.append("/".join(dir_split))
            dirs[:] = []  # Stop iterate subdirs
    return ret


def exception_message_safe(exc):
    try:
        return str(exc)
    except:
        return decode_text(repr(exc))<|MERGE_RESOLUTION|>--- conflicted
+++ resolved
@@ -103,35 +103,12 @@
 
 
 def save_append(path, content):
-<<<<<<< HEAD
-=======
     try:
         os.makedirs(os.path.dirname(path))
     except:
         pass
 
     with open(path, "ab") as handle:
-        handle.write(to_file_bytes(content))
-
-
-def save(path, content):
-    """
-    Saves a file with given content
-    Params:
-        path: path to write file to
-        load: contents to save in the file
-    """
->>>>>>> 419beea8
-    try:
-        os.makedirs(os.path.dirname(path))
-    except:
-        pass
-
-<<<<<<< HEAD
-    with open(path, 'ab') as handle:
-=======
-    with open(path, "wb") as handle:
->>>>>>> 419beea8
         handle.write(to_file_bytes(content))
 
 
