import calendar
import datetime
import re
import time

<<<<<<< HEAD

=======
>>>>>>> 5b0d80f8
from dateutil import parser

from conans.errors import ConanException


def from_timestamp_to_iso8601(timestamp):
    return "%sZ" % datetime.datetime.utcfromtimestamp(int(timestamp)).isoformat()


def from_iso8601_to_datetime(iso_str):
    return parser.isoparse(iso_str)


def iso8601_to_str(iso_str):
    dt = from_iso8601_to_datetime(iso_str)
    return dt.strftime('%Y-%m-%d %H:%M:%S UTC')


def timestamp_now():
<<<<<<< HEAD
    # seconds since epoch 0, easy to store
    return calendar.timegm(time.gmtime())


=======
    # seconds since epoch 0, easy to store, in UTC
    return calendar.timegm(time.gmtime())


def timestamp_to_str(timestamp):
    return datetime.datetime.fromtimestamp(int(timestamp)).strftime('%Y-%m-%d %H:%M:%S UTC')


>>>>>>> 5b0d80f8
def timedelta_from_text(interval):
    match = re.search(r"(\d+)([mhd])", interval)
    try:
        value, unit = match.group(1), match.group(2)
        if unit == 'm':
            return datetime.timedelta(minutes=float(value))
        elif unit == 'h':
            return datetime.timedelta(hours=float(value))
        else:
            return datetime.timedelta(days=float(value))
    except Exception:
        raise ConanException("Incorrect time interval definition: %s" % interval)<|MERGE_RESOLUTION|>--- conflicted
+++ resolved
@@ -3,10 +3,6 @@
 import re
 import time
 
-<<<<<<< HEAD
-
-=======
->>>>>>> 5b0d80f8
 from dateutil import parser
 
 from conans.errors import ConanException
@@ -26,12 +22,6 @@
 
 
 def timestamp_now():
-<<<<<<< HEAD
-    # seconds since epoch 0, easy to store
-    return calendar.timegm(time.gmtime())
-
-
-=======
     # seconds since epoch 0, easy to store, in UTC
     return calendar.timegm(time.gmtime())
 
@@ -40,7 +30,6 @@
     return datetime.datetime.fromtimestamp(int(timestamp)).strftime('%Y-%m-%d %H:%M:%S UTC')
 
 
->>>>>>> 5b0d80f8
 def timedelta_from_text(interval):
     match = re.search(r"(\d+)([mhd])", interval)
     try:
